#!/bin/bash

# This script is used for updating the RMS code from GitHub

# WARNING: The update might fail when new dependencies (libraries)
#  are introduced! Further steps might have to be undertaken.


RMSSOURCEDIR=~/source/RMS

RMSBACKUPDIR=~/.rms_backup

# File for indicating that the update is in progress
UPDATEINPROGRESSFILE=$RMSBACKUPDIR/update_in_progress

echo "Updating RMS code..."

# Make the backup directory
mkdir $RMSBACKUPDIR

# Check if the update was interrupted while it was in progress
UPDATEINPROGRESS="0"
if [ -f $UPDATEINPROGRESSFILE ]; then
	echo "Reading update in progress file..."
	UPDATEINPROGRESS=$(cat $UPDATEINPROGRESSFILE)
	echo "Update interuption status: $UPDATEINPROGRESS"
fi

# If an argument (any) is given, then the config and mask won't be backed up
# Also, don't back up the files if the update script was interrupted the last time
if [ $# -eq 0 ] && [ "$UPDATEINPROGRESS" = "0" ]; then
    
    echo "Backing up the config and mask..."

    # Back up the config and the mask
    cp $RMSSOURCEDIR/.config $RMSBACKUPDIR/.
    cp $RMSSOURCEDIR/mask.bmp $RMSBACKUPDIR/.
fi


cd $RMSSOURCEDIR

# Activate the virtual environment
source ~/vRMS/bin/activate

# Remove the build dir
echo "Removing the build directory..."
rm -r build

# Perform cleanup before installations
echo "Running pyclean for thorough cleanup..."
pyclean . -v --debris all

# Cleanup for *.so files in the repository folder
echo "Cleaning up *.so files in the repository..."
find . -name "*.so" -type f -delete

# Set the flag indicating that the RMS dir is reset
echo "1" > $UPDATEINPROGRESSFILE

# Stash the cahnges
git stash

# Pull new code from github
git pull


### Install potentially missing libraries ###

<<<<<<< HEAD
# Check if sudo requires a password
if sudo -n true 2>/dev/null; then
    sudo apt-get update
    sudo apt-get install -y gobject-introspection libgirepository1.0-dev
    sudo apt-get install -y gstreamer1.0-libav gstreamer1.0-plugins-bad
    sudo apt-get install -y pkg-config libcairo2-dev
=======
# Function to check if a package is installed
isInstalled() {
    dpkg -s "$1" >/dev/null 2>&1
}


# Function to attempt passwordless sudo
tryPasswordlessSudo() {
    if sudo -n true 2>/dev/null; then
        return 0
    else
        return 1
    fi
}


# Function to prompt for sudo password with timeout
sudoWithTimeout() {
    local timeout_duration=30
    local attempts=3
    local prompt="[sudo] password for $USER (timeout in ${timeout_duration}s): "
    local sudo_keep_alive_duration=$((timeout_duration / 2))
    
    echo "Please enter your sudo password. You have $attempts attempts, with a ${timeout_duration}-second timeout."
    
    for ((i=1; i<=attempts; i++)); do
        # Use read with timeout to get the password securely
        read -s -t "$timeout_duration" -p "$prompt" password
        echo # Move to a new line after password input
        
        # Check if password is empty (timeout or Ctrl+D)
        if [[ -z "$password" ]]; then
            return 1
        fi
        
        # Validate the password
        if echo "$password" | sudo -S true 2>/dev/null; then
            # Keep sudo token alive in background
            (while true; do sudo -v; sleep $sudo_keep_alive_duration; done) &
            KEEP_SUDO_PID=$!
            return 0
        else
            if [ $i -lt $attempts ]; then
                echo "Sorry, try again. You have $((attempts - i)) attempts remaining."
            else
                echo "sudo: $attempts incorrect password attempts"
                return 1
            fi
        fi
    done
    
    # If we've exhausted all attempts
    return 1
}


# List of packages to check/install
packages=(
    "gobject-introspection"
    "libgirepository1.0-dev"
    "gstreamer1.0-libav"
    "gstreamer1.0-plugins-bad"
)

# Check if any package is missing
missing_packages=()
for package in "${packages[@]}"; do
    if ! isInstalled "$package"; then
        missing_packages+=("$package")
    fi
done

# If all packages are installed, inform and continue
if [ ${#missing_packages[@]} -eq 0 ]; then
    echo "All required packages are already installed."
>>>>>>> 26116339
else
    # Some packages are missing, so we need to update and install
    echo "The following packages need to be installed: ${missing_packages[*]}"
    
    # First, try passwordless sudo
    if tryPasswordlessSudo; then
        echo "Passwordless sudo available. Proceeding with installation."
        sudo apt-get update
        all_installed=true
        for package in "${missing_packages[@]}"; do
            echo "Installing $package..."
            if ! sudo apt-get install -y "$package"; then
                echo "Failed to install $package"
                all_installed=false
            fi
        done
        if $all_installed; then
            echo "All required packages have been successfully installed."
        else
            echo "Some packages failed to install. Please check the output above for details."
        fi
    else
        # Passwordless sudo not available, prompt for password
        echo "Passwordless sudo not available. Prompting for password."
        if ! sudoWithTimeout; then
            echo "Password entry timed out or was incorrect. Skipping package installation."
        else
            # Password entered successfully, proceed with update and install
            sudo apt-get update
            # Install missing packages
            all_installed=true
            for package in "${missing_packages[@]}"; do
                echo "Installing $package..."
                if ! sudo apt-get install -y "$package"; then
                    echo "Failed to install $package"
                    all_installed=false
                fi
            done
            if $all_installed; then
                echo "All required packages have been successfully installed."
            else
                echo "Some packages failed to install. Please check the output above for details."
            fi
            # Kill the background sudo-keeping process
            kill $KEEP_SUDO_PID 2>/dev/null
        fi
    fi
fi

### ###



# make sure the correct requirements are installed
pip install -r requirements.txt

# Run the python setup
pip install .
python setup.py build_ext --inplace

# Create a template file from the source config and copy the user config and mask files back
if [ $# -eq 0 ]; then
    # Rename the existing source .config file to .configTemplate
    mv $RMSSOURCEDIR/.config $RMSSOURCEDIR/.configTemplate

    # Copy the user config and mask files back
    cp $RMSBACKUPDIR/.config $RMSSOURCEDIR/.
    cp $RMSBACKUPDIR/mask.bmp $RMSSOURCEDIR/.
fi

# Set the flag that the update is not in progress
echo "0" > $UPDATEINPROGRESSFILE


echo "Update finished! Update exiting in 5 seconds..."
sleep 5<|MERGE_RESOLUTION|>--- conflicted
+++ resolved
@@ -67,14 +67,6 @@
 
 ### Install potentially missing libraries ###
 
-<<<<<<< HEAD
-# Check if sudo requires a password
-if sudo -n true 2>/dev/null; then
-    sudo apt-get update
-    sudo apt-get install -y gobject-introspection libgirepository1.0-dev
-    sudo apt-get install -y gstreamer1.0-libav gstreamer1.0-plugins-bad
-    sudo apt-get install -y pkg-config libcairo2-dev
-=======
 # Function to check if a package is installed
 isInstalled() {
     dpkg -s "$1" >/dev/null 2>&1
@@ -150,7 +142,6 @@
 # If all packages are installed, inform and continue
 if [ ${#missing_packages[@]} -eq 0 ]; then
     echo "All required packages are already installed."
->>>>>>> 26116339
 else
     # Some packages are missing, so we need to update and install
     echo "The following packages need to be installed: ${missing_packages[*]}"
@@ -208,8 +199,7 @@
 pip install -r requirements.txt
 
 # Run the python setup
-pip install .
-python setup.py build_ext --inplace
+python setup.py install
 
 # Create a template file from the source config and copy the user config and mask files back
 if [ $# -eq 0 ]; then
