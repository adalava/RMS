--- conflicted
+++ resolved
@@ -11,7 +11,7 @@
     echo "    and the address of your router." 
     exit 1
 fi 
-<<<<<<< HEAD
+
 echo "------------------------"
 echo "this script assumes that the RMS config file has not been changed and the"
 echo "device string still contains the IP address 192.168.42.10"
@@ -25,8 +25,7 @@
 cat .config | sed "s/$currip/$defaultip/g" > tmp.tmp
 mv -f .config .config.orig
 mv -f tmp.tmp .config
-=======
->>>>>>> 4b1ea651
+
 
 if [ "$1" == "DIRECT" ] ; then
     echo Setting direct connection
