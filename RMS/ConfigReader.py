# RPi Meteor Station
# Copyright (C) 2016  Dario Zubovic, Denis Vida
# 
# This program is free software: you can redistribute it and/or modify
# it under the terms of the GNU General Public License as published by
# the Free Software Foundation, either version 3 of the License, or
# (at your option) any later version.
# 
# This program is distributed in the hope that it will be useful,
# but WITHOUT ANY WARRANTY; without even the implied warranty of
# MERCHANTABILITY or FITNESS FOR A PARTICULAR PURPOSE.  See the
# GNU General Public License for more details.
# 
# You should have received a copy of the GNU General Public License
# along with this program.  If not, see <http://www.gnu.org/licenses/>.

from __future__ import absolute_import, division, print_function

import math
import os
import sys

import RMS

try:
    # Python 3
    from configparser import NoOptionError, RawConfigParser 

except:
    # Python 2
    from ConfigParser import NoOptionError, RawConfigParser


# Used to determine detection parametrs which will change in ML filtering is available
try:
    from tflite_runtime.interpreter import Interpreter
    TFLITE_AVAILABLE = True
except ImportError:
    TFLITE_AVAILABLE = False    



def choosePlatform(win_conf, rpi_conf, linux_pc_conf):
    """ Choose the setting depending on if this is running on the RPi or a Linux PC. """

    # Check if running on Windows
    if 'win' in sys.platform:
        return win_conf

    else:

        if 'arm' in os.uname()[4]:
            return rpi_conf

        else:
            return linux_pc_conf



def findBinaryPath(config, dir_path, binary_name, binary_extension):
    """ Given the path of the build directory and the name of the binary (without the extension!), the
        function will find the path to the binary file.

    Arguments:
        dir_path: [str] The build directory with binaries.
        binary_name: [str] The name of the binary without the extension.
        binary_extension: [str] The extension of the binary (e.g. 'so'), without the dot.

    Return:
        file_path: [str] Relative path to the binary.
    """


    if binary_extension is not None:
        binary_extension = '.' + binary_extension


    # If the directory path from the config file doesn't exist, use the default path
    if not os.path.exists(dir_path):
        dir_path = config.rms_root_dir


    file_candidates = []

    # Recursively find all files with the given extension in the given directory
    for file_path in os.walk(dir_path):
        for file_name in file_path[-1]:

            found = False

            # Check if the files correspond to the search pattern
            if file_name.startswith(binary_name):

                if binary_extension is not None:
                    if file_name.endswith(binary_extension):
                        found = True

                else:
                    found = True


            if found:
                file_path = os.path.join(file_path[0], file_name)
                file_candidates.append(file_path)


    # If there is only one file candiate, take that one
    if len(file_candidates) == 0:
        return None

    elif len(file_candidates) == 1:
        return file_candidates[0]

    else:
        # If there are more candidates, find the right one for the running version of python, platform, and
        #   bits
        py_version = "{:d}.{:d}".format(sys.version_info.major, sys.version_info.minor)

        # Find the compiled module for the correct python version
        for file_path in file_candidates:
            
            # Extract the name of the dir where the binary is located
            binary_dir = os.path.split(os.path.split(file_path)[0])[1]

            # If the directory ends with the correct python version, take that binary
            if binary_dir.endswith('-' + py_version):
                return file_path


        # If no appropriate binary was found, give up
        return None




def loadConfigFromDirectory(cml_args_config, dir_path):
    """ Given an input from argparse for the config file and the current directory, return the proper config
        file to load. 

    Arguments:
        cml_args_confg: [None/str/list] Input from cml_args.confg from argparse.
        dir_path: [list or str] Path to the working directory, or multiple paths.

    Return:
        config: [Config instance] Loaded config file.

    """

    # If the dir path is given as a string, use that dir path
    if isinstance(dir_path, str):
        pass

    # If dir path is a list with more than 1 entry, take the parent directory of the first directory in the 
    # list
    else:

        # If there are more than 1 element, take the parent of the 1st
        if len(dir_path) > 1:
            dir_path = os.path.join(os.path.abspath(dir_path), os.pardir)

        # Otherwise, take the one and only path in the list
        else:
            dir_path = dir_path[0]


    # If the given path is a file, take the parent
    if os.path.isfile(dir_path):
        dir_path = os.path.dirname(dir_path)


    if cml_args_config is not None:

        config_file = None

        # If the config should be taken from the data directory, find it and load it. The config will be
        #   loaded only if there's one file with '.config' in the directory
        if cml_args_config[0] == '.':

            # Locate all files in the data directory that end with '.config'
            config_files = [file_name for file_name in os.listdir(dir_path) \
                if (file_name.endswith('.config') or file_name.endswith('dfnstation.cfg')) \
                and not (file_name == 'bak.config')]

            # If there is exactly one config file, use it
            if len(config_files) == 1:
                config_file = os.path.join(os.path.abspath(dir_path), config_files[0])

            elif len(config_files) > 1:
                print('There are several config files in the given directory, choose one and provide the full path to it:')
                for cfile in config_files:
                    print('    {:s}'.format(os.path.join(dir_path, cfile)))

        else:
            # Load the config file from the full path
            config_file = os.path.abspath(cml_args_config[0].replace('"', ''))


        if config_file is None:
            raise FileNotFoundError("A config file could not be found in directory: {:s}, {:s}".format(
                dir_path, cml_args_config
                )
            )

        print('Loading config file:', config_file)

        # Load the given config file
        config = parse(config_file)

    # If the config file is not given, load the default config file
    else:
        # Load the default configuration file
        config = parse(".config")
        print("Loading the default config!")


    return config




class Config:
    def __init__(self):

        # Get the package root directory
        self.rms_root_dir = os.path.abspath(os.path.join(os.path.dirname(RMS.__file__), os.pardir))

        # default config file absolute path
        self.config_file_name = os.path.join(self.rms_root_dir, '.config')
        self.config_file_path = os.path.dirname(self.config_file_name)

        ##### System
        self.stationID = "XX0001"
        self.latitude = 0
        self.longitude = 0
        self.elevation = 0
        self.cams_code = 0



        # Show this camera on the GMN weblog
        self.weblog_enable = True

        # The description that will be shown on the weblog (e.g. location, pointing direction)
        self.weblog_description = ""

        # Camera network (e.g. national networks, used for grouping on the weblog)
        self.network_name = None
        # Camera group (e.g. a camera cluster or a location with multiple cameras)
        self.camera_group_name = None


        self.external_script_run = False
        self.auto_reprocess_external_script_run = False
        self.prioritise_capture_over_reprocess = False
        self.external_script_path = None
        self.external_function_name = "rmsExternal"

        self.reboot_after_processing = False
        self.reboot_lock_file = ".reboot_lock"
        
        ##### Capture
        self.deviceID = 0
        self.force_v4l2 = False
        self.uyvy_pixelformat = False

        self.width = 1280
        self.height = 720
        self.width_device = self.width
        self.height_device = self.height
        self.fps = 25.0

        self.report_dropped_frames = False

        # Region of interest, -1 disables the range
        self.roi_left = -1
        self.roi_right = -1
        self.roi_up = -1
        self.roi_down = -1

        self.brightness = 0
        self.contrast = 0

        self.bit_depth = 8
        self.gamma = 1.0

        self.ff_format = 'fits'
        
        self.fov_w = 64.0
        self.fov_h = 35.0
        self.deinterlace_order = -2
        self.mask_file = "mask.bmp"

        self.data_dir = "~/RMS_data"
        self.log_dir = "logs"
        self.captured_dir = "CapturedFiles"
        self.archived_dir = "ArchivedFiles"

        # days of logfiles to keep
        self.logdays_to_keep = 30

        # Extra space to leave on disk for the archive (in GB) after the captured files have been taken
        #   into account
        self.extra_space_gb = 3


        # Enable/disable showing maxpixel on the screen (off by default)
        self.live_maxpixel_enable = False

        # Enable/disable saving a live.jpg file in the data directory with the latest image
        self.live_jpg = False

        # Enable/disable showing a slideshow of last night's meteor detections on the screen during the day
        self.slideshow_enable = False

        # Automatically reprocess broken capture directories
        self.auto_reprocess = True
        self.prioritize_capture_over_reprocess = False

        # Flag file which indicates that the previously processed files are loaded during capture resume
        self.capture_resume_flag_file = ".capture_resuming"

        # Wait an additional time (seconds) after the capture is supposed to start. Used for multi-camera 
        #   systems for a staggered capture start
        self.capture_wait_seconds = 0

        # Disable wifi during capture - generally required for ribbon cable connected sensors on Pi platform
        self.disable_wifi_during_capture = False

        # Randomize the wait time between 0 and capture_wait_seconds. Used for multi-camera systems
        self.capture_wait_randomize = False

        # Run detection and the rest of postprocessing at the end of the night, instead of parallel to capture
        self.postprocess_at_end = False

        # Wait an additional time (in seconds) to start the detection thread. If postprocess_at_end is set to 
        #   false, the delay will occur after the beginning of capture, and if it's set to true, the delay 
        #   will occur after the capture ends
        self.postprocess_delay = 0

        ##### Upload

        # Flag determining if uploading is enabled or not
        self.upload_enabled = True

        # Delay upload after files are added to the queue by the given number of minues
        self.upload_delay = 0

        # Address of the upload server
        self.hostname = ''

        # SSH port
        self.host_port = 22

        # Location of the SSH private key
        self.rsa_private_key = os.path.expanduser("~/.ssh/id_rsa")

        # Name of the file where the upload queue will be stored
        self.upload_queue_file = "FILES_TO_UPLOAD.inf"

        # Directory on server where the files will be uploaded to
        self.remote_dir = 'files'

        # 1 - Normal, 2 - Skip uploading FFs, 3 - Skip FFs and FRs
        self.upload_mode = 1

        self.event_monitor_enabled = True
        self.event_monitor_db_name = "event_monitor.db"
        self.event_monitor_webpage = "https://globalmeteornetwork.org/events/event_watchlist.txt"
        self.event_monitor_remote_dir = "files/event_monitor"
        self.event_monitor_check_interval = 30
        self.event_monitor_check_interval_fast = 5




        ##### Weave compilation arguments
        self.extra_compile_args = ["-O3"]
        
        ##### FireballDetection

        self.enable_fireball_detection = True

        self.f = 16                    # subsampling factor
        self.max_time = 25             # maximum time for line finding
        
        # params for Extractor.findPoints()
        self.white_avg_level = 220     # ignore images which have the average frame above this level
        self.min_level = 40            # ignore pixel if below this level
        self.min_pixels = 8            # minimum number of pixels required to add event point
        self.k1 = 4                    # k1 factor for thresholding
        self.j1 = 5                    # absolute levels above average in thresholding
        self.max_points_per_frame = 30 # ignore frame if there are too many points in it (ie. flare)
        self.max_per_frame_factor = 10 # multiplied with median number of points for flare detection
        self.max_points = 190          # if there are too many points in total after flare removal, randomize them
        self.min_frames = 4            # minimum number of frames
        
        # params for Extractor.testPoints()
        self.min_points = 4            # minimum number of event points
        
        # params for Extractor.extract()
        self.before = 0.15             # percentage of frames to extrapolate before detected start of meteor trail
        self.after = 0.3               # percentage of frames to extrapolate after detected end of meteor trail
        self.limitForSize = 0.90
        self.minSize = 40
        self.maxSize = 192
        
        # params for Grouping3D
        self.distance_threshold = 4900  # maximum distance between the line and the point to be takes as a part of the same line
        self.gap_threshold = 16900      # maximum allowed gap between points
        self.line_minimum_frame_range = 3   # minimum range of frames that a line should cover (eliminates flash detections)
        self.line_distance_const = 4   # constant that determines the influence of average point distance on the line quality
        self.point_ratio_threshold = 0.7# ratio of how many points must be close to the line before considering searching for another line
        self.max_lines = 5             # maximum number of lines

        ##### MeteorDetection
        
        # KHT detection parameters
        self.ff_min_stars = 10
        
        self.detection_binning_factor = 1
        self.detection_binning_method = 'avg'

        self.k1_det = 1.5 # weight for stddev in thresholding for faint meteor detection
        self.j1_det = 9 # absolute levels above average in thresholding for faint meteor detection
        self.max_white_ratio = 0.07 # maximum ratio of white to all pixels on a thresholded image (used to avoid searching on very messed up images)
        self.time_window_size = 64 # size of the time window which will be slided over the time axis
        self.time_slide = 32 # subdivision size of the time axis (256 will be divided into 256/time_slide parts)
        self.max_lines_det = 30 # maximum number of lines to be found on the time segment with KHT
        self.line_min_dist = 40 # Minimum distance between KHT lines in Cartesian space to merge them (used for merging similar lines after KHT)
        self.stripe_width = 20 # width of the stripe around the line
        self.kht_build_dir = os.path.join(self.rms_root_dir, 'RMS', 'build')
        self.kht_binary_name = 'kht_module'
        self.kht_binary_extension = 'so'

        # 3D line finding for meteor detection
        self.max_points_det = 600 # maximumum number of points during 3D line search in faint meteor detection (used to minimize runtime)
        self.distance_threshold_det = 50**2 # maximum distance between the line and the point to be takes as a part of the same line
        self.gap_threshold_det = 500**2 # maximum allowed gap between points
        self.min_pixels_det = 10 # minimum number of pixels in a strip
        self.line_minimum_frame_range_det = 4 # minimum number of frames per one detection
        self.line_distance_const_det = 4 # constant that determines the influence of average point distance on the line quality
        self.max_time_det = 10 # maximum time in seconds for which line finding algorithm can run

        # 3D line merging parameters
        self.vect_angle_thresh = 20 # angle similarity between 2 lines in a stripe to be merged
        self.frame_extension = 3 # how many frames to check during centroiding before and after the initially determined frame range

        # Centroid filtering parameters
        self.centroids_max_deviation = 2 # maximum deviation of a centroid point from a LSQ fitted line (if above max, it will be rejected)
        self.centroids_max_distance =  30 # maximum distance in pixels between centroids (used for filtering spurious centroids)

        # Angular veloicty filtering parameter - detections slower or faster than these angular velocities
        # will be rejected (deg/s)
        self.ang_vel_min = 0.5
        self.ang_vel_max = 35.0

        # By default the peak of the meteor should be at least 16x brighter than the background. This is the multiplier that scales this number (1.0 = 16x).
        self.min_patch_intensity_multiplier = 0.0

        # Filtering by machine learning
        self.ml_filter = 0.85

        # Path to the ML model
        self.ml_model_path = os.path.join(self.rms_root_dir, "share", "meteorml32.tflite")


        ##### StarExtraction

        # Extraction parameters
        self.max_global_intensity = 150 # maximum mean intensity of an image before it is discared as too bright
        self.border = 10 #  apply a mask on the detections by removing all that are too close to the given image border (in pixels)
        self.neighborhood_size = 10 # size of the neighbourhood for the maximum search (in pixels)
        self.intensity_threshold = 5 # a threshold for cutting the detections which are too faint (0-255)
        self.max_stars = 200 # An upper limit on number of stars before the PSF fitting (more than that would take too long to process)

        # PSF fit and filtering
        self.segment_radius = 4 # radius (in pixels) of image segment around the detected star on which to perform the fit
        self.roundness_threshold = 0.5 # minimum ratio of 2D Gaussian sigma X and sigma Y to be taken as a stars (hot pixels are narrow, while stars are round)
        self.max_feature_ratio = 0.8 # maximum ratio between 2 sigma of the star and the image segment area


        ##### Calibration
        self.use_flat = False
        self.flat_file = 'flat.bmp'
        self.flat_min_imgs = 20

        self.use_dark = False
        self.dark_file = 'dark.bmp'

        self.star_catalog_path = os.path.join(self.rms_root_dir, 'Catalogs')
        self.star_catalog_file = 'gaia_dr2_mag_11.5.npy'

        # BVRI band ratios for GAIA G band and Sony CMOS cameras
        self.star_catalog_band_ratios = [0.45, 0.70, 0.72, 0.50]

        self.platepar_name = 'platepar_cmn2010.cal'
        self.platepars_flux_recalibrated_name = 'platepars_flux_recalibrated.json'
        self.platepars_recalibrated_name = 'platepars_all_recalibrated.json'

        # Name of the platepar file on the server
        self.platepar_remote_name = 'platepar_latest.cal'
        self.remote_platepar_dir = 'platepars'

        self.catalog_mag_limit = 5.5

        self.calstars_files_N = 400 # How many calstars FF files to evaluate

        self.calstars_min_stars = 500 # Minimum number of stars to use

        # Minimum acceptable calibration residual (px)
        self.dist_check_threshold = 0.33 

        # Threshold for quick recalibration (px)
        self.dist_check_quick_threshold = 0.4 

        self.min_matched_stars = 20


        ##### Thumbnails
        self.thumb_bin =  4
        self.thumb_stack   =  5
        self.thumb_n_width = 10

        ##### Stack
        self.stack_mask = False


        ##### Timelapse
        self.timelapse_generate_captured = True


        #### Shower association

        # Path to the shower file
        self.shower_path = os.path.join(self.rms_root_dir, 'share')
        self.shower_file_name = 'established_showers.csv'

        # Path to flux showers
        self.showers_flux_file_name = 'flux_showers.csv'

        # colour scheme to use for showers
        self.shower_color_map = 'viridis'


        #### EGM96 vs WGS84 heights file

        self.egm96_path = os.path.join(self.rms_root_dir, 'share')
        self.egm96_file_name = 'WW15MGH.DAC'

        # How many degrees in solar longitude to check from the shower peak for showers that don't have
        # a specified beginning and end
        self.shower_lasun_threshold = 2.0

        # Maximum distance from shower radiant (degrees)
        self.shower_max_radiant_separation = 7.5

        #### Event Monitor

        self.event_monitor_db_name = "event_monitor.db"


def normalizeParameter(param, config, binning=1):
    """ Normalize detection parameters for fireball detection to be size independent.
    
    Arguments:
        param: [float] parameter to be normalized
        config: [Config]
        binning: [int] Bin multiplier.
        
    Return:
        normalized param
    """

    width_factor = config.width/binning/config.f/720
    height_factor = config.height/binning/config.f/576

    return param*width_factor*height_factor


def normalizeParameterMeteor(param, config, binning=1):
    """ Normalize detection parameters for fireball detection to be size independent.
    
    Arguments:
        param: [float] parameter to be normalized
        config: [Config]
        binning: [int] Bin multiplier.
        
    Return:
        normalized param
    """

    width_factor = config.width/binning/720
    height_factor = config.height/binning/576

    return param*width_factor*height_factor



def removeInlineComments(cfgparser, delimiter):
    """ Removes inline comments from config file. """
    for section in cfgparser.sections():
        [cfgparser.set(section, item[0], item[1].split(delimiter)[0].strip()) for item in cfgparser.items(section)]



def parse(path, strict=True):
    """ Parses config file at the given path and returns the corresponding Config object.

    Arguments:
        path: [str] path to file (.config or dfnstation.cfg)
        strict: [bool]

    Returns:
        config: [Config]

    """

    delimiter = ";"

    try:
        # Python 3
        parser = RawConfigParser(inline_comment_prefixes=(delimiter), strict=strict)

    except:
        # Python 2
        parser = RawConfigParser()


    parser.read(path)


    # Remove inline comments
    removeInlineComments(parser, delimiter)
    
    config = Config()

    # Store parsed config file name
    config.config_file_name = path
    config.config_file_path = os.path.dirname(path)

    # Parse an RMS config file
    if os.path.basename(path).endswith('.config'):
        parseConfigFile(config, parser)

    # Parse a DFN config file
    elif os.path.basename(path) == 'dfnstation.cfg':
        parseDFNStation(config, parser)

    else:
        raise RuntimeError('Unknown config file name: {}'.format(os.path.basename(path)))


    # Disable upload if the default station name is used
    if config.stationID == "XX0001":
        print("Disabled upload because the default station code is used!")
        config.upload_enabled = False
    

    return config



def parseConfigFile(config, parser):
    parseSystem(config, parser)
    parseCapture(config, parser)
    parseBuildArgs(config, parser)
    parseUpload(config, parser)
    parseCompression(config, parser)
    parseFireballDetection(config, parser)
    parseMeteorDetection(config, parser)
    parseStarExtraction(config, parser)
    parseCalibration(config, parser)
    parseThumbnails(config, parser)
    parseStack(config, parser)
    parseTimelapse(config, parser)
    parseColors(config, parser)


def parseDFNStation(config, parser):
    section = 'station'
    if not parser.has_section(section):
        return

    if parser.has_option(section, "location"):
        config.stationID = parser.get(section, "location").replace("_", "").replace(" ", "")

    if parser.has_option(section, "lat"):
        config.latitude = parser.getfloat(section, "lat")

    if parser.has_option(section, "lon"):
        config.longitude = parser.getfloat(section, "lon")

    if parser.has_option(section, "altitude"):
        config.elevation = parser.getfloat(section, "altitude")

    config.fov_h = 150
    config.fov_w = 200
    config.width = 7360
    config.height = 4912
    config.fps = 20
    config.gamma = 1
    config.bit_depth = 16
    config.catalog_mag_limit = 4.5

    config.star_catalog_path = 'Catalogs'
    config.star_catalog_file = 'BSC5'
    config.platepar_name = 'platepar_cmn2010.cal'
    config.deinterlace_order = -2


def parseSystem(config, parser):
    
    section= "System"
    if not parser.has_section(section):
        raise RuntimeError("Not configured!")
    
    try:
        config.stationID = parser.get(section, "stationID")
    except NoOptionError:
        raise RuntimeError("Not configured!")


    if parser.has_option(section, "latitude"):
        config.latitude = parser.getfloat(section, "latitude")

    if parser.has_option(section, "longitude"):
        config.longitude = parser.getfloat(section, "longitude")

    if parser.has_option(section, "elevation"):
        config.elevation = parser.getfloat(section, "elevation")
        

    if parser.has_option(section, "cams_code"):
        config.cams_code = parser.getint(section, "cams_code")


    if parser.has_option(section, "weblog_enable"):
        config.weblog_enable = parser.getboolean(section, "weblog_enable")

    if parser.has_option(section, "weblog_description"):
        config.weblog_description = parser.get(section, "weblog_description")

    if parser.has_option(section, "network_name"):
        config.network_name = parser.get(section, "network_name")
        if config.network_name.lower() == "none":
            config.network_name = None

    if parser.has_option(section, "camera_group_name"):
        config.camera_group_name = parser.get(section, "camera_group_name")
        if config.camera_group_name.lower() == "none":
            config.camera_group_name = None
    
    if parser.has_option(section, "external_script_run"):
        config.external_script_run = parser.getboolean(section, "external_script_run")


    if parser.has_option(section, "auto_reprocess_external_script_run"):
        config.auto_reprocess_external_script_run = parser.getboolean(section, \
            "auto_reprocess_external_script_run")

    if parser.has_option(section, "prioritize_capture_over_reprocess"):
        config.prioritize_capture_over_reprocess = parser.getboolean(section, \
            "prioritize_capture_over_reprocess")

    if parser.has_option(section, "external_script_path"):
        config.external_script_path = parser.get(section, "external_script_path")

    if parser.has_option(section, "external_function_name"):
        config.external_function_name = parser.get(section, "external_function_name")


    if parser.has_option(section, "reboot_after_processing"):
        config.reboot_after_processing = parser.getboolean(section, "reboot_after_processing")

    if parser.has_option(section, "reboot_lock_file"):
        config.reboot_lock_file = parser.get(section, "reboot_lock_file")


    if parser.has_option(section, "event_monitor_db_name"):
        config.event_monitor_db_name = parser.get(section, "event_monitor_db_name")


def parseCapture(config, parser):
    section = "Capture"
    
    if not parser.has_section(section):
        return

    if parser.has_option(section, "data_dir"):
        
        config.data_dir = parser.get(section, "data_dir")

        # Parse the home folder appropriately
        if config.data_dir[0] == '~':
            
            config.data_dir = config.data_dir.replace('~', '')
            
            # Remove the directory separator if it is at the beginning of the path
            if config.data_dir[0] == os.sep:
                config.data_dir = config.data_dir[1:]
            
            config.data_dir = os.path.join(os.path.expanduser('~'), config.data_dir)
    

    if parser.has_option(section, "log_dir"):
        config.log_dir = parser.get(section, "log_dir")

    if parser.has_option(section, "logdays_to_keep"):
        config.logdays_to_keep = parser.get(section, "logdays_to_keep")

    if parser.has_option(section, "captured_dir"):
        config.captured_dir = parser.get(section, "captured_dir")
    
    if parser.has_option(section, "archived_dir"):
        config.archived_dir = parser.get(section, "archived_dir")
    
    if parser.has_option(section, "width"):
        config.width = parser.getint(section, "width")

        # Save original input image size
        config.width_device = config.width

       
    if parser.has_option(section, "height"):
        config.height = parser.getint(section, "height")

        # Save original input image size
        config.height_device = config.height


    if parser.has_option(section, "report_dropped_frames"):
        config.report_dropped_frames = parser.getboolean(section, "report_dropped_frames")


    # Parse the region of interest boundaries
    if parser.has_option(section, "roi_left"):
        config.roi_left = parser.getint(section, "roi_left")

    if parser.has_option(section, "roi_right"):
        config.roi_right = parser.getint(section, "roi_right")

    if parser.has_option(section, "roi_up"):
        config.roi_up = parser.getint(section, "roi_up")

    if parser.has_option(section, "roi_down"):
        config.roi_down = parser.getint(section, "roi_down")


    # Compute the width and the height from the region of interest, if given
    if config.roi_left > config.roi_right:
        config.roi_left, config.roi_right = config.roi_right, config.roi_left

    if (config.roi_left < 0) or (config.roi_left > config.width):
        config.roi_left = 0

    if (config.roi_right < 0) or (config.roi_right > config.width):
        config.roi_right = config.width

    # Choose the correct ROI for up/down
    if config.roi_up > config.roi_down:
        config.roi_up, config.roi_down = config.roi_down, config.roi_up

    if (config.roi_up < 0) or (config.roi_up > config.height):
        config.roi_up = 0

    if (config.roi_down < 0) or (config.roi_down > config.height):
        config.roi_down = config.height


    # Recompute the width and height from ROI
    config.width = config.roi_right - config.roi_left
    config.height = config.roi_down - config.roi_up


    if parser.has_option(section, "brightness"):
        config.brightness = parser.getint(section, "brightness")

    if parser.has_option(section, "contrast"):
        config.contrast = parser.getint(section, "contrast")

    if parser.has_option(section, "bit_depth"):
        config.bit_depth = parser.getint(section, "bit_depth")

    if parser.has_option(section, "gamma"):
        config.gamma = parser.getfloat(section, "gamma")
    
    if parser.has_option(section, "device"):
        config.deviceID = parser.get(section, "device")

    # Try converting the device ID to integer (meaning that it is a real device
    try:
        config.deviceID = int(config.deviceID)
    except:

        # If it fails, it's probably a RTSP stream
        pass

    if parser.has_option(section, "force_v4l2"):
        config.force_v4l2 = parser.getboolean(section, "force_v4l2")

    if parser.has_option(section, "uyvy_pixelformat"):
        config.uyvy_pixelformat = parser.getboolean(section, "uyvy_pixelformat")

    if parser.has_option(section, "fps"):
        config.fps = parser.getfloat(section, "fps")

        # Limit the FPS to 1 million, as the time precision of datetime is 1 us
        if config.fps > 1000000:
            config.fps = 1000000
            print()
            print("WARNING! The FPS has been limited to 1,000,000!")

    if parser.has_option(section, "ff_format"):
        config.ff_format = parser.get(section, "ff_format")

    if parser.has_option(section, "fov_w"):
        config.fov_w = parser.getfloat(section, "fov_w")

    if parser.has_option(section, "fov_h"):
        config.fov_h = parser.getfloat(section, "fov_h")


    if (config.fov_w <= 0) or (config.fov_h <= 0):
        print('The field of view in the config file (fov_h and fov_w) have to be positive numbers!')
        print('Make sure to set the approximate FOV size correctly!')
        sys.exit()


    if parser.has_option(section, "deinterlace_order"):
        config.deinterlace_order = parser.getint(section, "deinterlace_order")

    if parser.has_option(section, "mask"):
        config.mask_file = os.path.basename(parser.get(section, "mask"))

    if parser.has_option(section, "extra_space_gb"):
        config.extra_space_gb = parser.getfloat(section, "extra_space_gb")

    # Enable/disable showing maxpixel on the screen
    if parser.has_option(section, "live_maxpixel_enable"):
        config.live_maxpixel_enable = parser.getboolean(section, "live_maxpixel_enable")

    # Enable/disable showing maxpixel on the screen
    if parser.has_option(section, "live_jpg"):
        config.live_jpg = parser.getboolean(section, "live_jpg")

    # Enable/disable showing a slideshow of last night's meteor detections on the screen during the day
    if parser.has_option(section, "slideshow_enable"):
        config.slideshow_enable = parser.getboolean(section, "slideshow_enable")

    # Enable/disable auto reprocessing
    if parser.has_option(section, "auto_reprocess"):
        config.auto_reprocess = parser.getboolean(section, "auto_reprocess")

<<<<<<< HEAD
    if parser.has_option(section, "prioritize_capture_over_reprocess"):
        config.prioritize_capture_over_reprocess = parser.getboolean(section, \
            "prioritize_capture_over_reprocess")
=======
    # Enable/disable auto reprocessing
    if parser.has_option(section, "prioritise_capture_over_reprocess"):
        config.prioritise_capture_over_reprocess = parser.getboolean(section, "prioritise_capture_over_reprocess")


>>>>>>> 00e406a1

    # Load name of the capture resume flag file
    if parser.has_option(section, "capture_resume_flag_file"):
        config.capture_resume_flag_file = parser.get(section, "capture_resume_flag_file")


    # Load the time for waiting after the capture is supposed to start, to stagger multi-camera start times
    if parser.has_option(section, "capture_wait_seconds"):
        config.capture_wait_seconds = parser.getint(section, "capture_wait_seconds")

    # Load if the capture time should be randomized
    if parser.has_option(section, "capture_wait_randomize"):
        config.capture_wait_randomize = parser.getboolean(section, "capture_wait_randomize")


    # Run detection and the rest of postprocessing at the end of the night, instead of in parallel to capture
    if parser.has_option(section, "postprocess_at_end"):
        config.postprocess_at_end = parser.getboolean(section, "postprocess_at_end")

    # Load the time for waiting before postprocessing begins
    if parser.has_option(section, "postprocess_delay"):
        config.postprocess_delay = parser.getint(section, "postprocess_delay")

<<<<<<< HEAD
=======
    # Disable wifi during capture on Pi plaform only
    if parser.has_option(section, "disable_wifi_during_capture"):
        config.disable_wifi_during_capture = parser.getboolean(section, "disable_wifi_during_capture")


>>>>>>> 00e406a1
def parseUpload(config, parser):
    section = "Upload"
    
    if not parser.has_section(section):
        return

    # Enable/disable upload
    if parser.has_option(section, "upload_enabled"):
        config.upload_enabled = parser.getboolean(section, "upload_enabled")

    # Address of the upload server
    if parser.has_option(section, "hostname"):
        config.hostname = parser.get(section, "hostname")

    # Upload delay
    if parser.has_option(section, "upload_delay"):
        config.upload_delay = parser.getfloat(section, "upload_delay")

    # SSH port
    if parser.has_option(section, "host_port"):
        config.host_port = parser.getint(section, "host_port")

    # Location of the SSH private key
    if parser.has_option(section, "rsa_private_key"):
        config.rsa_private_key = os.path.expanduser(parser.get(section, "rsa_private_key"))

    # Name of the file where the upload queue will be stored
    if parser.has_option(section, "upload_queue_file"):
        config.upload_queue_file = parser.get(section, "upload_queue_file")

    # Directory on the server where the detected files will be uploaded to
    if parser.has_option(section, "remote_dir"):
        config.remote_dir = parser.get(section, "remote_dir")

    # SSH port
    if parser.has_option(section, "upload_mode"):
        config.upload_mode = parser.getint(section, "upload_mode")

    # Event monitor enabled
    if parser.has_option(section, "event_monitor_enabled"):
        config.event_monitor_enabled = parser.getboolean(section, "event_monitor_enabled")


    # Name to use for eventmonitor database
    if parser.has_option(section, "event_monitor_db_name"):
        config.event_monitor_webpage = parser.get(section, "event_monitor_db_name")

    # Address to look for watchlist
    if parser.has_option(section, "event_monitor_webpage"):
        config.event_monitor_webpage = parser.get(section, "event_monitor_webpage")

    # Directory on the server where the events will be uploaded to
    if parser.has_option(section, "event_monitor_remote_dir"):
        config.event_monitor_remote_dir = parser.get(section, "event_monitor_remote_dir")

    if parser.has_option(section, "event_monitor_check_interval"):
        config.event_monitor_check_interval = parser.getint(section, "event_monitor_check_interval")

    if parser.has_option(section, "event_monitor_check_interval_fast"):
        config.event_monitor_check_interval_fast = parser.getint(section, "event_monitor_check_interval_fast")


def parseBuildArgs(config, parser):
    section = "Build"
    
    if not parser.has_section(section):
        return
    
    linux_pc_weave = None
    win_pc_weave = None
    rpi_weave = None

    if parser.has_option(section, "rpi_weave"):
        rpi_weave = parser.get(section, "rpi_weave").split()

    if parser.has_option(section, "linux_pc_weave"):
        linux_pc_weave = parser.get(section, "linux_pc_weave").split()

    if parser.has_option(section, "win_pc_weave"):
        win_pc_weave = parser.get(section, "win_pc_weave").split()
        

    # Read in the KHT library path for both the PC and the RPi, but decide which one to take based on the 
    # system this is running on
    config.extra_compile_args = choosePlatform(win_pc_weave, rpi_weave, linux_pc_weave)



def parseCompression(config, parser):
    section = "Compression"
    pass



def parseFireballDetection(config, parser):
    section = "FireballDetection"
    
    if not parser.has_section(section):
        return

    if parser.has_option(section, "enable_fireball_detection"):
        config.enable_fireball_detection = parser.getboolean(section, "enable_fireball_detection")
    
    if parser.has_option(section, "subsampling_size"):
        config.f = parser.getint(section, "subsampling_size")
        
    if parser.has_option(section, "max_time"):
        config.max_time = parser.getint(section, "max_time")

    if parser.has_option(section, "white_avg_level"):
        config.white_avg_level = parser.getint(section, "white_avg_level")
    
    if parser.has_option(section, "minimal_level"):
        config.min_level = parser.getint(section, "minimal_level")
    
    if parser.has_option(section, "minimum_pixels"):
        config.min_pixels = parser.getint(section, "minimum_pixels")
    
    if parser.has_option(section, "k1"):
        config.k1 = parser.getfloat(section, "k1")

    if parser.has_option(section, "j1"):
        config.j1 = parser.getint(section, "j1")
    
    if parser.has_option(section, "max_points_per_frame"):
        config.max_points_per_frame = parser.getint(section, "max_points_per_frame")
    
    if parser.has_option(section, "max_per_frame_factor"):
        config.max_per_frame_factor = parser.getint(section, "max_per_frame_factor")
    
    if parser.has_option(section, "max_points"):
        config.max_points = parser.getint(section, "max_points")
    
    if parser.has_option(section, "min_frames"):
        config.min_frames = parser.getint(section, "min_frames")
    
    if parser.has_option(section, "min_points"):
        config.min_points = parser.getint(section, "min_points")
    
    if parser.has_option(section, "extend_before"):
        config.before = parser.getfloat(section, "extend_before")
    
    if parser.has_option(section, "extend_after"):
        config.after = parser.getfloat(section, "extend_after")
    
    if parser.has_option(section, "min_window_size"):
        config.minSize = parser.getint(section, "min_window_size")
    
    if parser.has_option(section, "max_window_size"):
        config.maxSize = parser.getint(section, "max_window_size")
    
    if parser.has_option(section, "threshold_for_size"):
        config.limitForSize = parser.getfloat(section, "threshold_for_size")
    
    if parser.has_option(section, "distance_threshold"):
        config.distance_threshold = parser.getint(section, "distance_threshold")**2
    
    config.distance_threshold = normalizeParameter(config.distance_threshold, config)
    
    if parser.has_option(section, "gap_threshold"):
        config.gap_threshold = parser.getint(section, "gap_threshold")**2
    
    config.gap_threshold = normalizeParameter(config.gap_threshold, config)

    if parser.has_option(section, "line_minimum_frame_range"):
        config.line_minimum_frame_range = parser.getint(section, "line_minimum_frame_range")
    
    if parser.has_option(section, "line_distance_const"):
        config.line_distance_const = parser.getint(section, "line_distance_const")
    
    if parser.has_option(section, "point_ratio_threshold"):
        config.point_ratio_threshold = parser.getfloat(section, "point_ratio_threshold")        
    
    if parser.has_option(section, "max_lines"):
        config.max_lines = parser.getint(section, "max_lines")
    
    if parser.has_option(section, "min_lines"):
        config.max_lines = parser.getint(section, "max_lines")



def parseMeteorDetection(config, parser):
    section = "MeteorDetection"
    
    if not parser.has_section(section):
        return

    if parser.has_option(section, "ff_min_stars"):
        config.ff_min_stars = parser.getint(section, "ff_min_stars")


    if parser.has_option(section, "detection_binning_factor"):
        bin_factor = parser.getint(section, "detection_binning_factor")
        # config.detection_binning_factor

        # Check that the given bin size is a factor of 2
        if bin_factor > 1:
            if math.log(bin_factor, 2)/int(math.log(bin_factor, 2)) != 1:
                print('Warning! The given binning factor is not a factor of 2!')
                print('Defaulting to 1...')
                bin_factor = 1
        
        config.detection_binning_factor = bin_factor


    if parser.has_option(section, "detection_binning_method"):
        bin_method = parser.get(section, "detection_binning_method").strip().lower()

        bin_method_list = ['sum', 'avg']
        if bin_method not in bin_method_list:
            print('Warning! The binning method {:s} is not an allowed binning method: ', bin_method_list)
            print('Defaulting to avg...')
            bin_method = 'avg'

        config.detection_binning_method = bin_method

    
    if parser.has_option(section, "k1"):
        config.k1_det = parser.getfloat(section, "k1")

    if parser.has_option(section, "j1"):
        config.j1_det = parser.getint(section, "j1")

    if parser.has_option(section, "max_white_ratio"):
        config.max_white_ratio = parser.getfloat(section, "max_white_ratio")

    if parser.has_option(section, "time_window_size"):
        config.time_window_size = parser.getint(section, "time_window_size")

    if parser.has_option(section, "time_slide"):
        config.time_slide = parser.getint(section, "time_slide")

    if parser.has_option(section, "max_lines_det"):
        config.max_lines_det = parser.getint(section, "max_lines_det")

    if parser.has_option(section, "line_min_dist"):
        config.line_min_dist = parser.getint(section, "line_min_dist")


    # Parse the distance threshold
    if parser.has_option(section, "distance_threshold_det"):
        config.distance_threshold_det = parser.getint(section, "distance_threshold_det")**2


    # If the distance is > 20 (in old configs before the scaling fix), rescale using the old function
    if config.distance_threshold_det > 20**2:

        config.distance_threshold_det = normalizeParameter(config.distance_threshold_det, config, \
            binning=config.detection_binning_factor)
    else:

        config.distance_threshold_det = normalizeParameterMeteor(config.distance_threshold_det, config, \
            binning=config.detection_binning_factor)


    # Parse the gap threshold
    if parser.has_option(section, "gap_threshold_det"):
        config.gap_threshold_det = parser.getint(section, "gap_threshold_det")**2

    # If the gap is > 100px (in old configs before the scaling fix), rescale using the old function
    if config.gap_threshold > 100**2:

        config.gap_threshold_det = normalizeParameter(config.gap_threshold_det, config, \
            binning=config.detection_binning_factor)

    else:
        config.gap_threshold_det = normalizeParameterMeteor(config.gap_threshold_det, config, \
            binning=config.detection_binning_factor)



    if parser.has_option(section, "min_pixels_det"):
        config.min_pixels_det = parser.getint(section, "min_pixels_det")

    if parser.has_option(section, "line_minimum_frame_range_det"):
        config.line_minimum_frame_range_det = parser.getint(section, "line_minimum_frame_range_det")

    if parser.has_option(section, "line_distance_const_det"):
        config.line_distance_const_det = parser.getint(section, "line_distance_const_det")

    if parser.has_option(section, "max_time_det"):
        config.max_time_det = parser.getint(section, "max_time_det")

    if parser.has_option(section, "stripe_width"):
        config.stripe_width = parser.getint(section, "stripe_width")

    if parser.has_option(section, "max_points_det"):
        config.max_points_det = parser.getint(section, "max_points_det")

    
    # Read in the KHT library path for both the PC and the RPi, but decide which one to take based on the 
    # system this is running on

    if parser.has_option(section, "kht_build_dir"):
        config.kht_build_dir = parser.get(section, "kht_build_dir")

    if parser.has_option(section, "kht_binary_name"):
        config.kht_binary_name = parser.get(section, "kht_binary_name")

    if parser.has_option(section, "kht_binary_extension"):
        config.kht_binary_extension = parser.get(section, "kht_binary_extension")

    config.kht_lib_path = findBinaryPath(config, config.kht_build_dir, config.kht_binary_name, \
        config.kht_binary_extension)


    if parser.has_option(section, "vect_angle_thresh"):
        config.vect_angle_thresh = parser.getint(section, "vect_angle_thresh")

    if parser.has_option(section, "frame_extension"):
        config.frame_extension = parser.getint(section, "frame_extension")


    if parser.has_option(section, "centroids_max_deviation"):
        config.centroids_max_deviation = parser.getfloat(section, "centroids_max_deviation")

    if parser.has_option(section, "centroids_max_distance"):
        config.centroids_max_distance = parser.getint(section, "centroids_max_distance")


    if parser.has_option(section, "ang_vel_min"):
        config.ang_vel_min = parser.getfloat(section, "ang_vel_min")

    if parser.has_option(section, "ang_vel_max"):
        config.ang_vel_max = parser.getfloat(section, "ang_vel_max")


    if parser.has_option(section, "min_patch_intensity_multiplier"):
        config.min_patch_intensity_multiplier = parser.getfloat(section, "min_patch_intensity_multiplier")

    if parser.has_option(section, "ml_filter"):
        config.ml_filter = parser.getfloat(section, "ml_filter")

        # Disable the min_patch_intensity filter if the ML filter is used and the ML library is available
        if TFLITE_AVAILABLE and (config.ml_filter > 0):
            config.min_patch_intensity_multiplier = 0



def parseStarExtraction(config, parser):
    section = "StarExtraction"
    
    if not parser.has_section(section):
        return

    if parser.has_option(section, "max_global_intensity"):
        config.max_global_intensity = parser.getint(section, "max_global_intensity")

    if parser.has_option(section, "border"):
        config.border = parser.getint(section, "border")

    if parser.has_option(section, "neighborhood_size"):
        config.neighborhood_size = parser.getint(section, "neighborhood_size")

    if parser.has_option(section, "intensity_threshold"):
        config.intensity_threshold = parser.getint(section, "intensity_threshold")

    if parser.has_option(section, "max_stars"):
        config.max_stars = parser.getint(section, "max_stars")

    if parser.has_option(section, "segment_radius"):
        config.segment_radius = parser.getint(section, "segment_radius")

    if parser.has_option(section, "roundness_threshold"):
        config.roundness_threshold = parser.getfloat(section, "roundness_threshold")

    if parser.has_option(section, "max_feature_ratio"):
        config.max_feature_ratio = parser.getfloat(section, "max_feature_ratio")



def parseCalibration(config, parser):
    section = "Calibration"
    
    if not parser.has_section(section):
        return

    if parser.has_option(section, "use_flat"):
        config.use_flat = parser.getboolean(section, "use_flat")

    if parser.has_option(section, "flat_file"):
        config.flat_file = parser.get(section, "flat_file")

    if parser.has_option(section, "flat_min_imgs"):
        config.flat_min_imgs = parser.getint(section, "flat_min_imgs")


    if parser.has_option(section, "use_dark"):
        config.use_dark = parser.getboolean(section, "use_dark")

    if parser.has_option(section, "dark_file"):
        config.dark_file = parser.get(section, "dark_file")



    if parser.has_option(section, "star_catalog_path"):

        cat_path = parser.get(section, "star_catalog_path")

        config.star_catalog_path = cat_path
        config.star_catalog_path = os.path.join(config.rms_root_dir, config.star_catalog_path)

        # Use the whole catalog path if the resulting directory doesn't exist
        if not os.path.exists(config.star_catalog_path):
            config.star_catalog_path = cat_path
            

    if parser.has_option(section, "star_catalog_file"):
        config.star_catalog_file = parser.get(section, "star_catalog_file")

    if parser.has_option(section, "star_catalog_band_ratios"):
        
        ratios_str = parser.get(section, "star_catalog_band_ratios")

        # Parse the ratios as a list of floats
        config.star_catalog_band_ratios = list(map(float, ratios_str.split(',')))


    if parser.has_option(section, "platepar_name"):
        config.platepar_name = os.path.basename(parser.get(section, "platepar_name"))

    if parser.has_option(section, "platepars_flux_recalibrated_name"):
        config.platepar_flux_recalibrated_name = parser.get(section, "platepars_flux_recalibrated_name")

    if parser.has_option(section, "platepars_recalibrated_name"):
        config.platepars_recalibrated_name = parser.get(section, "platepars_recalibrated_name")

    if parser.has_option(section, "platepar_remote_name"):
        config.platepar_remote_name = parser.get(section, "platepar_remote_name")

    if parser.has_option(section, "remote_platepar_dir"):
        config.remote_platepar_dir = parser.get(section, "remote_platepar_dir")

    if parser.has_option(section, "catalog_mag_limit"):
        config.catalog_mag_limit = parser.getfloat(section, "catalog_mag_limit")

    if parser.has_option(section, "calstars_files_N"):
        config.calstars_files_N = parser.getint(section, "calstars_files_N")

    if parser.has_option(section, "dist_check_threshold"):
        config.dist_check_threshold = parser.getfloat(section, "dist_check_threshold")

    if parser.has_option(section, "dist_check_quick_threshold"):
        config.dist_check_quick_threshold = parser.getfloat(section, "dist_check_quick_threshold")

    if parser.has_option(section, "calstars_min_stars"):
        config.calstars_min_stars = parser.getint(section, "calstars_min_stars")

    if parser.has_option(section, "min_matched_stars"):
        config.min_matched_stars = parser.getint(section, "min_matched_stars")



def parseThumbnails(config, parser):
    section = "Thumbnails"
    
    if not parser.has_section(section):
        return


    if parser.has_option(section, "thumb_bin"):
        config.thumb_bin = parser.getint(section, "thumb_bin")

    if parser.has_option(section, "thumb_stack"):
        config.thumb_stack = parser.getint(section, "thumb_stack")

    if parser.has_option(section, "thumb_n_width"):
        config.thumb_n_width = parser.getint(section, "thumb_n_width")



def parseStack(config, parser):
    section = "Stack"
    
    if not parser.has_section(section):
        return

    try:
        if parser.has_option(section, "stack_mask"):
            config.stack_mask = parser.getboolean(section, "stack_mask")
    except ValueError:
        config.stack_mask = False


def parseTimelapse(config, parser):
    section = "Timelapse"

    if not parser.has_section(section):
        return
    
    if parser.has_option(section, "timelapse_generate_captured"):
        config.timelapse_generate_captured = parser.getboolean(section, "timelapse_generate_captured")


def parseColors(config, parser):
    section = "Colors"
    
    if not parser.has_section(section):
        return

    if parser.has_option(section, "shower_color_map"):
        config.shower_color_map = parser.get(section, "shower_color_map")<|MERGE_RESOLUTION|>--- conflicted
+++ resolved
@@ -951,17 +951,10 @@
     if parser.has_option(section, "auto_reprocess"):
         config.auto_reprocess = parser.getboolean(section, "auto_reprocess")
 
-<<<<<<< HEAD
+    # Prioritize capture over reprocessing - do not start reprocessing a new directory if should be capturing
     if parser.has_option(section, "prioritize_capture_over_reprocess"):
         config.prioritize_capture_over_reprocess = parser.getboolean(section, \
             "prioritize_capture_over_reprocess")
-=======
-    # Enable/disable auto reprocessing
-    if parser.has_option(section, "prioritise_capture_over_reprocess"):
-        config.prioritise_capture_over_reprocess = parser.getboolean(section, "prioritise_capture_over_reprocess")
-
-
->>>>>>> 00e406a1
 
     # Load name of the capture resume flag file
     if parser.has_option(section, "capture_resume_flag_file"):
@@ -985,14 +978,11 @@
     if parser.has_option(section, "postprocess_delay"):
         config.postprocess_delay = parser.getint(section, "postprocess_delay")
 
-<<<<<<< HEAD
-=======
     # Disable wifi during capture on Pi plaform only
     if parser.has_option(section, "disable_wifi_during_capture"):
         config.disable_wifi_during_capture = parser.getboolean(section, "disable_wifi_during_capture")
 
 
->>>>>>> 00e406a1
 def parseUpload(config, parser):
     section = "Upload"
     
