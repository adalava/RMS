# RPi Meteor Station
# Copyright (C) 2016  Dario Zubovic, Denis Vida
# 
# This program is free software: you can redistribute it and/or modify
# it under the terms of the GNU General Public License as published by
# the Free Software Foundation, either version 3 of the License, or
# (at your option) any later version.
# 
# This program is distributed in the hope that it will be useful,
# but WITHOUT ANY WARRANTY; without even the implied warranty of
# MERCHANTABILITY or FITNESS FOR A PARTICULAR PURPOSE.  See the
# GNU General Public License for more details.
# 
# You should have received a copy of the GNU General Public License
# along with this program.  If not, see <http://www.gnu.org/licenses/>.

from __future__ import absolute_import, division, print_function

import math
import os
import sys
from RMS.Misc import getRmsRootDir

# Consolidated version-specific imports and definitions
if sys.version_info[0] == 3:
    from configparser import NoOptionError, RawConfigParser
else:
    from ConfigParser import NoOptionError, RawConfigParser
    FileNotFoundError = IOError  # Map FileNotFoundError to IOError in Python 2

# Used to determine detection parameters which will change in ML filtering is available
try:
    from tflite_runtime.interpreter import Interpreter
    TFLITE_AVAILABLE = True
except ImportError:
    TFLITE_AVAILABLE = False    



def choosePlatform(win_conf, rpi_conf, linux_pc_conf):
    """ Choose the setting depending on if this is running on the RPi or a Linux PC. """

    # Check if running on Windows
    if 'win' in sys.platform:
        return win_conf

    else:

        if 'arm' in os.uname()[4]:
            return rpi_conf

        else:
            return linux_pc_conf



def findBinaryPath(config, dir_path, binary_name, binary_extension):
    """ Given the path of the build directory and the name of the binary (without the extension!), the
        function will find the path to the binary file.

    Arguments:
        dir_path: [str] The build directory with binaries.
        binary_name: [str] The name of the binary without the extension.
        binary_extension: [str] The extension of the binary (e.g. 'so'), without the dot.

    Return:
        file_path: [str] Relative path to the binary.
    """


    if binary_extension is not None:
        binary_extension = '.' + binary_extension


    # If the directory path from the config file doesn't exist, use the default path
    if not os.path.exists(dir_path):
        dir_path = config.rms_root_dir


    file_candidates = []

    # Recursively find all files with the given extension in the given directory
    for file_path in os.walk(dir_path):
        for file_name in file_path[-1]:

            found = False

            # Check if the files correspond to the search pattern
            if file_name.startswith(binary_name):

                if binary_extension is not None:
                    if file_name.endswith(binary_extension):
                        found = True

                else:
                    found = True


            if found:
                file_path = os.path.join(file_path[0], file_name)
                file_candidates.append(file_path)


    # If there is only one file candiate, take that one
    if len(file_candidates) == 0:
        return None

    elif len(file_candidates) == 1:
        return file_candidates[0]

    else:
        # If there are more candidates, find the right one for the running version of python, platform, and
        #   bits


        # Find the compiled module for the correct python version
        for file_path in file_candidates:
            
            # Extract the name of the dir where the binary is located
            binary_dir = os.path.split(os.path.split(file_path)[0])[1]
            # take the final section as the version
            binary_dir_version = binary_dir.split('-')[-1]


            # the binary directory may or may not contain a dot in the version
            # e.g lib.linux-x86_64-3.7 vs lib.linux-x86_64-cpython-311
            if '.' in binary_dir_version:
                py_version = "{:d}.{:d}".format(sys.version_info.major, sys.version_info.minor)
            else:
                py_version = "{:d}{:d}".format(sys.version_info.major, sys.version_info.minor)

            # If the directory ends with the correct python version, take that binary
            if binary_dir_version == py_version:
                return file_path


        # If no appropriate binary was found, give up
        return None




def loadConfigFromDirectory(cml_args_config, dir_path):
    """ Given an input from argparse for the config file and the current directory, return the proper config
        file to load. 

    Arguments:
        cml_args_config: [None/str/list] Input from cml_args.config from argparse.
        dir_path: [list or str] Path to the working directory, or multiple paths.

    Return:
        config: [Config instance] Loaded config file.

    """

    # If the dir path is given as a string, use that dir path
    if isinstance(dir_path, str):
        pass

    # If dir path is a list with more than 1 entry, take the parent directory of the first directory in the 
    # list
    else:

        # If there are more than 1 element, take the parent of the 1st
        if len(dir_path) > 1:
            dir_path = os.path.join(os.path.abspath(dir_path), os.pardir)

        # Otherwise, take the one and only path in the list
        else:
            dir_path = dir_path[0]


    # If the given path is a file, take the parent
    if os.path.isfile(dir_path):
        dir_path = os.path.dirname(dir_path)


    if cml_args_config is not None:

        config_file = None

        # If the config should be taken from the data directory, find it and load it. The config will be
        #   loaded only if there's one file with '.config' in the directory
        if cml_args_config[0] == '.':

            # Locate all files in the data directory that end with '.config'
            config_files = [file_name for file_name in os.listdir(dir_path) \
                if (file_name.endswith('.config') or file_name.endswith('dfnstation.cfg')) \
                and not (file_name == 'bak.config')]

            # If there is exactly one config file, use it
            if len(config_files) == 1:
                config_file = os.path.join(os.path.abspath(dir_path), config_files[0])

            elif len(config_files) > 1:
                print('There are several config files in the given directory, choose one and provide the full path to it:')
                for cfile in config_files:
                    print('    {:s}'.format(os.path.join(dir_path, cfile)))

        else:
            # Load the config file from the full path
            config_file = os.path.abspath(cml_args_config[0].replace('"', ''))


        if config_file is None:
            raise FileNotFoundError("A config file could not be found in directory: {:s}, {:s}".format(
                dir_path, cml_args_config
                )
            )

        print('Loading config file:', config_file)

        # Load the given config file
        config = parse(config_file)

    # If the config file is not given, load the default config file
    else:
        # Load the default configuration file
        config = parse(".config")
        print("Loading the default config!")


    return config




class Config:
    def __init__(self):

        # Get the path to the RMS root directory
        self.rms_root_dir = getRmsRootDir()

        # default config file absolute path
        self.config_file_name = os.path.join(self.rms_root_dir, '.config')
        self.config_file_path = os.path.dirname(self.config_file_name)

        ##### System
        self.stationID = "XX0001"

        # Accurate coordinates of the camera (private)
        self.latitude = 0
        self.longitude = 0
        self.elevation = 0
        self.cams_code = 0

        # Public low-accuracy coordinates (shown on the GMN website)
        self.pub_latitude = None
        self.pub_longitude = None
        self.pub_elevation = None

        # Show this camera on the GMN weblog
        self.weblog_enable = True

        # The description that will be shown on the weblog (e.g. location, pointing direction)
        self.weblog_description = ""

        # Camera network (e.g. national networks, used for grouping on the weblog)
        self.network_name = None
        # Camera group (e.g. a camera cluster or a location with multiple cameras)
        self.camera_group_name = None


        self.external_script_run = False
        self.auto_reprocess_external_script_run = False
        self.external_script_path = None
        self.external_function_name = "rmsExternal"

        self.reboot_after_processing = False
        self.reboot_lock_file = ".reboot_lock"
        
        ##### Capture
        self.deviceID = 0

        # Transport Layer Protocol: tcp or udp
        self.protocol = "tcp"

        # Media backend to use for capture. Options are gst, cv2, or v4l2
<<<<<<< HEAD
        self.media_backend = "cv2"
=======
        self.media_backend = "gst"

        # Colorspace to use for the gstreamer media backend (e.g. BGR, GRAY8)
        self.gst_colorspace = "BGR"

        # Decoder for the gstreamer media backend (e.g. decodebin, avdec_h264, nvh264dec)
        self.gst_decoder = "avdec_h264"

        # Location of the raw videos to be saved to disk (None means no saving)
        self.raw_video_dir = None

        # Save the raw video to the night directory
        self.raw_video_dir_night = False

        # Duration of the raw video segment (seconds)
        self.raw_video_duration = 30

>>>>>>> 26116339
        self.uyvy_pixelformat = False

        self.width = 1280
        self.height = 720
        self.width_device = self.width
        self.height_device = self.height
        self.fps = 25.0

        # Camera buffer in number of frames. This will applied a buffer/fps correction to
        # the timestamps when in GStreamer Standalone mode
        self.camera_buffer = 1

        # Camera latency in seconds. This will applied an offset to the timestamps
        # when in GStreamer Standalone mode
        self.camera_latency = 0.05


        self.report_dropped_frames = False

        # Region of interest, -1 disables the range
        self.roi_left = -1
        self.roi_right = -1
        self.roi_up = -1
        self.roi_down = -1

        self.brightness = 0
        self.contrast = 0

        self.bit_depth = 8
        self.gamma = 1.0

        self.ff_format = 'fits'
        
        self.fov_w = 64.0
        self.fov_h = 35.0
        self.deinterlace_order = -2
        self.mask_file = "mask.bmp"

        self.data_dir = "~/RMS_data"
        self.log_dir = "logs"
        self.captured_dir = "CapturedFiles"
        self.archived_dir = "ArchivedFiles"

        # days of logfiles to keep
        self.logdays_to_keep = 30

        # Toggle logging stdout messages
        self.log_stdout = False

        # ArchDirs and bzs to keep
        # keep this many ArchDirs. Zero means keep them all
        self.arch_dirs_to_keep = 20
        # keep this many compressed ArchDirs. Zero means keep them all
        self.bz2_files_to_keep = 20

        # CaptDirs to keep
        # keep this many CapDirs. Zero means keep them all
        self.capt_dirs_to_keep = 8

        # Space quotas in GB



        # Space allocation for all of rms_data

        # Disable the deletion by quota management for testing purposes
        self.quota_management_disabled = False


        # Space allocation for all of rms_data
        self.rms_data_quota = None

        # Of that allocation for all of rms_data, this is set aside for archived directories
        self.arch_dir_quota = None

        # Of that allocation for all of rms_data, this is set aside for bz2 files
        self.bz2_files_quota = None


        # Extra space to leave on disk for the archive (in GB) after the captured files have been taken
        #   into account
        self.extra_space_gb = 6

        # Enable/disable showing maxpixel on the screen (off by default)
        self.live_maxpixel_enable = False

        # Enable/disable saving a live.jpg file in the data directory with the latest image
        self.live_jpg = False

        # Enable/disable showing a slideshow of last night's meteor detections on the screen during the day
        self.slideshow_enable = False

        # Automatically reprocess broken capture directories
        self.auto_reprocess = True

        # Prioritize capture over reprocessing - do not start reprocessing a new directory if should be capturing
        self.prioritize_capture_over_reprocess = False

        # Flag file which indicates that the previously processed files are loaded during capture resume
        self.capture_resume_flag_file = ".capture_resuming"

        # Wait an additional time (seconds) after the capture is supposed to start. Used for multi-camera 
        #   systems for a staggered capture start
        self.capture_wait_seconds = 0

        # Randomize the wait time between 0 and capture_wait_seconds. Used for multi-camera systems
        self.capture_wait_randomize = False

        # Run detection and the rest of postprocessing at the end of the night, instead of parallel to capture
        self.postprocess_at_end = False

        # Wait an additional time (in seconds) to start the detection thread. If postprocess_at_end is set to 
        #   false, the delay will occur after the beginning of capture, and if it's set to true, the delay 
        #   will occur after the capture ends
        self.postprocess_delay = 0

        ##### Upload

        # Flag determining if uploading is enabled or not
        self.upload_enabled = True

        # Delay upload after files are added to the queue by the given number of minutes
        self.upload_delay = 0

        # Address of the upload server
        self.hostname = ''

        # SSH port
        self.host_port = 22

        # Location of the SSH private key
        self.rsa_private_key = os.path.expanduser("~/.ssh/id_rsa")

        # Name of the file where the upload queue will be stored
        self.upload_queue_file = "FILES_TO_UPLOAD.inf"

        # Directory on server where the files will be uploaded to
        self.remote_dir = 'files'

        # 1 - Normal, 2 - Skip uploading FFs, 3 - Skip FFs and FRs
        self.upload_mode = 1

        self.event_monitor_enabled = True
        self.event_monitor_db_name = "event_monitor.db"
        self.event_monitor_webpage = "https://globalmeteornetwork.org/events/event_watchlist.txt"
        self.event_monitor_remote_dir = "files/event_monitor"
        self.event_monitor_check_interval = 30
        self.event_monitor_check_interval_fast = 5




        ##### Weave compilation arguments
        self.extra_compile_args = ["-O3"]
        
        ##### FireballDetection

        self.enable_fireball_detection = True

        self.f = 16                    # subsampling factor
        self.max_time = 25             # maximum time for line finding
        
        # params for Extractor.findPoints()
        self.white_avg_level = 220     # ignore images which have the average frame above this level
        self.min_level = 40            # ignore pixel if below this level
        self.min_pixels = 8            # minimum number of pixels required to add event point
        self.k1 = 4                    # k1 factor for thresholding
        self.j1 = 5                    # absolute levels above average in thresholding
        self.max_points_per_frame = 30 # ignore frame if there are too many points in it (ie. flare)
        self.max_per_frame_factor = 10 # multiplied with median number of points for flare detection
        self.max_points = 190          # if there are too many points in total after flare removal, randomize them
        self.min_frames = 4            # minimum number of frames
        
        # params for Extractor.testPoints()
        self.min_points = 4            # minimum number of event points
        
        # params for Extractor.extract()
        self.before = 0.15             # percentage of frames to extrapolate before detected start of meteor trail
        self.after = 0.3               # percentage of frames to extrapolate after detected end of meteor trail
        self.limitForSize = 0.90
        self.minSize = 40
        self.maxSize = 192
        
        # params for Grouping3D
        self.distance_threshold = 4900  # maximum distance between the line and the point to be takes as a part of the same line
        self.gap_threshold = 16900      # maximum allowed gap between points
        self.line_minimum_frame_range = 3   # minimum range of frames that a line should cover (eliminates flash detections)
        self.line_distance_const = 4   # constant that determines the influence of average point distance on the line quality
        self.point_ratio_threshold = 0.7# ratio of how many points must be close to the line before considering searching for another line
        self.max_lines = 5             # maximum number of lines

        ##### MeteorDetection
        
        # KHT detection parameters
        self.ff_min_stars = 10
        
        self.detection_binning_factor = 1
        self.detection_binning_method = 'avg'

        self.k1_det = 1.5 # weight for stddev in thresholding for faint meteor detection
        self.j1_det = 9 # absolute levels above average in thresholding for faint meteor detection
        self.max_white_ratio = 0.07 # maximum ratio of white to all pixels on a thresholded image (used to avoid searching on very messed up images)
        self.time_window_size = 64 # size of the time window which will be slided over the time axis
        self.time_slide = 32 # subdivision size of the time axis (256 will be divided into 256/time_slide parts)
        self.max_lines_det = 30 # maximum number of lines to be found on the time segment with KHT
        self.line_min_dist = 40 # Minimum distance between KHT lines in Cartesian space to merge them (used for merging similar lines after KHT)
        self.stripe_width = 20 # width of the stripe around the line
        self.kht_build_dir = os.path.join(self.rms_root_dir, 'RMS', 'build')
        self.kht_binary_name = 'kht_module'
        self.kht_binary_extension = 'so'

        # 3D line finding for meteor detection
        self.max_points_det = 600 # maximum number of points during 3D line search in faint meteor detection (used to minimize runtime)
        self.distance_threshold_det = 50**2 # maximum distance between the line and the point to be takes as a part of the same line
        self.gap_threshold_det = 500**2 # maximum allowed gap between points
        self.min_pixels_det = 10 # minimum number of pixels in a strip
        self.line_minimum_frame_range_det = 4 # minimum number of frames per one detection
        self.line_distance_const_det = 4 # constant that determines the influence of average point distance on the line quality
        self.max_time_det = 10 # maximum time in seconds for which line finding algorithm can run

        # 3D line merging parameters
        self.vect_angle_thresh = 20 # angle similarity between 2 lines in a stripe to be merged
        self.frame_extension = 3 # how many frames to check during centroiding before and after the initially determined frame range

        # Centroid filtering parameters
        self.centroids_max_deviation = 2 # maximum deviation of a centroid point from a LSQ fitted line (if above max, it will be rejected)
        self.centroids_max_distance =  30 # maximum distance in pixels between centroids (used for filtering spurious centroids)

        # Angular velocity filtering parameter - detections slower or faster than these angular velocities
        # will be rejected (deg/s)
        self.ang_vel_min = 0.5
        self.ang_vel_max = 35.0

        # By default the peak of the meteor should be at least 16x brighter than the background. This is the multiplier that scales this number (1.0 = 16x).
        self.min_patch_intensity_multiplier = 0.0

        # Filtering by machine learning
        self.ml_filter = 0.85

        # Path to the ML model
        self.ml_model_path = os.path.join(self.rms_root_dir, "share", "meteorml32.tflite")

        # Number of CPU cores to use for detection. 0 means all available cores, -1 all but one core (default)
        self.num_cores = -1

        ##### StarExtraction

        # Extraction parameters
        self.max_global_intensity = 150 # maximum mean intensity of an image before it is discarded as too bright
        self.border = 10 #  apply a mask on the detections by removing all that are too close to the given image border (in pixels)
        self.neighborhood_size = 10 # size of the neighbourhood for the maximum search (in pixels)
        self.intensity_threshold = 5 # a threshold for cutting the detections which are too faint (0-255)
        self.max_stars = 200 # An upper limit on number of stars before the PSF fitting (more than that would take too long to process)

        # PSF fit and filtering
        self.segment_radius = 4 # radius (in pixels) of image segment around the detected star on which to perform the fit
        self.roundness_threshold = 0.5 # minimum ratio of 2D Gaussian sigma X and sigma Y to be taken as a stars (hot pixels are narrow, while stars are round)
        self.max_feature_ratio = 0.8 # maximum ratio between 2 sigma of the star and the image segment area


        ##### Calibration
        self.use_flat = False
        self.flat_file = 'flat.bmp'
        self.flat_min_imgs = 20

        self.use_dark = False
        self.dark_file = 'dark.bmp'

        self.star_catalog_path = os.path.join(self.rms_root_dir, 'Catalogs')
        self.star_catalog_file = 'gaia_dr2_mag_11.5.npy'

        # BVRI band ratios for GAIA G band and Sony CMOS cameras
        self.star_catalog_band_ratios = [0.45, 0.70, 0.72, 0.50]

        self.platepar_name = 'platepar_cmn2010.cal'
        self.platepars_flux_recalibrated_name = 'platepars_flux_recalibrated.json'
        self.platepars_recalibrated_name = 'platepars_all_recalibrated.json'

        # Platepar template directory
        self.platepar_template_dir = os.path.join(self.rms_root_dir, 'share', 'platepar_templates')

        # Name of the platepar file on the server
        self.platepar_remote_name = 'platepar_latest.cal'
        self.remote_platepar_dir = 'platepars'

        # Download remote mask
        self.mask_download_permissive = True
        self.mask_remote_name = 'mask_latest.bmp'
        self.remote_mask_dir = 'masks'


        self.catalog_mag_limit = 5.5

        self.calstars_files_N = 400 # How many calstars FF files to evaluate

        self.calstars_min_stars = 500 # Minimum number of stars to use

        # Minimum acceptable calibration residual (px)
        self.dist_check_threshold = 0.33 

        # Threshold for quick recalibration (px)
        self.dist_check_quick_threshold = 0.4 

        self.min_matched_stars = 20

        # Maximum number of stars to use for recalibration on a single FF
        self.recalibration_max_stars = 200

        ##### Thumbnails
        self.thumb_bin =  4
        self.thumb_stack   =  5
        self.thumb_n_width = 10

        ##### Stack
        self.stack_mask = False


        ##### Timelapse
        self.timelapse_generate_captured = True


        #### Shower association

        # Path to the shower file
        self.shower_path = os.path.join(self.rms_root_dir, 'share')
        self.shower_file_name = 'established_showers.csv'

        # Path to flux showers
        self.showers_flux_file_name = 'flux_showers.csv'

        # Path to file with shower activity parameters
        self.shower_activity_file_name = "flux_activity.csv"

        # Sporadic ZHR to be used in the dial on the flux website
        self.background_sporadic_zhr = 25

        # Path to the template flux dial SVG file
        self.flux_dial_template_svg = os.path.join(self.rms_root_dir, 'share', 'flux_dial_template.svg')

        # Name of the yearly ZHR overview plot
        self.yearly_zhr_plot_name = 'yearly_zhr_overview.png'

        # colour scheme to use for showers
        self.shower_color_map = 'viridis'


        #### EGM96 vs WGS84 heights file

        self.egm96_path = os.path.join(self.rms_root_dir, 'share')
        self.egm96_file_name = 'WW15MGH.DAC'

        # How many degrees in solar longitude to check from the shower peak for showers that don't have
        # a specified beginning and end
        self.shower_lasun_threshold = 2.0

        # Maximum distance from shower radiant (degrees)
        self.shower_max_radiant_separation = 7.5

        #### Event Monitor

        self.event_monitor_db_name = "event_monitor.db"


def normalizeParameter(param, config, binning=1):
    """ Normalize detection parameters for fireball detection to be size independent.
    
    Arguments:
        param: [float] parameter to be normalized
        config: [Config]
        binning: [int] Bin multiplier.
        
    Return:
        normalized param
    """

    width_factor = config.width/binning/config.f/720
    height_factor = config.height/binning/config.f/576

    return param*width_factor*height_factor


def normalizeParameterMeteor(param, config, binning=1):
    """ Normalize detection parameters for fireball detection to be size independent.
    
    Arguments:
        param: [float] parameter to be normalized
        config: [Config]
        binning: [int] Bin multiplier.
        
    Return:
        normalized param
    """

    width_factor = config.width/binning/720
    height_factor = config.height/binning/576

    return param*width_factor*height_factor



def removeInlineComments(cfgparser, delimiter):
    """ Removes inline comments from config file. """
    for section in cfgparser.sections():
        [cfgparser.set(section, item[0], item[1].split(delimiter)[0].strip()) for item in cfgparser.items(section)]



def parse(path, strict=True):
    """ Parses config file at the given path and returns the corresponding Config object.

    Arguments:
        path: [str] path to file (.config or dfnstation.cfg)
        strict: [bool]

    Returns:
        config: [Config]

    """

    delimiter = ";"

    try:
        # Python 3
        parser = RawConfigParser(inline_comment_prefixes=(delimiter), strict=strict)

    except:
        # Python 2
        parser = RawConfigParser()


    parser.read(path)


    # Remove inline comments
    removeInlineComments(parser, delimiter)
    
    config = Config()

    # Store parsed config file name
    config.config_file_name = path
    config.config_file_path = os.path.dirname(path)

    # Parse an RMS config file
    if os.path.basename(path).endswith('.config'):
        parseConfigFile(config, parser)

    # Parse a DFN config file
    elif os.path.basename(path) == 'dfnstation.cfg':
        parseDFNStation(config, parser)

    else:
        raise RuntimeError('Unknown config file name: {}'.format(os.path.basename(path)))


    # Disable upload if the default station name is used
    if config.stationID == "XX0001":
        print("Disabled upload because the default station code is used!")
        config.upload_enabled = False
    

    return config



def parseConfigFile(config, parser):
    parseSystem(config, parser)
    parseCapture(config, parser)
    parseBuildArgs(config, parser)
    parseUpload(config, parser)
    parseCompression(config, parser)
    parseFireballDetection(config, parser)
    parseMeteorDetection(config, parser)
    parseStarExtraction(config, parser)
    parseCalibration(config, parser)
    parseThumbnails(config, parser)
    parseStack(config, parser)
    parseTimelapse(config, parser)
    parseColors(config, parser)


def parseDFNStation(config, parser):
    section = 'station'
    if not parser.has_section(section):
        return

    if parser.has_option(section, "location"):
        config.stationID = parser.get(section, "location").replace("_", "").replace(" ", "")

    if parser.has_option(section, "lat"):
        config.latitude = parser.getfloat(section, "lat")

    if parser.has_option(section, "lon"):
        config.longitude = parser.getfloat(section, "lon")

    if parser.has_option(section, "altitude"):
        config.elevation = parser.getfloat(section, "altitude")

    config.fov_h = 150
    config.fov_w = 200
    config.width = 7360
    config.height = 4912
    config.fps = 20
    config.gamma = 1
    config.bit_depth = 16
    config.catalog_mag_limit = 4.5

    config.star_catalog_path = 'Catalogs'
    config.star_catalog_file = 'BSC5'
    config.platepar_name = 'platepar_cmn2010.cal'
    config.deinterlace_order = -2


def parseSystem(config, parser):
    
    section= "System"
    if not parser.has_section(section):
        raise RuntimeError("Not configured!")
    
    try:
        config.stationID = parser.get(section, "stationID")
    except NoOptionError:
        raise RuntimeError("Not configured!")


    if parser.has_option(section, "latitude"):
        config.latitude = parser.getfloat(section, "latitude")

    if parser.has_option(section, "longitude"):
        config.longitude = parser.getfloat(section, "longitude")

    if parser.has_option(section, "elevation"):
        config.elevation = parser.getfloat(section, "elevation")
        

    if parser.has_option(section, "cams_code"):
        config.cams_code = parser.getint(section, "cams_code")


    if parser.has_option(section, "weblog_enable"):
        config.weblog_enable = parser.getboolean(section, "weblog_enable")

    if parser.has_option(section, "weblog_description"):
        config.weblog_description = parser.get(section, "weblog_description")

    if parser.has_option(section, "network_name"):
        config.network_name = parser.get(section, "network_name")
        if config.network_name.lower() == "none":
            config.network_name = None

    if parser.has_option(section, "camera_group_name"):
        config.camera_group_name = parser.get(section, "camera_group_name")
        if config.camera_group_name.lower() == "none":
            config.camera_group_name = None
    
    if parser.has_option(section, "external_script_run"):
        config.external_script_run = parser.getboolean(section, "external_script_run")


    if parser.has_option(section, "auto_reprocess_external_script_run"):
        config.auto_reprocess_external_script_run = parser.getboolean(section, \
            "auto_reprocess_external_script_run")

    if parser.has_option(section, "external_script_path"):
        config.external_script_path = parser.get(section, "external_script_path")

    if parser.has_option(section, "external_function_name"):
        config.external_function_name = parser.get(section, "external_function_name")


    if parser.has_option(section, "reboot_after_processing"):
        config.reboot_after_processing = parser.getboolean(section, "reboot_after_processing")

    if parser.has_option(section, "reboot_lock_file"):
        config.reboot_lock_file = parser.get(section, "reboot_lock_file")


    if parser.has_option(section, "event_monitor_db_name"):
        config.event_monitor_db_name = parser.get(section, "event_monitor_db_name")


    if parser.has_option(section, "public_latitude"):
        config.pub_latitude = parser.getfloat(section, "public_latitude")

    if parser.has_option(section, "public_longitude"):
        config.pub_longitude = parser.getfloat(section, "public_longitude")

    if parser.has_option(section, "public_elevation"):
        config.pub_elevation = parser.getfloat(section, "public_elevation")


def parseCapture(config, parser):
    section = "Capture"
    
    if not parser.has_section(section):
        return

    if parser.has_option(section, "data_dir"):
        
        config.data_dir = parser.get(section, "data_dir")

        # Parse the home folder appropriately
        if config.data_dir[0] == '~':
            
            config.data_dir = config.data_dir.replace('~', '')
            
            # Remove the directory separator if it is at the beginning of the path
            if config.data_dir[0] == os.sep:
                config.data_dir = config.data_dir[1:]
            
            config.data_dir = os.path.join(os.path.expanduser('~'), config.data_dir)
    

    if parser.has_option(section, "log_dir"):
        config.log_dir = parser.get(section, "log_dir")

    if parser.has_option(section, "logdays_to_keep"):
        config.logdays_to_keep = int(parser.get(section, "logdays_to_keep"))

    if parser.has_option(section, "log_stdout"):
        config.log_stdout = parser.getboolean(section, "log_stdout")

    if parser.has_option(section, "arch_dirs_to_keep"):
        config.arch_dirs_to_keep = int(parser.get(section, "arch_dirs_to_keep"))

    if parser.has_option(section, "bz2_files_to_keep"):
        config.bz2_files_to_keep = int(parser.get(section, "bz2_files_to_keep"))

    if parser.has_option(section, "capt_dirs_to_keep"):
        config.capt_dirs_to_keep = int(parser.get(section, "capt_dirs_to_keep"))

    if parser.has_option(section, "quota_management_disabled"):
        config.quota_management_disabled = parser.getboolean(section, "quota_management_disabled")



    if parser.has_option(section, "rms_data_quota"):
        config.rms_data_quota = int(parser.get(section, "rms_data_quota"))

    if parser.has_option(section, "arch_dir_quota"):
        config.arch_dir_quota = int(parser.get(section, "arch_dir_quota"))

    if parser.has_option(section, "bz2_files_quota"):
        config.bz2_files_quota = int(parser.get(section, "bz2_files_quota"))

    if parser.has_option(section, "captured_dir"):
        config.captured_dir = parser.get(section, "captured_dir")
    
    if parser.has_option(section, "archived_dir"):
        config.archived_dir = parser.get(section, "archived_dir")
    
    if parser.has_option(section, "width"):
        config.width = parser.getint(section, "width")

        # Save original input image size
        config.width_device = config.width

       
    if parser.has_option(section, "height"):
        config.height = parser.getint(section, "height")

        # Save original input image size
        config.height_device = config.height


    if parser.has_option(section, "report_dropped_frames"):
        config.report_dropped_frames = parser.getboolean(section, "report_dropped_frames")


    # Parse the region of interest boundaries
    if parser.has_option(section, "roi_left"):
        config.roi_left = parser.getint(section, "roi_left")

    if parser.has_option(section, "roi_right"):
        config.roi_right = parser.getint(section, "roi_right")

    if parser.has_option(section, "roi_up"):
        config.roi_up = parser.getint(section, "roi_up")

    if parser.has_option(section, "roi_down"):
        config.roi_down = parser.getint(section, "roi_down")


    # Compute the width and the height from the region of interest, if given
    if config.roi_left > config.roi_right:
        config.roi_left, config.roi_right = config.roi_right, config.roi_left

    if (config.roi_left < 0) or (config.roi_left > config.width):
        config.roi_left = 0

    if (config.roi_right < 0) or (config.roi_right > config.width):
        config.roi_right = config.width

    # Choose the correct ROI for up/down
    if config.roi_up > config.roi_down:
        config.roi_up, config.roi_down = config.roi_down, config.roi_up

    if (config.roi_up < 0) or (config.roi_up > config.height):
        config.roi_up = 0

    if (config.roi_down < 0) or (config.roi_down > config.height):
        config.roi_down = config.height


    # Recompute the width and height from ROI
    config.width = config.roi_right - config.roi_left
    config.height = config.roi_down - config.roi_up


    if parser.has_option(section, "brightness"):
        config.brightness = parser.getint(section, "brightness")

    if parser.has_option(section, "contrast"):
        config.contrast = parser.getint(section, "contrast")

    if parser.has_option(section, "bit_depth"):
        config.bit_depth = parser.getint(section, "bit_depth")

    if parser.has_option(section, "gamma"):
        config.gamma = parser.getfloat(section, "gamma")
    
    if parser.has_option(section, "device"):
        config.deviceID = parser.get(section, "device")

    # Try converting the device ID to integer (meaning that it is a real device
    try:
        config.deviceID = int(config.deviceID)
    except:

        # If it fails, it's probably a RTSP stream
        pass

    if parser.has_option(section, "protocol"):
        config.protocol = parser.get(section, "protocol")
    
    if parser.has_option(section, "media_backend"):
        config.media_backend = parser.get(section, "media_backend")

    if parser.has_option(section, "gst_colorspace"):
        config.gst_colorspace = parser.get(section, "gst_colorspace")

    if parser.has_option(section, "gst_decoder"):
        config.gst_decoder = parser.get(section, "gst_decoder")

    if parser.has_option(section, "raw_video_dir"):
        config.raw_video_dir = parser.get(section, "raw_video_dir")

        # If the raw video directory is set to 'None', disable saving raw videos
        if config.raw_video_dir.strip().lower() == "none":
            config.raw_video_dir = None


    if parser.has_option(section, "raw_video_dir_night"):
        config.raw_video_dir_night = parser.getboolean(section, "raw_video_dir_night")
        

    if parser.has_option(section, "raw_video_duration"):
        config.raw_video_duration = parser.getfloat(section, "raw_video_duration")

        # If the duration is negative, set it to 256 frames at the current FPS
        if config.raw_video_duration < 0:
            config.raw_video_duration = 256.0/float(config.fps)


    if parser.has_option(section, "force_v4l2"):
        force_v4l2 = parser.getboolean(section, "force_v4l2")

        if force_v4l2:
            config.media_backend = "v4l2"

    if parser.has_option(section, "uyvy_pixelformat"):
        config.uyvy_pixelformat = parser.getboolean(section, "uyvy_pixelformat")

    if parser.has_option(section, "fps"):
        config.fps = parser.getfloat(section, "fps")

        # Limit the FPS to 1 million, as the time precision of datetime is 1 us
        if config.fps > 1000000:
            config.fps = 1000000
            print()
            print("WARNING! The FPS has been limited to 1,000,000!")

    if parser.has_option(section, "camera_buffer"):
        config.camera_buffer = parser.getint(section, "camera_buffer")

    if parser.has_option(section, "camera_latency"):
        config.camera_latency = parser.getfloat(section, "camera_latency")

    if parser.has_option(section, "ff_format"):
        config.ff_format = parser.get(section, "ff_format")

    if parser.has_option(section, "fov_w"):
        config.fov_w = parser.getfloat(section, "fov_w")

    if parser.has_option(section, "fov_h"):
        config.fov_h = parser.getfloat(section, "fov_h")


    if (config.fov_w <= 0) or (config.fov_h <= 0):
        print('The field of view in the config file (fov_h and fov_w) have to be positive numbers!')
        print('Make sure to set the approximate FOV size correctly!')
        sys.exit()


    if parser.has_option(section, "deinterlace_order"):
        config.deinterlace_order = parser.getint(section, "deinterlace_order")

    if parser.has_option(section, "mask"):
        config.mask_file = os.path.basename(parser.get(section, "mask"))


    if parser.has_option(section, "extra_space_gb"):
        config.extra_space_gb = parser.getfloat(section, "extra_space_gb")


    # Enable/disable showing maxpixel on the screen
    if parser.has_option(section, "live_maxpixel_enable"):
        config.live_maxpixel_enable = parser.getboolean(section, "live_maxpixel_enable")

    # Enable/disable showing maxpixel on the screen
    if parser.has_option(section, "live_jpg"):
        config.live_jpg = parser.getboolean(section, "live_jpg")

    # Enable/disable showing a slideshow of last night's meteor detections on the screen during the day
    if parser.has_option(section, "slideshow_enable"):
        config.slideshow_enable = parser.getboolean(section, "slideshow_enable")


    # Enable/disable auto reprocessing
    if parser.has_option(section, "auto_reprocess"):
        config.auto_reprocess = parser.getboolean(section, "auto_reprocess")

    # Prioritize capture over reprocessing - do not start reprocessing a new directory if should be capturing
    if parser.has_option(section, "prioritize_capture_over_reprocess"):
        config.prioritize_capture_over_reprocess = parser.getboolean(section, \
            "prioritize_capture_over_reprocess")

    # Load name of the capture resume flag file
    if parser.has_option(section, "capture_resume_flag_file"):
        config.capture_resume_flag_file = parser.get(section, "capture_resume_flag_file")


    # Load the time for waiting after the capture is supposed to start, to stagger multi-camera start times
    if parser.has_option(section, "capture_wait_seconds"):
        config.capture_wait_seconds = parser.getint(section, "capture_wait_seconds")

    # Load if the capture time should be randomized
    if parser.has_option(section, "capture_wait_randomize"):
        config.capture_wait_randomize = parser.getboolean(section, "capture_wait_randomize")


    # Run detection and the rest of postprocessing at the end of the night, instead of in parallel to capture
    if parser.has_option(section, "postprocess_at_end"):
        config.postprocess_at_end = parser.getboolean(section, "postprocess_at_end")

    # Load the time for waiting before postprocessing begins
    if parser.has_option(section, "postprocess_delay"):
        config.postprocess_delay = parser.getint(section, "postprocess_delay")



def parseUpload(config, parser):
    section = "Upload"
    
    if not parser.has_section(section):
        return

    # Enable/disable upload
    if parser.has_option(section, "upload_enabled"):
        config.upload_enabled = parser.getboolean(section, "upload_enabled")

    # Address of the upload server
    if parser.has_option(section, "hostname"):
        config.hostname = parser.get(section, "hostname")

    # Upload delay
    if parser.has_option(section, "upload_delay"):
        config.upload_delay = parser.getfloat(section, "upload_delay")

    # SSH port
    if parser.has_option(section, "host_port"):
        config.host_port = parser.getint(section, "host_port")

    # Location of the SSH private key
    if parser.has_option(section, "rsa_private_key"):
        config.rsa_private_key = os.path.expanduser(parser.get(section, "rsa_private_key"))

    # Name of the file where the upload queue will be stored
    if parser.has_option(section, "upload_queue_file"):
        config.upload_queue_file = parser.get(section, "upload_queue_file")

    # Directory on the server where the detected files will be uploaded to
    if parser.has_option(section, "remote_dir"):
        config.remote_dir = parser.get(section, "remote_dir")

    # SSH port
    if parser.has_option(section, "upload_mode"):
        config.upload_mode = parser.getint(section, "upload_mode")

    # Event monitor enabled
    if parser.has_option(section, "event_monitor_enabled"):
        config.event_monitor_enabled = parser.getboolean(section, "event_monitor_enabled")


    # Name to use for eventmonitor database
    if parser.has_option(section, "event_monitor_db_name"):
        config.event_monitor_webpage = parser.get(section, "event_monitor_db_name")

    # Address to look for watchlist
    if parser.has_option(section, "event_monitor_webpage"):
        config.event_monitor_webpage = parser.get(section, "event_monitor_webpage")

    # Directory on the server where the events will be uploaded to
    if parser.has_option(section, "event_monitor_remote_dir"):
        config.event_monitor_remote_dir = parser.get(section, "event_monitor_remote_dir")

    if parser.has_option(section, "event_monitor_check_interval"):
        config.event_monitor_check_interval = parser.getint(section, "event_monitor_check_interval")

    if parser.has_option(section, "event_monitor_check_interval_fast"):
        config.event_monitor_check_interval_fast = parser.getint(section, "event_monitor_check_interval_fast")


def parseBuildArgs(config, parser):
    section = "Build"
    
    if not parser.has_section(section):
        return
    
    linux_pc_weave = None
    win_pc_weave = None
    rpi_weave = None

    if parser.has_option(section, "rpi_weave"):
        rpi_weave = parser.get(section, "rpi_weave").split()

    if parser.has_option(section, "linux_pc_weave"):
        linux_pc_weave = parser.get(section, "linux_pc_weave").split()

    if parser.has_option(section, "win_pc_weave"):
        win_pc_weave = parser.get(section, "win_pc_weave").split()
        

    # Read in the KHT library path for both the PC and the RPi, but decide which one to take based on the 
    # system this is running on
    config.extra_compile_args = choosePlatform(win_pc_weave, rpi_weave, linux_pc_weave)



def parseCompression(config, parser):
    section = "Compression"
    pass



def parseFireballDetection(config, parser):
    section = "FireballDetection"
    
    if not parser.has_section(section):
        return

    if parser.has_option(section, "enable_fireball_detection"):
        config.enable_fireball_detection = parser.getboolean(section, "enable_fireball_detection")
    
    if parser.has_option(section, "subsampling_size"):
        config.f = parser.getint(section, "subsampling_size")
        
    if parser.has_option(section, "max_time"):
        config.max_time = parser.getint(section, "max_time")

    if parser.has_option(section, "white_avg_level"):
        config.white_avg_level = parser.getint(section, "white_avg_level")
    
    if parser.has_option(section, "minimal_level"):
        config.min_level = parser.getint(section, "minimal_level")
    
    if parser.has_option(section, "minimum_pixels"):
        config.min_pixels = parser.getint(section, "minimum_pixels")
    
    if parser.has_option(section, "k1"):
        config.k1 = parser.getfloat(section, "k1")

    if parser.has_option(section, "j1"):
        config.j1 = parser.getint(section, "j1")
    
    if parser.has_option(section, "max_points_per_frame"):
        config.max_points_per_frame = parser.getint(section, "max_points_per_frame")
    
    if parser.has_option(section, "max_per_frame_factor"):
        config.max_per_frame_factor = parser.getint(section, "max_per_frame_factor")
    
    if parser.has_option(section, "max_points"):
        config.max_points = parser.getint(section, "max_points")
    
    if parser.has_option(section, "min_frames"):
        config.min_frames = parser.getint(section, "min_frames")
    
    if parser.has_option(section, "min_points"):
        config.min_points = parser.getint(section, "min_points")
    
    if parser.has_option(section, "extend_before"):
        config.before = parser.getfloat(section, "extend_before")
    
    if parser.has_option(section, "extend_after"):
        config.after = parser.getfloat(section, "extend_after")
    
    if parser.has_option(section, "min_window_size"):
        config.minSize = parser.getint(section, "min_window_size")
    
    if parser.has_option(section, "max_window_size"):
        config.maxSize = parser.getint(section, "max_window_size")
    
    if parser.has_option(section, "threshold_for_size"):
        config.limitForSize = parser.getfloat(section, "threshold_for_size")
    
    if parser.has_option(section, "distance_threshold"):
        config.distance_threshold = parser.getint(section, "distance_threshold")**2
    
    config.distance_threshold = normalizeParameter(config.distance_threshold, config)
    
    if parser.has_option(section, "gap_threshold"):
        config.gap_threshold = parser.getint(section, "gap_threshold")**2
    
    config.gap_threshold = normalizeParameter(config.gap_threshold, config)

    if parser.has_option(section, "line_minimum_frame_range"):
        config.line_minimum_frame_range = parser.getint(section, "line_minimum_frame_range")
    
    if parser.has_option(section, "line_distance_const"):
        config.line_distance_const = parser.getint(section, "line_distance_const")
    
    if parser.has_option(section, "point_ratio_threshold"):
        config.point_ratio_threshold = parser.getfloat(section, "point_ratio_threshold")        
    
    if parser.has_option(section, "max_lines"):
        config.max_lines = parser.getint(section, "max_lines")
    



def parseMeteorDetection(config, parser):
    section = "MeteorDetection"
    
    if not parser.has_section(section):
        return

    if parser.has_option(section, "ff_min_stars"):
        config.ff_min_stars = parser.getint(section, "ff_min_stars")


    if parser.has_option(section, "detection_binning_factor"):
        bin_factor = parser.getint(section, "detection_binning_factor")
        # config.detection_binning_factor

        # Check that the given bin size is a factor of 2
        if bin_factor > 1:
            if math.log(bin_factor, 2)/int(math.log(bin_factor, 2)) != 1:
                print('Warning! The given binning factor is not a factor of 2!')
                print('Defaulting to 1...')
                bin_factor = 1
        
        config.detection_binning_factor = bin_factor


    if parser.has_option(section, "detection_binning_method"):
        bin_method = parser.get(section, "detection_binning_method").strip().lower()

        bin_method_list = ['sum', 'avg']
        if bin_method not in bin_method_list:
            print('Warning! The binning method {:s} is not an allowed binning method: ', bin_method_list)
            print('Defaulting to avg...')
            bin_method = 'avg'

        config.detection_binning_method = bin_method

    
    if parser.has_option(section, "k1"):
        config.k1_det = parser.getfloat(section, "k1")

    if parser.has_option(section, "j1"):
        config.j1_det = parser.getint(section, "j1")

    if parser.has_option(section, "max_white_ratio"):
        config.max_white_ratio = parser.getfloat(section, "max_white_ratio")

    if parser.has_option(section, "time_window_size"):
        config.time_window_size = parser.getint(section, "time_window_size")

    if parser.has_option(section, "time_slide"):
        config.time_slide = parser.getint(section, "time_slide")

    if parser.has_option(section, "max_lines_det"):
        config.max_lines_det = parser.getint(section, "max_lines_det")

    if parser.has_option(section, "line_min_dist"):
        config.line_min_dist = parser.getint(section, "line_min_dist")


    # Parse the distance threshold
    if parser.has_option(section, "distance_threshold_det"):
        config.distance_threshold_det = parser.getint(section, "distance_threshold_det")**2


    # If the distance is > 20 (in old configs before the scaling fix), rescale using the old function
    if config.distance_threshold_det > 20**2:

        config.distance_threshold_det = normalizeParameter(config.distance_threshold_det, config, \
            binning=config.detection_binning_factor)
    else:

        config.distance_threshold_det = normalizeParameterMeteor(config.distance_threshold_det, config, \
            binning=config.detection_binning_factor)


    # Parse the gap threshold
    if parser.has_option(section, "gap_threshold_det"):
        config.gap_threshold_det = parser.getint(section, "gap_threshold_det")**2

    # If the gap is > 100px (in old configs before the scaling fix), rescale using the old function
    if config.gap_threshold > 100**2:

        config.gap_threshold_det = normalizeParameter(config.gap_threshold_det, config, \
            binning=config.detection_binning_factor)

    else:
        config.gap_threshold_det = normalizeParameterMeteor(config.gap_threshold_det, config, \
            binning=config.detection_binning_factor)



    if parser.has_option(section, "min_pixels_det"):
        config.min_pixels_det = parser.getint(section, "min_pixels_det")

    if parser.has_option(section, "line_minimum_frame_range_det"):
        config.line_minimum_frame_range_det = parser.getint(section, "line_minimum_frame_range_det")

    if parser.has_option(section, "line_distance_const_det"):
        config.line_distance_const_det = parser.getint(section, "line_distance_const_det")

    if parser.has_option(section, "max_time_det"):
        config.max_time_det = parser.getint(section, "max_time_det")

    if parser.has_option(section, "stripe_width"):
        config.stripe_width = parser.getint(section, "stripe_width")

    if parser.has_option(section, "max_points_det"):
        config.max_points_det = parser.getint(section, "max_points_det")

    
    # Read in the KHT library path for both the PC and the RPi, but decide which one to take based on the 
    # system this is running on

    if parser.has_option(section, "kht_build_dir"):
        config.kht_build_dir = parser.get(section, "kht_build_dir")

    if parser.has_option(section, "kht_binary_name"):
        config.kht_binary_name = parser.get(section, "kht_binary_name")

    if parser.has_option(section, "kht_binary_extension"):
        config.kht_binary_extension = parser.get(section, "kht_binary_extension")

    config.kht_lib_path = findBinaryPath(config, config.kht_build_dir, config.kht_binary_name, \
        config.kht_binary_extension)


    if parser.has_option(section, "vect_angle_thresh"):
        config.vect_angle_thresh = parser.getint(section, "vect_angle_thresh")

    if parser.has_option(section, "frame_extension"):
        config.frame_extension = parser.getint(section, "frame_extension")


    if parser.has_option(section, "centroids_max_deviation"):
        config.centroids_max_deviation = parser.getfloat(section, "centroids_max_deviation")

    if parser.has_option(section, "centroids_max_distance"):
        config.centroids_max_distance = parser.getint(section, "centroids_max_distance")


    if parser.has_option(section, "ang_vel_min"):
        config.ang_vel_min = parser.getfloat(section, "ang_vel_min")

    if parser.has_option(section, "ang_vel_max"):
        config.ang_vel_max = parser.getfloat(section, "ang_vel_max")


    if parser.has_option(section, "min_patch_intensity_multiplier"):
        config.min_patch_intensity_multiplier = parser.getfloat(section, "min_patch_intensity_multiplier")

    if parser.has_option(section, "ml_filter"):
        config.ml_filter = parser.getfloat(section, "ml_filter")

        # Disable the min_patch_intensity filter if the ML filter is used and the ML library is available
        if TFLITE_AVAILABLE and (config.ml_filter > 0):
            config.min_patch_intensity_multiplier = 0

    if parser.has_option(section, "num_cores"):
        config.num_cores = parser.getint(section, "num_cores")

        if config.num_cores <= 0:
            config.num_cores = -1


def parseStarExtraction(config, parser):
    section = "StarExtraction"
    
    if not parser.has_section(section):
        return

    if parser.has_option(section, "max_global_intensity"):
        config.max_global_intensity = parser.getint(section, "max_global_intensity")

    if parser.has_option(section, "border"):
        config.border = parser.getint(section, "border")

    if parser.has_option(section, "neighborhood_size"):
        config.neighborhood_size = parser.getint(section, "neighborhood_size")

    if parser.has_option(section, "intensity_threshold"):
        config.intensity_threshold = parser.getint(section, "intensity_threshold")

    if parser.has_option(section, "max_stars"):
        config.max_stars = parser.getint(section, "max_stars")

    if parser.has_option(section, "segment_radius"):
        config.segment_radius = parser.getint(section, "segment_radius")

    if parser.has_option(section, "roundness_threshold"):
        config.roundness_threshold = parser.getfloat(section, "roundness_threshold")

    if parser.has_option(section, "max_feature_ratio"):
        config.max_feature_ratio = parser.getfloat(section, "max_feature_ratio")



def parseCalibration(config, parser):
    section = "Calibration"
    
    if not parser.has_section(section):
        return

    if parser.has_option(section, "use_flat"):
        config.use_flat = parser.getboolean(section, "use_flat")

    if parser.has_option(section, "flat_file"):
        config.flat_file = parser.get(section, "flat_file")

    if parser.has_option(section, "flat_min_imgs"):
        config.flat_min_imgs = parser.getint(section, "flat_min_imgs")


    if parser.has_option(section, "use_dark"):
        config.use_dark = parser.getboolean(section, "use_dark")

    if parser.has_option(section, "dark_file"):
        config.dark_file = parser.get(section, "dark_file")



    if parser.has_option(section, "star_catalog_path"):

        cat_path = parser.get(section, "star_catalog_path")

        config.star_catalog_path = cat_path
        config.star_catalog_path = os.path.join(config.rms_root_dir, config.star_catalog_path)

        # Use the whole catalog path if the resulting directory doesn't exist
        if not os.path.exists(config.star_catalog_path):
            config.star_catalog_path = cat_path
            

    if parser.has_option(section, "star_catalog_file"):
        config.star_catalog_file = parser.get(section, "star_catalog_file")

    if parser.has_option(section, "star_catalog_band_ratios"):
        
        ratios_str = parser.get(section, "star_catalog_band_ratios")

        # Parse the ratios as a list of floats
        config.star_catalog_band_ratios = list(map(float, ratios_str.split(',')))


    if parser.has_option(section, "platepar_name"):
        config.platepar_name = os.path.basename(parser.get(section, "platepar_name"))

    if parser.has_option(section, "platepars_flux_recalibrated_name"):
        config.platepar_flux_recalibrated_name = parser.get(section, "platepars_flux_recalibrated_name")

    if parser.has_option(section, "platepars_recalibrated_name"):
        config.platepars_recalibrated_name = parser.get(section, "platepars_recalibrated_name")

    if parser.has_option(section, "platepar_template_dir"):
        config.platepar_template_dir = parser.get(section, "platepar_template_dir")

    if parser.has_option(section, "platepar_remote_name"):
        config.platepar_remote_name = parser.get(section, "platepar_remote_name")

    if parser.has_option(section, "remote_platepar_dir"):
        config.remote_platepar_dir = parser.get(section, "remote_platepar_dir")

    if parser.has_option(section, "catalog_mag_limit"):
        config.catalog_mag_limit = parser.getfloat(section, "catalog_mag_limit")

    if parser.has_option(section, "calstars_files_N"):
        config.calstars_files_N = parser.getint(section, "calstars_files_N")

    if parser.has_option(section, "dist_check_threshold"):
        config.dist_check_threshold = parser.getfloat(section, "dist_check_threshold")

    if parser.has_option(section, "dist_check_quick_threshold"):
        config.dist_check_quick_threshold = parser.getfloat(section, "dist_check_quick_threshold")

    if parser.has_option(section, "calstars_min_stars"):
        config.calstars_min_stars = parser.getint(section, "calstars_min_stars")

    if parser.has_option(section, "min_matched_stars"):
        config.min_matched_stars = parser.getint(section, "min_matched_stars")

    if parser.has_option(section, "recalibration_max_stars"):
        config.recalibration_max_stars = parser.getint(section, "recalibration_max_stars")

    if parser.has_option(section, "mask_download_permissive"):
        config.mask_download_permissive = parser.getboolean(section, "mask_download_permissive")

    if parser.has_option(section, "mask_remote_name"):
        config.mask_remote_name = parser.get(section, "mask_remote_name")

    if parser.has_option(section, "remote_mask_dir"):
        config.remote_mask_dir = parser.get(section, "remote_mask_dir")




def parseThumbnails(config, parser):
    section = "Thumbnails"
    
    if not parser.has_section(section):
        return


    if parser.has_option(section, "thumb_bin"):
        config.thumb_bin = parser.getint(section, "thumb_bin")

    if parser.has_option(section, "thumb_stack"):
        config.thumb_stack = parser.getint(section, "thumb_stack")

    if parser.has_option(section, "thumb_n_width"):
        config.thumb_n_width = parser.getint(section, "thumb_n_width")



def parseStack(config, parser):
    section = "Stack"
    
    if not parser.has_section(section):
        return

    try:
        if parser.has_option(section, "stack_mask"):
            config.stack_mask = parser.getboolean(section, "stack_mask")
    except ValueError:
        config.stack_mask = False


def parseTimelapse(config, parser):
    section = "Timelapse"

    if not parser.has_section(section):
        return
    
    if parser.has_option(section, "timelapse_generate_captured"):
        config.timelapse_generate_captured = parser.getboolean(section, "timelapse_generate_captured")


def parseColors(config, parser):
    section = "Colors"
    
    if not parser.has_section(section):
        return

    if parser.has_option(section, "shower_color_map"):
        config.shower_color_map = parser.get(section, "shower_color_map")<|MERGE_RESOLUTION|>--- conflicted
+++ resolved
@@ -276,10 +276,7 @@
         self.protocol = "tcp"
 
         # Media backend to use for capture. Options are gst, cv2, or v4l2
-<<<<<<< HEAD
         self.media_backend = "cv2"
-=======
-        self.media_backend = "gst"
 
         # Colorspace to use for the gstreamer media backend (e.g. BGR, GRAY8)
         self.gst_colorspace = "BGR"
@@ -296,7 +293,6 @@
         # Duration of the raw video segment (seconds)
         self.raw_video_duration = 30
 
->>>>>>> 26116339
         self.uyvy_pixelformat = False
 
         self.width = 1280
