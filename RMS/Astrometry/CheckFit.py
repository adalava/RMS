--- conflicted
+++ resolved
@@ -97,11 +97,7 @@
     for jd in star_dict:
 
         # Estimate RA,dec of the centre of the FOV
-<<<<<<< HEAD
-        _, RA_c, dec_c, _ = xyToRaDecPP([jd2Date(jd)], [platepar.X_res/2], [platepar.Y_res/2], [1],
-=======
-        _, RA_c, dec_c, _ = xyToRaDecPP([jd2Date(jd)], [platepar.X_res/2], [platepar.Y_res/2], [1], 
->>>>>>> 908ee22f
+        _, RA_c, dec_c, _ = xyToRaDecPP([jd2Date(jd)], [platepar.X_res/2], [platepar.Y_res/2], [1], \
             platepar, extinction_correction=False)
 
         RA_c = RA_c[0]
@@ -241,11 +237,7 @@
 
         if verbose:
             print('No matched stars with radius {:.1f} px!'.format(match_radius))
-<<<<<<< HEAD
-
-=======
-        
->>>>>>> 908ee22f
+
         if ret_nmatch:
             return 0, 9999.0, 9999.0, {}
 
@@ -357,14 +349,9 @@
 
 
 def _calcImageResidualsAstro(params, config, platepar, catalog_stars, star_dict, match_radius):
-<<<<<<< HEAD
-    """ Calculates the differences between the stars on the image and catalog stars in image coordinates with
-        the given astrometrical solution.
-=======
     """ Calculates the differences between the stars on the image and catalog stars in image coordinates with 
         the given astrometrical solution. 
 
->>>>>>> 908ee22f
     Arguments:
         params: [list] Fit parameters - reference RA, Dec, position angle, and scale.
         config: [Config]
@@ -373,10 +360,7 @@
         star_dict: [dict] Dictionary which contains the JD, and a list of (X, Y, bg_intens, intens) of the
             stars on the image.
         match_radius: [float] Star match radius (px).
-<<<<<<< HEAD
-=======
-
->>>>>>> 908ee22f
+
     Return:
         [float] The average pixel residual (difference between image and catalog positions) normalized
             by the square root of the total number of matched stars.
@@ -604,11 +588,7 @@
         #   that the initial platepar is no good
         if n_matched < config.calstars_files_N:
             print("The total number of initially matched stars is too small! Please manually redo the plate or make sure there are enough calibration stars.")
-<<<<<<< HEAD
-
-=======
-            
->>>>>>> 908ee22f
+
             # Try to refine the platepar with FFT phase correlation and redo the ACF
             return _handleFailure(config, platepar, calstars_list, catalog_stars, _fft_refinement)
 
