""" GUI tool for making initial plate estimations and manually fitting astrometric plates. """

# The MIT License

# Copyright (c) 2017 Denis Vida

# Permission is hereby granted, free of charge, to any person obtaining a copy
# of this software and associated documentation files (the "Software"), to deal
# in the Software without restriction, including without limitation the rights
# to use, copy, modify, merge, publish, distribute, sublicense, and/or sell
# copies of the Software, and to permit persons to whom the Software is
# furnished to do so, subject to the following conditions:

# The above copyright notice and this permission notice shall be included in
# all copies or substantial portions of the Software.

# THE SOFTWARE IS PROVIDED "AS IS", WITHOUT WARRANTY OF ANY KIND, EXPRESS OR
# IMPLIED, INCLUDING BUT NOT LIMITED TO THE WARRANTIES OF MERCHANTABILITY,
# FITNESS FOR A PARTICULAR PURPOSE AND NONINFRINGEMENT. IN NO EVENT SHALL THE
# AUTHORS OR COPYRIGHT HOLDERS BE LIABLE FOR ANY CLAIM, DAMAGES OR OTHER
# LIABILITY, WHETHER IN AN ACTION OF CONTRACT, TORT OR OTHERWISE, ARISING FROM,
# OUT OF OR IN CONNECTION WITH THE SOFTWARE OR THE USE OR OTHER DEALINGS IN
# THE SOFTWARE.

from __future__ import print_function, division, absolute_import

import os
import sys
import math
import copy
import time
import datetime
import argparse
import traceback
    
# tkinter import that works on both Python 2 and 3
try:
    import tkinter
    from tkinter import messagebox
except:
    import Tkinter as tkinter
    import tkMessageBox as messagebox

import numpy as np
import matplotlib
import matplotlib.pyplot as plt
from matplotlib.font_manager import FontProperties
from mpl_toolkits.axes_grid1.inset_locator import zoomed_inset_axes
import PIL.Image, PIL.ImageDraw
import scipy.optimize
import scipy.ndimage

<<<<<<< HEAD
from RMS.Astrometry.ApplyAstrometry import altAzToRADec, xyToRaDecPP, raDec2AltAz, raDecToXY, raDecToXYPP, \
=======
from RMS.Astrometry.ApplyAstrometry import xyToRaDecPP, raDecToXYPP, \
>>>>>>> f1377cee
    rotationWrtHorizon, rotationWrtHorizonToPosAngle, computeFOVSize, photomLine, photometryFit, \
    rotationWrtStandard, rotationWrtStandardToPosAngle, correctVignetting, extinctionCorrectionTrueToApparent
from RMS.Astrometry.AstrometryNetNova import novaAstrometryNetSolve
from RMS.Astrometry.Conversions import J2000_JD, date2JD, JD2HourAngle, raDec2AltAz, altAz2RADec
import RMS.ConfigReader as cr
import RMS.Formats.CALSTARS as CALSTARS
from RMS.Formats.Platepar import Platepar, getCatalogStarsImagePositions
from RMS.Formats.FrameInterface import detectInputType
from RMS.Formats import StarCatalog
from RMS.Pickling import loadPickle, savePickle
from RMS.Routines import Image
from RMS.Math import angularSeparation
from RMS.Misc import decimalDegreesToSexHours, openFileDialog

# Import Cython functions
import pyximport
pyximport.install(setup_args={'include_dirs':[np.get_include()]})
from RMS.Astrometry.CyFunctions import subsetCatalog, equatorialCoordPrecession, eqRefractionTrueToApparent, \
    eqRefractionApparentToTrue, trueRaDec2ApparentAltAz, apparentAltAz2TrueRADec



# TkAgg has issues when opening an external file prompt, so other backends are forced if available
if matplotlib.get_backend() == 'TkAgg':

    backends = ['Qt5Agg', 'Qt4Agg']

    for bk in backends:
        
        # Try setting backend
        try:
            plt.switch_backend(bk)

        except:
            pass


print('Using backend: ', matplotlib.get_backend())



class FOVinputDialog(object):
    """ Dialog for inputting FOV centre in Alt/Az. """
    def __init__(self, parent):

        self.parent = parent

        # Set initial angle values
        self.azim = self.alt = self.rot = 0

        self.top = tkinter.Toplevel(parent)

        # Bind the Enter key to run the verify function
        self.top.bind('<Return>', self.verify)

        tkinter.Label(self.top, text="FOV centre (degrees) \nAzim +E of due N\nRotation from vertical").grid(row=0, columnspan=2)

        azim_label = tkinter.Label(self.top, text='Azim = ')
        azim_label.grid(row=1, column=0)
        self.azimuth = tkinter.Entry(self.top)
        self.azimuth.grid(row=1, column=1)
        self.azimuth.focus_set()

        elev_label = tkinter.Label(self.top, text='Alt  =')
        elev_label.grid(row=2, column=0)
        self.altitude = tkinter.Entry(self.top)
        self.altitude.grid(row=2, column=1)

        rot_label = tkinter.Label(self.top, text='Rotation  =')
        rot_label.grid(row=3, column=0)
        self.rotation = tkinter.Entry(self.top)
        self.rotation.grid(row=3, column=1)
        self.rotation.insert(0, '0')

        b = tkinter.Button(self.top, text="OK", command=self.verify)
        b.grid(row=4, columnspan=2)


    def verify(self, event=None):
        """ Check that the azimuth and altitude are withing the bounds. """

        try:
            # Read values
            self.azim = float(self.azimuth.get())%360
            self.alt  = float(self.altitude.get())
            self.rot = float(self.rotation.get())%360

            # Check that the values are within the bounds
            if (self.alt < 0) or (self.alt > 90):
                messagebox.showerror(title='Range error', message='The altitude is not within the limits!')
            else:
                self.top.destroy()

        except:
            messagebox.showerror(title='Range error', message='Please enter floating point numbers, not text!')


    def getAltAz(self):
        """ Returns inputed FOV centre. """

        return self.azim, self.alt, self.rot




class PlateTool(object):
    def __init__(self, dir_path, config, beginning_time=None, fps=None, gamma=None):
        """ SkyFit interactive window.

        Arguments:
            dir_path: [str] Absolute path to the directory containing image files.
            config: [Config struct]

        Keyword arguments:
            beginning_time: [datetime] Datetime of the video beginning. Optional, only can be given for
                video input formats.
            fps: [float] Frames per second, used only when images in a folder are used.
            gamma: [float] Camera gamma. None by default, then it will be used from the platepar file or
                config.
        """

        self.config = config
        self.dir_path = dir_path


        # If camera gamma was given, change the value in config
        if gamma is not None:
            config.gamma = gamma


        # Flag which regulates wheter the maxpixel or the avepixel image is shown (avepixel by default)
        self.img_type_flag = 'avepixel'

        # Star picking mode
        self.star_pick_mode = False
        self.star_selection_centroid = True
        self.circle_aperature = None
        self.circle_aperature_outer = None
        self.star_aperature_radius = 5
        self.x_centroid = self.y_centroid = None
        self.closest_cat_star_indx = None
        self.photom_deviatons_scat = []

        self.catalog_stars_visible = True
        self.draw_calstars = True

<<<<<<< HEAD
        self.draw_distorsion = False
=======
        self.draw_distortion = False
>>>>>>> f1377cee

        self.show_key_help = 1

        # List of paired image and catalog stars
        self.paired_stars = []
        self.residuals = None

        # Positions of the mouse cursor
        self.mouse_x = 0
        self.mouse_y = 0

        # Position of mouse cursor when it was last pressed
        self.mouse_x_press = 0
        self.mouse_y_press = 0

        # Kwy increment
        self.key_increment = 1.0

        # Image gamma and levels
        self.bit_depth = self.config.bit_depth
        self.img_gamma = 1.0
        self.img_level_min = self.img_level_min_auto = 0
        self.img_level_max = self.img_level_max_auto = 2**self.bit_depth - 1

        # Invert image colors
        self.invert_levels = False

        self.img_data_raw = None
        self.img_data_processed = None

        self.adjust_levels_mode = False
        self.auto_levels = False

        # Platepar format (json or txt)
        self.platepar_fmt = None

        # Flat field
        self.flat_struct = None

        # Dark frame
        self.dark = None

        # Image coordinates of catalog stars
        self.catalog_x = self.catalog_y = None
        self.catalog_x_filtered = self.catalog_y_filtered = None
        self.mag_band_string = ''

        # Flag indicating that the first platepar fit has to be done
        self.first_platepar_fit = True



        # Toggle zoom window
        self.show_zoom_window = False

        # Position of the zoom window (NE, NW, SE, SW)
        self.zoom_window_pos = ''

        ######################################################################################################


        
        # Detect input file type and load appropriate input plugin
        self.img_handle = detectInputType(self.dir_path, self.config, beginning_time=beginning_time, fps=fps)


        # Extract the directory path if a file was given
        if os.path.isfile(self.dir_path):
            
            self.dir_path, _ = os.path.split(self.dir_path)



        # Load catalog stars
        self.catalog_stars = self.loadCatalogStars(self.config.catalog_mag_limit)
        self.cat_lim_mag = self.config.catalog_mag_limit

        # Check if the catalog exists
        if not self.catalog_stars.any():
            messagebox.showerror(title='Star catalog error', message='Star catalog from path ' \
                + os.path.join(self.config.star_catalog_path, self.config.star_catalog_file) \
                + 'could not be loaded!')
            sys.exit()
        else:
            print('Star catalog loaded!')


        # Find the CALSTARS file in the given folder
        calstars_file = None
        for cal_file in os.listdir(self.dir_path):
            if ('CALSTARS' in cal_file) and ('.txt' in cal_file):
                calstars_file = cal_file
                break

        if calstars_file is None:

            # Check if the calstars file is required
            if self.img_handle.require_calstars:
                
                messagebox.showinfo(title='CALSTARS error', \
                    message='CALSTARS file could not be found in the given directory!')

            self.calstars = {}

        else:

            # Load the calstars file
            calstars_list = CALSTARS.readCALSTARS(self.dir_path, calstars_file)

            # Convert the list to a dictionary
            self.calstars = {ff_file: star_data for ff_file, star_data in calstars_list}

            print('CALSTARS file: ' + calstars_file + ' loaded!')



        # Load the platepar file
        self.platepar_file, self.platepar = self.loadPlatepar()

        if self.platepar_file:

            print('Platepar loaded:', self.platepar_file)

            # Print the field of view size
            print("FOV: {:.2f} x {:.2f} deg".format(*computeFOVSize(self.platepar)))

        
        # If the platepar file was not loaded, set initial values from config
        else:
            self.makeNewPlatepar(update_image=False)

            # Create the name of the platepar file
            self.platepar_file = os.path.join(self.dir_path, self.config.platepar_name)


        # Set the given gamma value to platepar
        if gamma is not None:
            self.platepar.gamma = gamma



        # Load distorion type index
        self.dist_type_count = len(self.platepar.distortion_type_list)
        self.dist_type_index = self.platepar.distortion_type_list.index(self.platepar.distortion_type)


        ### INIT IMAGE ###

        self.fig, self.ax = plt.subplots(facecolor='black')

        # Init the first image
        self.updateImage(first_update=True)


        # Register keys with matplotlib
        self.registerEventHandling()



    def registerEventHandling(self):
        """ Register mouse button and key pressess with matplotlib. """


        self.fig.canvas.set_window_title('SkyFit')

        # Set the bacground color to black
        #matplotlib.rcParams['axes.facecolor'] = 'k'

        # Disable standard matplotlib keyboard shortcuts
        plt.rcParams['keymap.save'] = ''
        plt.rcParams['keymap.fullscreen'] = ''
        plt.rcParams['keymap.all_axes'] = ''
        plt.rcParams['keymap.quit'] = ''
        plt.rcParams['keymap.pan'] = ''
        plt.rcParams['keymap.forward'] = ''
        plt.rcParams['keymap.back'] = ''
        plt.rcParams['keymap.yscale'] = ''
        plt.rcParams['keymap.xscale'] = ''
        plt.rcParams['keymap.grid'] = ''
        plt.rcParams['keymap.grid_minor'] = ''


        
        self.ax.figure.canvas.mpl_connect('button_press_event', self.onMousePress)
        self.ax.figure.canvas.mpl_connect('button_release_event', self.onMouseRelease)
        
        self.ax.figure.canvas.mpl_connect('motion_notify_event', self.onMouseMotion)

        # Register which mouse/keyboard events will evoke which function
        self.ax.figure.canvas.mpl_connect('scroll_event', self.onScroll)
        self.scroll_counter = 0

        self.ax.figure.canvas.mpl_connect('key_press_event', self.onKeyPress)

        # Set the status updater
        self.ax.format_coord = self.mouseOverStatus



    def saveState(self):
        """ Save the current state of the program to a file, so it can be reloaded. """

        # state_date_str = datetime.datetime.now().strftime("%Y%m%d_%H%M%S.%f")[:-3]
        # state_file = 'skyFit_{:s}.state'.format(state_date_str)

        # # Save the state to a pickle file
        # savePickle(self, self.dir_path, state_file)

        # Write the latest pickle fine
        savePickle(self, self.dir_path, 'skyFit_latest.state')

        print("Saved state to file")



    def onMousePress(self, event):
        """ Called when the mouse click is pressed. """

        # Record the mouse cursor positions
        self.mouse_x_press = event.xdata
        self.mouse_y_press = event.ydata


    def onMouseRelease(self, event):
        """ Called when the mouse click is released. """

        # Do nothing if some button on the toolbar is active (e.g. zoom, move)
        if plt.get_current_fig_manager().toolbar.mode:
            return None

        # Call the same function for mouse movements to update the variables in the background
        self.onMouseMotion(event)


        # If the histogram is on, adjust the levels
        if self.adjust_levels_mode:

            # Left mouse button sets the minimum level
            if event.button == 1:

                # Compute the new image level from clicked position
                img_level_min_new = event.xdata/self.img_data_raw.shape[1]*(2**self.bit_depth)

                # Make sure the minimum level is smaller than the maximum level
                if (img_level_min_new < self.img_level_max) and (img_level_min_new > 0):
                    self.img_level_min = img_level_min_new


            # Right mouse button sets the maximum level
            if event.button == 3:

                # Compute the new image level from clicked position
                img_level_max_new = event.xdata/self.img_data_raw.shape[1]*(2**self.bit_depth)

                # Make sure the minimum level is smaller than the maximum level
                if (img_level_max_new > self.img_level_min) and (img_level_max_new < (2**self.bit_depth - 1)):
                    self.img_level_max = img_level_max_new

            self.updateImage()


        # If the star picking mode is on
        elif self.star_pick_mode:

            # Left mouse button, select stars
            if event.button == 1:

                # If the centroid of the star has to be picked
                if self.star_selection_centroid:

                    # If CTRL is pressed, place the pick manually - NOTE: the intensity might be off then!!!
                    # 'control' is for Windows, 'ctrl+control' is for Linux
                    if (event.key == 'control') or (event.key == 'ctrl+control'):

                        self.x_centroid = self.mouse_x_press
                        self.y_centroid = self.mouse_y_press

                        # Compute the star intensity
                        _, _, self.star_intensity = self.centroidStar(prev_x_cent=self.x_centroid, \
                                    prev_y_cent=self.y_centroid)


                    # Centroid the star around the pick
                    else:

                        # Perform centroiding with 2 iterations
                        x_cent_tmp, y_cent_tmp, _ = self.centroidStar()

                        # Check that the centroiding was successful
                        if x_cent_tmp is not None:

                            # Centroid the star around the pressed coordinates
                            self.x_centroid, self.y_centroid, \
                                self.star_intensity = self.centroidStar(prev_x_cent=x_cent_tmp, \
                                    prev_y_cent=y_cent_tmp)

                        else:
                            return None

                    # Draw the centroid on the image
                    self.ax.scatter(self.x_centroid, self.y_centroid, marker='+', c='y', s=100, lw=3, \
                        alpha=0.5)

                    # Select the closest catalog star to the centroid as the first guess
                    self.closest_cat_star_indx = self.findClosestCatalogStarIndex(self.x_centroid, \
                        self.y_centroid)

                    # Plot the closest star as a purple cross
                    self.selected_cat_star_scatter = self.ax.scatter(self.catalog_x[self.closest_cat_star_indx], 
                        self.catalog_y[self.closest_cat_star_indx], marker='+', c='purple', s=100, lw=3)

                    # Update canvas
                    self.fig.canvas.draw()

                    # Switch to the mode where the catalog star is selected
                    self.star_selection_centroid = False

                    self.drawCursorCircle()


                # If the catalog star has to be picked
                else:

                    # Select the closest catalog star
                    self.closest_cat_star_indx = self.findClosestCatalogStarIndex(self.mouse_x_press, \
                        self.mouse_y_press)

                    if self.selected_cat_star_scatter is not None:
                        self.selected_cat_star_scatter.remove()

                    # Plot the closest star as a purple cross
                    self.selected_cat_star_scatter = self.ax.scatter(self.catalog_x[self.closest_cat_star_indx], \
                        self.catalog_y[self.closest_cat_star_indx], marker='+', c='purple', s=50, lw=2)

                    # Update canvas
                    self.fig.canvas.draw()


            # Right mouse button, deselect stars
            elif event.button == 3:

                if self.star_selection_centroid:

                    # Find the closest picked star
                    picked_indx = self.findClosestPickedStarIndex(self.mouse_x_press, self.mouse_y_press)

                    if self.paired_stars:
                        
                        # Remove the picked star from the list
                        self.paired_stars.pop(picked_indx)

                    self.updateImage()




    def onMouseMotion(self, event):
        """ Called with the mouse is moved. """


        # Read mouse position
        self.mouse_x = event.xdata
        self.mouse_y = event.ydata

        # Change the position of the star aperature circle
        if self.star_pick_mode:
            self.drawCursorCircle()



    def mouseOverStatus(self, x, y):
        """ Format the status message which will be printed in the status bar below the plot. 

        Arguments:
            x: [float] Plot X coordiante.
            y: [float] Plot Y coordinate.

        Return:
            [str]: formatted output string to be written in the status bar
        """


        # Write image X, Y coordinates and image intensity
        status_str = "x={:7.2f}  y={:7.2f}  Intens={:d}".format(x, y, self.img_data_raw[int(y), int(x)])

        # Add coordinate info if platepar is present
        if self.platepar is not None:

            # Get the current frame time
            time_data = [self.img_handle.currentTime()]

            # Compute RA, dec
            jd, ra, dec, _ = xyToRaDecPP(time_data, [x], [y], [1], self.platepar, extinction_correction=False)


            # Precess RA/Dec to epoch of date for alt/az computation
            ra_date, dec_date = equatorialCoordPrecession(J2000_JD.days, jd[0], np.radians(ra[0]), 
                np.radians(dec[0]))
            ra_date, dec_date = np.degrees(ra_date), np.degrees(dec_date)

            # Compute alt, az
            azim, alt = raDec2AltAz(ra_date, dec_date, jd[0], self.platepar.lat, self.platepar.lon)


            status_str += ",  Azim={:6.2f}  Alt={:6.2f} (date),  RA={:6.2f}  Dec={:+6.2f} (J2000)".format(\
                azim, alt, ra[0], dec[0])


        return status_str

        

    def drawCursorCircle(self):
        """ Adds a circle around the mouse cursor. """

        # Delete the old aperature circle
        if self.circle_aperature is not None:
            self.circle_aperature.remove()
            self.circle_aperature = None

        if self.circle_aperature_outer is not None:
            self.circle_aperature_outer.remove()
            self.circle_aperature_outer = None

        # If centroid selection is on, show the annulus around the cursor
        if self.star_selection_centroid:

            # Plot a circle of the given radius around the cursor
            self.circle_aperature = matplotlib.patches.Circle((self.mouse_x, self.mouse_y),
                self.star_aperature_radius, edgecolor='yellow', fc='none')

            # Plot a circle of the given radius around the cursor, which is used to determine the region where the
            # background will be taken from
            self.circle_aperature_outer = matplotlib.patches.Circle((self.mouse_x, self.mouse_y),
                self.star_aperature_radius*2, edgecolor='yellow', fc='none', linestyle='dotted')

            self.ax.add_patch(self.circle_aperature)
            self.ax.add_patch(self.circle_aperature_outer)

        # If the catalog star selection mode is on, show a purple circle
        else:

            # Plot a purple circle
            self.circle_aperature = matplotlib.patches.Circle((self.mouse_x, self.mouse_y), 10, 
                edgecolor='purple', fc='none')

            self.ax.add_patch(self.circle_aperature)


        # Draw the zoom window
        if self.show_zoom_window:
            self.drawZoomWindow()


        self.fig.canvas.draw()



    def drawZoomWindow(self):
        """ Draw the zoom window in the corner. """

        if self.star_pick_mode:

            # If the mouse is outside the image, don't update anything
            if (self.mouse_x is None) or (self.mouse_y is None):
                return None

            img_w_half = self.current_ff.ncols//2
            img_h_half = self.current_ff.nrows//2

            # # Update the location of the zoom window
            # anchor_location = ''
            # if self.mouse_y > img_h_half:
            #     anchor_location += 'N'
            # else:
            #     anchor_location += 'S'

            # if self.mouse_x > img_w_half:
            #     anchor_location += 'W'
            # else:
            #     anchor_location += 'E'

            # self.zoom_axis.set_anchor(anchor_location)


            ### Extract a portion of image around the aperture ###

            window_radius = int(2*self.star_aperature_radius + np.sqrt(self.star_aperature_radius))

            x_min_orig = int(round(self.mouse_x - window_radius))
            if x_min_orig < 0: x_min = 0
            else: x_min = x_min_orig

            x_max_orig = int(round(self.mouse_x + window_radius))
            if x_max_orig > self.current_ff.ncols - 1:
                x_max = int(self.current_ff.ncols - 1)
            else: x_max = x_max_orig

            y_min_orig = int(round(self.mouse_y - window_radius))
            if y_min_orig < 0: y_min = 0
            else: y_min = y_min_orig

            y_max_orig = int(round(self.mouse_y + window_radius))
            if y_max_orig > self.current_ff.nrows - 1:
                y_max = int(self.current_ff.nrows - 1)
            else:
                y_max = y_max_orig


            # Crop the image
            img_crop = np.zeros((2*window_radius, 2*window_radius), dtype=self.img_data_processed.dtype)
            dx_min = x_min - x_min_orig
            dx_max = x_max - x_max_orig + 2*window_radius
            dy_min = y_min - y_min_orig
            dy_max = y_max - y_max_orig + 2*window_radius
            img_crop[dy_min:dy_max, dx_min:dx_max] = self.img_data_processed[y_min:y_max, x_min:x_max]


            ### ###


            # Zoom the image
            zoom_factor = 8

            # Make sure that the zoomed image is every larger than 1/2 of the whole image
            if 2*zoom_factor*window_radius > np.min([self.fig.bbox.ymax, self.fig.bbox.xmax])/2:

                # Compute a new zoom factor
                zoom_factor = np.floor((np.min([self.fig.bbox.ymax, \
                    self.fig.bbox.xmax])/2)/(2*window_radius))

                # Don't apply zoom if the image will be smaller
                if zoom_factor <= 1:
                    return None


            img_crop = scipy.ndimage.zoom(img_crop, zoom_factor, order=0)


            # Compute where the zoom will be shown on the image
            zoom_window_pos = ''
            if self.mouse_y < img_h_half:
                yo = 0
                zoom_window_pos += 'N'
            else:
                yo = self.fig.bbox.ymax - zoom_factor*2*window_radius
                zoom_window_pos += 'S'

            if self.mouse_x > img_w_half:
                xo = 0
                zoom_window_pos += 'W'
            else:
                xo = self.fig.bbox.xmax - zoom_factor*2*window_radius
                zoom_window_pos += 'E'

            # If the position of the zoom window has changed, reset the image
            if self.zoom_window_pos != zoom_window_pos:
                
                self.updateImage()
                self.zoom_window_pos = zoom_window_pos



            # Draw aperture circle to the image
            img = PIL.Image.fromarray(img_crop)
            img = img.convert('RGB')
            draw = PIL.ImageDraw.Draw(img)

            ul = zoom_factor*(window_radius - self.star_aperature_radius)
            br = zoom_factor*(window_radius + self.star_aperature_radius)
            draw.ellipse((ul, ul, br, br), outline='yellow')

            ul = zoom_factor*(window_radius - 2*self.star_aperature_radius)
            br = zoom_factor*(window_radius + 2*self.star_aperature_radius)
            draw.ellipse((ul, ul, br, br), outline='yellow')

            ### Draw centroids in the zoomed image ###

            def drawMarkersOnZoom(draw, x, y, color='blue', marker='x', width=1):

                # Check if the picked star is in the window, and plot it if it is
                if (x >= x_min_orig) and (x <= x_max_orig) and (y >= y_min_orig) and (y <= y_max_orig):

                    xp = zoom_factor*(x - x_min_orig) + 1
                    yp = zoom_factor*(y - y_min_orig) + 1

                    if marker == '+':
                        
                        # Draw an +
                        draw.line((xp + zoom_factor, yp, xp - zoom_factor, yp), fill=color, width=width)
                        draw.line((xp, yp - zoom_factor, xp, yp + zoom_factor), fill=color, width=width)

                    else:

                        # Draw an X
                        draw.line((xp + zoom_factor, yp + zoom_factor, xp - zoom_factor, yp - zoom_factor), \
                            fill=color, width=width)
                        draw.line((xp + zoom_factor, yp - zoom_factor, xp - zoom_factor, yp + zoom_factor), \
                            fill=color, width=width)


    
            # Plot centroid
            if self.x_centroid is not None:
                drawMarkersOnZoom(draw, self.x_centroid, self.y_centroid, color='green', marker='x', width=2)
                
            # Plot paired stars
            for paired_star in self.paired_stars:

                img_star, catalog_star = paired_star
                star_x, star_y, px_intens = img_star

                drawMarkersOnZoom(draw, star_x, star_y, color='blue', marker='x', width=2)


            # Draw catalog stars
            if self.catalog_stars_visible:

                for cat_x, cat_y in zip(self.catalog_x_filtered, self.catalog_y_filtered):

                    drawMarkersOnZoom(draw, cat_x, cat_y, color='red', marker='+')


            # Plot paired catalog star
            if self.closest_cat_star_indx is not None:
                
                drawMarkersOnZoom(draw, self.catalog_x[self.closest_cat_star_indx], \
                        self.catalog_y[self.closest_cat_star_indx], color='purple', marker='x', width=2)            
            

                
            ###


            # Convert the PIL image object back to array
            img_crop = np.array(img)

            # Plot the zoomed image
            self.fig.figimage(img_crop, xo=xo, yo=yo, zorder=5, cmap='gray', \
                vmin=np.min(self.img_data_processed), vmax=np.max(self.img_data_processed))



    def checkParamRange(self):
        """ Checks that the astrometry parameters are within the allowed range. """

        # Right ascension should be within 0-360
        self.platepar.RA_d = (self.platepar.RA_d + 360)%360

        # Keep the declination in the allowed range
        if self.platepar.dec_d >= 90:
            self.platepar.dec_d = 89.999

        if self.platepar.dec_d <= -90:
            self.platepar.dec_d = -89.999



    def photometry(self, show_plot=False):
        """ Perform the photometry on selectes stars. """

        if self.star_pick_mode:

            ### Make a photometry plot

            # Extract star intensities and star magnitudes
            star_coords = []
            radius_list = []
            px_intens_list = []
            catalog_ra = []
            catalog_dec = []
            catalog_mags = []
            for paired_star in self.paired_stars:

                img_star, catalog_star = paired_star

                star_x, star_y, px_intens = img_star
                star_ra, star_dec, star_mag = catalog_star


                # Skip intensities which were not properly calculated
                lsp = np.log10(px_intens)
                if np.isnan(lsp) or np.isinf(lsp):
                    continue

                star_coords.append([star_x, star_y])
                radius_list.append(np.hypot(star_x - self.platepar.X_res/2, star_y - self.platepar.Y_res/2))
                px_intens_list.append(px_intens)
                catalog_ra.append(star_ra)
                catalog_dec.append(star_dec)
                catalog_mags.append(star_mag)



            # Make sure there are more than 3 stars picked
            if len(px_intens_list) > 3:

                # Compute apparent magnitude corrected for extinction
                catalog_mags = extinctionCorrectionTrueToApparent(catalog_mags, catalog_ra, catalog_dec, \
                    date2JD(*self.img_handle.currentTime()), self.platepar)

                # Fit the photometric offset (disable vignetting fit if a flat is used)
                photom_params, fit_stddev, fit_resids = photometryFit(px_intens_list, radius_list, \
                    catalog_mags, fixed_vignetting=(0.0 if self.flat_struct is not None else None))

                photom_offset, vignetting_coeff = photom_params

                # Set photometry parameters
                self.platepar.mag_0 = -2.5
                self.platepar.mag_lev = photom_offset
                self.platepar.mag_lev_stddev = fit_stddev
                self.platepar.vignetting_coeff = vignetting_coeff


                # Remove previous photometry deviation labels 
                if len(self.photom_deviatons_scat) > 0:
                    for entry in self.photom_deviatons_scat:
                        resid_lbl, mag_lbl = entry
                        try:
                            resid_lbl.remove()
                            mag_lbl.remove()
                        except:
                            pass

                self.photom_deviatons_scat = []



                if self.catalog_stars_visible:

                    # Plot photometry deviations on the main plot as colour coded rings
                    star_coords = np.array(star_coords)
                    star_coords_x, star_coords_y = star_coords.T

                    for star_x, star_y, fit_diff, star_mag in zip (star_coords_x, star_coords_y, fit_resids, \
                        catalog_mags):

                        photom_resid_txt = "{:.2f}".format(fit_diff)

                        # Determine the size of the residual text, larger the residual, larger the text
                        photom_resid_size = 8 + np.abs(fit_diff)/(np.max(np.abs(fit_resids))/5.0)

                        # Plot the residual as text under the star
                        photom_resid_lbl = self.ax.text(star_x, star_y + 10, photom_resid_txt, \
                            verticalalignment='top', horizontalalignment='center', \
                            fontsize=photom_resid_size, color='w')

                        # Plot the star magnitude
                        star_mag_lbl = self.ax.text(star_x, star_y - 10, "{:+6.2f}".format(star_mag), \
                            verticalalignment='bottom', horizontalalignment='center', \
                            fontsize=10, color='r')


                        self.photom_deviatons_scat.append([photom_resid_lbl, star_mag_lbl])


                    self.fig.canvas.draw_idle()


                # Show the photometry fit plot
                if show_plot:

                    ### PLOT PHOTOMETRY FIT ###
                    # Note: An almost identical code exists in Utils.CalibrationReport

                    # Init plot for photometry
                    fig_p, (ax_p, ax_r) = plt.subplots(nrows=2, facecolor=None, figsize=(6.4, 7.2), \
                        gridspec_kw={'height_ratios':[2, 1]})

                    # Set photometry window title
                    fig_p.canvas.set_window_title('Photometry')


                    # Plot catalog magnitude vs. raw logsum of pixel intensities
                    lsp_arr = np.log10(np.array(px_intens_list))
                    ax_p.scatter(-2.5*lsp_arr, catalog_mags, s=5, c='r', zorder=3, alpha=0.5, \
                        label="Raw (extinction corrected)")

                    # Plot catalog magnitude vs. raw logsum of pixel intensities (only when no flat is used)
                    if self.flat_struct is None:

                        lsp_corr_arr = np.log10(correctVignetting(np.array(px_intens_list), \
                            np.array(radius_list), self.platepar.vignetting_coeff))

                        ax_p.scatter(-2.5*lsp_corr_arr, catalog_mags, s=5, c='b', zorder=3, alpha=0.5, \
                            label="Corrected for vignetting")


                    x_min, x_max = ax_p.get_xlim()
                    y_min, y_max = ax_p.get_ylim()

                    x_min_w = x_min - 3
                    x_max_w = x_max + 3
                    y_min_w = y_min - 3
                    y_max_w = y_max + 3

                    
                    # Plot fit info
                    fit_info = "Fit: {:+.1f}*LSP + {:.2f} +/- {:.2f} ".format(self.platepar.mag_0, \
                        self.platepar.mag_lev, fit_stddev) \
                        + "\nVignetting coeff = {:.5f}".format(self.platepar.vignetting_coeff) \
                        + "\nGamma = {:.2f}".format(self.platepar.gamma)

                    print(fit_info)

                    # Plot the line fit
                    logsum_arr = np.linspace(x_min_w, x_max_w, 10)
                    ax_p.plot(logsum_arr, photomLine((10**(logsum_arr/(-2.5)), np.zeros_like(logsum_arr)), \
                        photom_offset, self.platepar.vignetting_coeff), label=fit_info, \
                        linestyle='--', color='k', alpha=0.5, zorder=3)

                    ax_p.legend()
                        
                    ax_p.set_ylabel("Catalog magnitude ({:s})".format(self.mag_band_string))
                    ax_p.set_xlabel("Uncalibrated magnitude")

                    # Set wider axis limits
                    ax_p.set_xlim(x_min_w, x_max_w)
                    ax_p.set_ylim(y_min_w, y_max_w)

                    ax_p.invert_yaxis()
                    ax_p.invert_xaxis()

                    ax_p.grid()

                    ###


                    ### PLOT MAG DIFFERENCE BY RADIUS

                    img_diagonal = np.hypot(self.platepar.X_res/2, self.platepar.Y_res/2)                        
                    

                    # Plot radius from centre vs. fit residual (including vignetting)
                    ax_r.scatter(radius_list, fit_resids, s=5, c='b', alpha=0.5, zorder=3)


                    # Plot a zero line
                    ax_r.plot(np.linspace(0, img_diagonal, 10), np.zeros(10), linestyle='dashed', alpha=0.5, \
                        color='k')



                    # Plot the vignetting curve (only when no flat is used)
                    if self.flat_struct is None:

                        # Plot radius from centre vs. fit residual (excluding vignetting
                        fit_resids_novignetting = catalog_mags - photomLine((np.array(px_intens_list), \
                            np.array(radius_list)), photom_offset, 0.0)
                        ax_r.scatter(radius_list, fit_resids_novignetting, s=5, c='r', alpha=0.5, zorder=3)

                        px_sum_tmp = 1000
                        radius_arr_tmp = np.linspace(0, img_diagonal, 50)

                        # Plot the vignetting curve
                        vignetting_loss = 2.5*np.log10(px_sum_tmp) \
                            - 2.5*np.log10(correctVignetting(px_sum_tmp, radius_arr_tmp, \
                                self.platepar.vignetting_coeff))

                        ax_r.plot(radius_arr_tmp, vignetting_loss, linestyle='dotted', alpha=0.5, color='k')
                    

                    ax_r.grid()

                    ax_r.set_ylabel("Fit residuals (mag)")
                    ax_r.set_xlabel("Radius from centre (px)")

                    ax_r.set_xlim(0, img_diagonal)

                    
                    fig_p.tight_layout()
                    fig_p.show()


            else:
                print('Need more than 2 stars for photometry plot!')



    def updateRefRADec(self, skip_rot_update=False):
        """ Update the reference RA and Dec (true in J2000) from Alt/Az (apparent in epoch of date). """

        if not skip_rot_update:
            
            # Save the current rotation w.r.t horizon value
            self.platepar.rotation_from_horiz = rotationWrtHorizon(self.platepar)


        # Convert the reference apparent Alt/Az in the epoch of date to true RA/Dec in J2000
        ra, dec = apparentAltAz2TrueRADec(\
            np.radians(self.platepar.az_centre), np.radians(self.platepar.alt_centre), self.platepar.JD, \
            np.radians(self.platepar.lat), np.radians(self.platepar.lon), self.platepar.refraction)


        # Assign the computed RA/Dec to platepar
        self.platepar.RA_d = np.degrees(ra)
        self.platepar.dec_d = np.degrees(dec)


        if not skip_rot_update:

            # Update the position angle so that the rotation wrt horizon doesn't change
            self.platepar.pos_angle_ref = rotationWrtHorizonToPosAngle(self.platepar, \
                self.platepar.rotation_from_horiz)



    def onKeyPress(self, event):
        """ Traige what happes when an individual key is pressed. """


        # Switch images
        if event.key == 'left':
            self.prevImg()

        elif event.key == 'right':
            self.nextImg()


        elif event.key == 'm':
            self.toggleImageType()

        elif event.key == ',':

            # Decrement UT correction
            self.platepar.UT_corr -= 0.5

            # Update platepar JD
            self.platepar.JD += 0.5/24


            self.updateImage()


        elif event.key == '.':

            # Decrement UT correction
            self.platepar.UT_corr += 0.5

            # Update platepar JD
            self.platepar.JD -= 0.5/24


            self.updateImage()            


        # Move RA/Dec
        elif event.key == 'a':

            self.platepar.az_centre += self.key_increment
            self.updateRefRADec()

            self.updateImage()

        elif event.key == 'd':

            self.platepar.az_centre -= self.key_increment
            self.updateRefRADec()

            self.updateImage()

        elif event.key == 'w':

            self.platepar.alt_centre -= self.key_increment
            self.updateRefRADec()

            self.updateImage()

        elif event.key == 's':

            self.platepar.alt_centre += self.key_increment
            self.updateRefRADec()

            self.updateImage()

        # Move rotation parameter
        elif event.key == 'q':
            self.platepar.pos_angle_ref -= self.key_increment
            self.updateImage()

        elif event.key == 'e':
            self.platepar.pos_angle_ref += self.key_increment
            self.updateImage()


        # Change extinction scale
        elif event.key == '9':
            self.platepar.extinction_scale -= 0.1
            if self.platepar.extinction_scale < 0.1:
                self.platepar.extinction_scale = 0.1

            self.updateImage()

        # Change extinction scale
        elif event.key == '0':
            self.platepar.extinction_scale += 0.1
            if self.platepar.extinction_scale > 2.0:
                self.platepar.extinction_scale = 2.0

            self.updateImage()


        # Change catalog limiting magnitude
        elif event.key == 'r':
            self.cat_lim_mag += 0.1
            self.catalog_stars = self.loadCatalogStars(self.cat_lim_mag)
            self.updateImage()

        elif event.key == 'f':
            self.cat_lim_mag -= 0.1
            self.catalog_stars = self.loadCatalogStars(self.cat_lim_mag)
            self.updateImage()

        # Show/hide keyboard shortcut help
        elif event.key == 'f1':

            # Go through states of text visibility
            self.show_key_help += 1

            if self.show_key_help >= 3:
                self.show_key_help = 0


            self.updateImage()

        # Change image scale
        elif event.key == 'up':

            self.platepar.F_scale *= 1.0 + self.key_increment/100.0
            self.updateImage()

        elif event.key == 'down':
            self.platepar.F_scale *= 1.0 - self.key_increment/100.0
            self.updateImage()


        elif event.key == '1':

            # Increment X offset
            self.platepar.x_poly_rev[0] += 0.5
            self.platepar.x_poly_fwd[0] += 0.5
            self.updateImage()

        elif event.key == '2':

            # Decrement X offset
            self.platepar.x_poly_rev[0] -= 0.5
            self.platepar.x_poly_fwd[0] -= 0.5
            self.updateImage()


        elif event.key == '3':

            # Increment Y offset            
            self.platepar.y_poly_rev[0] += 0.5
            self.platepar.y_poly_fwd[0] += 0.5
            self.updateImage()

        elif event.key == '4':

            # Decrement Y offset
            self.platepar.y_poly_rev[0] -= 0.5
            self.platepar.y_poly_fwd[0] -= 0.5
            self.updateImage()

        elif event.key == '5':

            # Decrement X 1st order distortion
            self.platepar.x_poly_rev[1] -= 0.01
            self.platepar.x_poly_fwd[1] -= 0.01
            self.updateImage()

        elif event.key == '6':

            # Increment X 1st order distortion
            self.platepar.x_poly_rev[1] += 0.01
            self.platepar.x_poly_fwd[1] += 0.01
            self.updateImage()


        elif event.key == '7':

            # Decrement Y 1st order distortion
            self.platepar.y_poly_rev[2] -= 0.01
            self.platepar.y_poly_fwd[2] -= 0.01
            self.updateImage()

        elif event.key == '8':

            # Increment Y 1st order distortion
            self.platepar.y_poly_rev[2] += 0.01
            self.platepar.y_poly_fwd[2] += 0.01
            self.updateImage()


        # Set distortion types
        elif event.key == 'ctrl+1':

            self.dist_type_index = 0
            self.changeDistortionType()


        elif event.key == 'ctrl+2':

            self.dist_type_index = 1
            self.changeDistortionType()


        elif event.key == 'ctrl+3':

            self.dist_type_index = 2
            self.changeDistortionType()

        elif event.key == 'ctrl+4':

            self.dist_type_index = 3
            self.changeDistortionType()


        # Key increment
        elif event.key == '+':

            if self.key_increment <= 0.091:
                self.key_increment += 0.01
            elif self.key_increment <= 0.91:
                self.key_increment += 0.1
            else:
                self.key_increment += 1.0

            # Don't allow the increment to be larger than 20
            if self.key_increment > 20:
                self.key_increment = 20

            self.updateImage()


        elif event.key == '-':
            
            if self.key_increment <= 0.11:
                self.key_increment -= 0.01
            elif self.key_increment <= 1.11:
                self.key_increment -= 0.1
            else:
                self.key_increment -= 1.0

            # Don't allow the increment to be smaller than 0
            if self.key_increment <= 0:
                self.key_increment = 0.01
            
            self.updateImage()


        # Enter FOV centre
        elif event.key == 'v':

            self.platepar.RA_d, self.platepar.dec_d, self.platepar.rotation_from_horiz = self.getFOVcentre()
            
            # Compute reference Alt/Az to apparent coordinates, epoch of date
            az_centre, alt_centre = trueRaDec2ApparentAltAz( \
                np.radians(self.platepar.RA_d), np.radians(self.platepar.dec_d), self.platepar.JD, \
                np.radians(self.platepar.lat), np.radians(self.platepar.lon), self.platepar.refraction)

            self.platepar.az_centre, self.platepar.alt_centre = np.degrees(az_centre), np.degrees(alt_centre)

            # Compute the position angle
            self.platepar.pos_angle_ref = rotationWrtHorizonToPosAngle(self.platepar, \
                self.platepar.rotation_from_horiz)
            
            self.updateImage()


        # Write out the new platepar
        elif event.key == 'ctrl+s':

            # If the platepar is new, save it to the working directory
            if not self.platepar_file:
                self.platepar_file = os.path.join(self.dir_path, self.config.platepar_name)

            # Save the platepar file
            self.platepar.write(self.platepar_file, fmt=self.platepar_fmt, fov=computeFOVSize(self.platepar))
            print('Platepar written to:', self.platepar_file)

            # Save the state
            self.saveState()


        # Save the platepar as default (SHIFT+CTRL+S)
        elif event.key == 'ctrl+S':

            platepar_default_path = os.path.join(os.getcwd(), self.config.platepar_name)

            # Save the platepar file
            self.platepar.write(platepar_default_path, fmt=self.platepar_fmt)
            print('Default platepar written to:', platepar_default_path)


        # Create a new platepar
        elif event.key == 'ctrl+n':
            self.makeNewPlatepar()


        # Get initial parameters from astrometry.net
        elif (event.key == 'ctrl+x') or (event.key == 'ctrl+X'):

            # Overlay text on image indicating that astrometry.net is running
            self.ax.text(self.img_data_raw.shape[1]/2, self.img_data_raw.shape[0]/2, \
                "Solving with astrometry.net...", color='r', alpha=0.5, fontsize=16, ha='center', va='center')

            #self.ax.draw()
            self.fig.canvas.draw()
            self.fig.canvas.flush_events()

            # If shift was pressed, send only the list of x,y coords of extracted stars
            upload_image = True
            if event.key == 'ctrl+X':
                upload_image = False

            # Estimate initial parameters using astrometry.net
            self.getInitialParamsAstrometryNet(upload_image=upload_image)

            self.updateImage()


        # Toggle auto levels
        elif event.key == 'ctrl+a':
            self.auto_levels = not self.auto_levels

            self.updateImage()


        # Load the flat field
        elif event.key == 'ctrl+f':
            _, self.flat_struct = self.loadFlat()

            self.updateImage()


        # Load the dark frame
        elif event.key == 'ctrl+d':
            _, self.dark = self.loadDark()

            # Apply the dark to the flat
            if self.flat_struct is not None:
                self.flat_struct.applyDark(self.dark)

            self.updateImage()


        # Show/hide catalog stars
        elif event.key == 'h':

            self.catalog_stars_visible = not self.catalog_stars_visible

            self.updateImage()


        # Show/hide detected stars
        elif event.key == 'c':

            self.draw_calstars = not self.draw_calstars

            self.updateImage()


<<<<<<< HEAD
        # Show/hide distorsion guides
        elif event.key == 'ctrl+i':

            self.draw_distorsion = not self.draw_distorsion
=======
        # Show/hide distortion guides
        elif event.key == 'ctrl+i':

            self.draw_distortion = not self.draw_distortion
>>>>>>> f1377cee

            self.updateImage()


        # Increase image gamma
        elif event.key == 'u':

            # Increase image gamma by a factor of 1.1x
            self.updateGamma(1.1)

        elif event.key == 'j':

            # Decrease image gamma by a factor of 0.9x
            self.updateGamma(0.9)


        # Toggle refraction
        elif event.key == 't':

            if self.platepar is not None:

                self.platepar.refraction = not self.platepar.refraction

                self.updateImage()


        # Toggle equal aspect
        elif event.key == 'g':

            if self.platepar is not None:

                self.platepar.equal_aspect = not self.platepar.equal_aspect

                self.updateImage()


        elif event.key == 'ctrl+h':

            # Toggle levels adustment mode
            self.adjust_levels_mode = not self.adjust_levels_mode

            self.updateImage()


        elif event.key == 'i':

            # Invert image levels
            self.invert_levels = not self.invert_levels

            self.updateImage()


        # Change modes from astrometry parameter changing to star picking
        elif event.key == 'ctrl+r':

            if self.star_pick_mode:
                self.disableStarPicking()
                self.circle_aperature = None
                self.circle_aperature_outer = None
                self.updateImage()

            else:
                self.enableStarPicking()



        # Toggle zoom window (SHIFT + Z)
        elif event.key == 'Z':
            
            if self.star_pick_mode:

                self.show_zoom_window = not self.show_zoom_window

                self.updateImage()

                self.drawCursorCircle()



        # Do a fit on the selected stars while in the star picking mode
        elif (event.key == 'ctrl+z') or (event.key == "ctrl+Z"):

            # If shift was pressed, reset distortion parameters to zero
            if event.key == "ctrl+Z":
                self.platepar.resetDistortionParameters()
                self.first_platepar_fit = True

            # If the first platepar is being made, do the fit twice
            if self.first_platepar_fit:
                self.fitPickedStars(first_platepar_fit=True)
                self.fitPickedStars(first_platepar_fit=True)
                self.first_platepar_fit = False

            else:
                # Otherwise, only fit the once
                self.fitPickedStars(first_platepar_fit=False)


            print('Plate fitted!')


        elif event.key == 'enter':

            if self.star_pick_mode:

                # If the right catalog star has been selected, save the pair to the list
                if not self.star_selection_centroid:

                    # Add the image/catalog pair to the list
                    self.paired_stars.append([[self.x_centroid, self.y_centroid, self.star_intensity], 
                        self.catalog_stars[self.closest_cat_star_indx]])

                    # Switch back to centroiding mode
                    self.star_selection_centroid = True
                    self.closest_cat_star_indx = None

                    self.updateImage()

                    self.drawCursorCircle()


        elif event.key == 'escape':

            if self.star_pick_mode:

                # If the ESC is pressed when the star has been centroided, reset the centroid
                if not self.star_selection_centroid:
                    self.star_selection_centroid = True
                    self.x_centroid = None
                    self.y_centroid = None
                    self.star_intensity = None

                    self.updateImage()

                    self.drawCursorCircle()


        elif event.key == 'p':

            # Show the photometry plot
            self.photometry(show_plot=True)


        elif event.key == 'l':

            if self.star_pick_mode:

                # Show astrometry residuals plot
                self.showAstrometryFitPlots()


        # Limit values of RA and Dec
        self.platepar.RA_d = self.platepar.RA_d%360

        if self.platepar.dec_d > 90:
            self.platepar.dec_d = 90

        elif self.platepar.dec_d < -90:
            self.platepar.dec_d = -90



    def onScroll(self, event):
        """ Change star selector aperature on scroll. """

        self.scroll_counter += event.step


        if self.scroll_counter > 1:
            self.star_aperature_radius += 1
            self.scroll_counter = 0

        elif self.scroll_counter < -1:
            self.star_aperature_radius -= 1
            self.scroll_counter = 0


        # Check that the star aperature is in the proper limits
        if self.star_aperature_radius < 2:
            self.star_aperature_radius = 2

        if self.star_aperature_radius > 100:
            self.star_aperature_radius = 100

        # Change the size of the star aperature circle
        if self.star_pick_mode:
            self.updateImage()
            self.drawCursorCircle()




    def toggleImageType(self):
        """ Toggle between the maxpixel and avepixel. """

        if self.img_type_flag == 'maxpixel':
            self.img_type_flag = 'avepixel'

        else:
            self.img_type_flag = 'maxpixel'

        self.updateImage()
            

    def loadCatalogStars(self, lim_mag):
        """ Loads stars from the BSC star catalog. 
    
        Arguments:
            lim_mag: [float] Limiting magnitude of catalog stars.

        """

        # Load the star catalog
        catalog_status = StarCatalog.readStarCatalog(self.config.star_catalog_path, \
            self.config.star_catalog_file, lim_mag=lim_mag, \
            mag_band_ratios=self.config.star_catalog_band_ratios)

        if catalog_status is False:
            raise FileNotFoundError("The star catalog file could not be loaded: {:s}".format(\
                os.path.join(self.config.star_catalog_path, self.config.star_catalog_file)))

        
        catalog_stars, self.mag_band_string, self.config.star_catalog_band_ratios = catalog_status

        return catalog_stars


    def drawPairedStars(self):
        """ Draws the stars that were picked for calibration. """

        if self.star_pick_mode:

            # Go through all paired stars
            for paired_star in self.paired_stars:

                img_star, catalog_star = paired_star

                x, y, _ = img_star

                # Plot all paired stars
                self.ax.scatter(x, y, marker='x', c='b', s=100, lw=3, alpha=0.5)


<<<<<<< HEAD
    def drawDistorsion(self):
        """ Draw distorsion guides. """

        # Only draw the distorsion if we have a platepar
        if self.platepar:

            # Sample 20 points on every image axis (start/end 5% from image corners)
            samples = 20
            corner_frac = 0.05
            x_samples = np.linspace(corner_frac*self.platepar.X_res, (1 - corner_frac)*self.platepar.X_res, \
                samples)
            y_samples = np.linspace(corner_frac*self.platepar.Y_res, (1 - corner_frac)*self.platepar.Y_res, \
                samples)

            # Create a platepar with no distorsion
            platepar_nodist = copy.deepcopy(self.platepar)
            platepar_nodist.resetDistorsionParameters()
=======
    def drawDistortion(self):
        """ Draw distortion guides. """

        # Only draw the distortion if we have a platepar
        if self.platepar:

            # Sample points on every image axis (start/end 5% from image corners)
            x_samples = 30
            y_samples = int(x_samples*(self.platepar.Y_res/self.platepar.X_res))
            corner_frac = 0.05
            x_samples = np.linspace(corner_frac*self.platepar.X_res, (1 - corner_frac)*self.platepar.X_res, \
                x_samples)
            y_samples = np.linspace(corner_frac*self.platepar.Y_res, (1 - corner_frac)*self.platepar.Y_res, \
                y_samples)

            # Create a platepar with no distortion
            platepar_nodist = copy.deepcopy(self.platepar)
            platepar_nodist.resetDistortionParameters(preserve_centre=True)
>>>>>>> f1377cee

            # Make X, Y pairs
            xx, yy = np.meshgrid(x_samples, y_samples)
            x_arr, y_arr = np.stack([np.ravel(xx), np.ravel(yy)], axis=-1).T

            # Compute RA/Dec using the normal platepar for all pairs
            level_data = np.ones_like(x_arr)
            time_data = [self.img_handle.currentTime()]*len(x_arr)
            _, ra_data, dec_data, _ = xyToRaDecPP(time_data, x_arr, y_arr, level_data, self.platepar)

<<<<<<< HEAD
            # Compute X, Y back without the distorsion
=======
            # Compute X, Y back without the distortion
>>>>>>> f1377cee
            jd = date2JD(*self.img_handle.currentTime())
            x_nodist, y_nodist = raDecToXYPP(ra_data, dec_data, jd, platepar_nodist)

            # Plot the differences in X, Y
            data = []
            color = 'r'
            for x0, y0, xnd, ynd in zip(x_arr, y_arr, x_nodist, y_nodist):
                data.append([x0, xnd])
                data.append([y0, ynd])
                data.append(color)

            plt.plot(*data, alpha=0.5)


<<<<<<< HEAD
=======
    def changeDistortionType(self):
        """ Change the distortion type. """

        dist_type = self.platepar.distortion_type_list[self.dist_type_index]
        self.platepar.setDistortionType(dist_type)
        self.updateImage()

        # Indicate that the platepar has been reset
        self.first_platepar_fit = True

        print("Distortion model changed to: {:s}".format(dist_type))


>>>>>>> f1377cee

    def drawLevelsAdjustmentHistogram(self, img):
        """ Draw a levels histogram over the image, so the levels can be adjusted. """

        # If auto levels are used, show those levels
        if self.auto_levels:
            level_min = self.img_level_min_auto
            level_max = self.img_level_max_auto

        else:
            level_min = self.img_level_min
            level_max = self.img_level_max

        nbins = int((2**self.config.bit_depth)/2)

        # Compute the intensity histogram
        hist, bin_edges = np.histogram(img.flatten(), density=True, range=(0, 2**self.bit_depth), \
            bins=nbins)

        # Scale the maximum histogram peak to half the image height
        hist *= img.shape[0]/np.max(hist)/2

        # Scale the edges to image width
        image_to_level_scale = img.shape[1]/np.max(bin_edges)
        bin_edges *= image_to_level_scale

        ax1 = self.ax
        ax2 = ax1.twinx().twiny()

        # Plot the histogram
        ax2.bar(bin_edges[:-1], hist, color='white', alpha=0.5, width=img.shape[1]/nbins, edgecolor='0.5')

        # Plot levels limits
        y_range = np.linspace(0, img.shape[0], 3)
        x_arr = np.zeros_like(y_range)

        ax2.plot(x_arr + level_min*image_to_level_scale, y_range, color='w')
        ax2.plot(x_arr + level_max*image_to_level_scale, y_range, color='w')

        ax2.invert_yaxis()

        ax2.set_ylim([0, img.shape[0]])
        ax2.set_xlim([0, img.shape[1]])

        # Set background color to black
        ax1.set_facecolor('black')
        ax2.set_facecolor('black')

        # Plot the image level range
        for i in range(8):
            rel_i = i/8
            ax2.text(rel_i*img.shape[1], 0, str(int(rel_i*2**self.bit_depth)), color='red')

        self.fig.sca(ax1)





    def updateImage(self, clear_plot=True, first_update=False):
        """ Update the matplotlib plot to show the current image. 

        Keyword arguments:
            clear_plot: [bool] If True, the plot will be cleared before plotting again (default).
            first_update: [bool] Special lines will be executed if this is True, e.g. the max level will be 
                computed. False by default.
        """

        # Reset circle patches
        self.circle_aperature = None
        self.circle_aperature_outer = None

        # Limit key increment so it can be lower than 0.01
        if self.key_increment < 0.01:
            self.key_increment = 0.01


        if clear_plot:
            self.fig.clf()
            self.ax = self.fig.add_subplot(111)

            # Set the status update formatter
            self.ax.format_coord = self.mouseOverStatus


        # Check that the calibration parameters are within the nominal range
        self.checkParamRange()


        # Load the current image
        self.current_ff = self.img_handle.loadChunk()


        if self.current_ff is None:
            
            # If the current FF couldn't be opened, go to the next
            messagebox.showerror(title='Read error', message='The current image is corrupted!')
            self.nextImg()

            return None


        # Choose appropriate image data
        if self.img_type_flag == 'maxpixel':
            img_data = self.current_ff.maxpixel

        else:
            img_data = self.current_ff.avepixel


        # Guess the bit depth from the array type
        self.bit_depth = 8*img_data.itemsize


        if first_update:
            
            # Set the maximum image level after reading the bit depth
            self.img_level_max = 2**self.bit_depth - 1


            # Set the image resolution to platepar after reading the first image
            self.config.width = img_data.shape[1]
            self.config.height = img_data.shape[0]
            self.platepar.X_res = img_data.shape[1]
            self.platepar.Y_res = img_data.shape[0]


            # # Scale the size of the annulus (normalize so the percieved size is the same as for 1280x720)
            # self.star_aperature_radius *= np.sqrt(img_data.shape[1]**2 + img_data.shape[0]**2)/1500



        # Apply dark
        if self.dark is not None:
            img_data = Image.applyDark(img_data, self.dark)


        # Apply flat
        if self.flat_struct is not None:
            img_data = Image.applyFlat(img_data, self.flat_struct)


        # Store image before levels modifications
        self.img_data_raw = np.copy(img_data)
            

        # Do auto levels
        if self.auto_levels:

            # Compute the edge percentiles
            self.img_level_min_auto = np.percentile(img_data, 0.1)
            self.img_level_max_auto = np.percentile(img_data, 99.95)


            # Adjust levels (auto)
            img_data = Image.adjustLevels(img_data, self.img_level_min_auto, self.img_gamma, \
                self.img_level_max_auto, scaleto8bits=True)

        else:
            
            # Adjust levels (manual)
            img_data = Image.adjustLevels(img_data, self.img_level_min, self.img_gamma, self.img_level_max,
                scaleto8bits=True)



        # Draw levels adjustment histogram
        if self.adjust_levels_mode:
            self.drawLevelsAdjustmentHistogram(self.img_data_raw)


        # Invert the image (assume 8 bit image)
        if self.invert_levels:
            img_data = 255 - img_data


        # Store image after levels modifications
        self.img_data_processed = np.copy(img_data)

        # Show the loaded image (defining the exent speeds up image drawimg)
        self.ax.imshow(img_data, cmap='gray', interpolation='nearest', \
            extent=(0, self.img_data_processed.shape[1], self.img_data_processed.shape[0], 0),
            vmin=0, vmax=255)

        # Draw stars that were paired in picking mode
        self.drawPairedStars()

        # Draw stars detected on this image
        if self.draw_calstars:
            self.drawCalstars()

        

        # Update centre of FOV in horizontal coordinates (epoch of date)
        az_centre, alt_centre = trueRaDec2ApparentAltAz(np.radians(self.platepar.RA_d), \
            np.radians(self.platepar.dec_d), self.platepar.JD, np.radians(self.platepar.lat), \
            np.radians(self.platepar.lon), self.platepar.refraction)
        self.platepar.az_centre, self.platepar.alt_centre = np.degrees(az_centre), np.degrees(alt_centre)


        ### Draw catalog stars on the image using the current platepar ###
        ######################################################################################################

        # Get positions of catalog stars on the image
        ff_jd = date2JD(*self.img_handle.currentTime())
        self.catalog_x, self.catalog_y, catalog_mag = getCatalogStarsImagePositions(self.catalog_stars, \
            ff_jd, self.platepar)

        if self.catalog_stars_visible:
            cat_stars = np.c_[self.catalog_x, self.catalog_y, catalog_mag]

            # Take only those stars inside the FOV
            filtered_indices, _ = self.filterCatalogStarsInsideFOV(self.catalog_stars)
            cat_stars = cat_stars[filtered_indices]
            cat_stars = cat_stars[cat_stars[:, 0] > 0]
            cat_stars = cat_stars[cat_stars[:, 0] < self.current_ff.ncols]
            cat_stars = cat_stars[cat_stars[:, 1] > 0]
            cat_stars = cat_stars[cat_stars[:, 1] < self.current_ff.nrows]

            self.catalog_x_filtered, self.catalog_y_filtered, catalog_mag_filtered = cat_stars.T

            if len(catalog_mag_filtered):

                cat_mag_faintest = np.max(catalog_mag_filtered)

                # Plot catalog stars
                self.ax.scatter(self.catalog_x_filtered, self.catalog_y_filtered, c='r', marker='+', lw=1.0, \
                    alpha=0.5, s=((4.0 + (cat_mag_faintest - catalog_mag_filtered))/2.0)**(2*2.512))

            else:
                print('No catalog stars visible!')

        ######################################################################################################


<<<<<<< HEAD
        # Draw distorsion guides
        if self.draw_distorsion:
            self.drawDistorsion()
=======
        # Draw distortion guides
        if self.draw_distortion:
            self.drawDistortion()
>>>>>>> f1377cee


        # Draw photometry
        if len(self.paired_stars) > 2:
            self.photometry()

        # Draw fit residuals
        if self.residuals is not None:
            self.drawFitResiduals()


        # Set plot limits
        self.ax.set_xlim([0, self.current_ff.ncols])
        self.ax.set_ylim([self.current_ff.nrows, 0])


        # Compute RA/Dec of the FOV centre
        ra_centre, dec_centre = self.computeCentreRADec()


        ### Setup a monospace font ###
        font = FontProperties()
        font.set_family('monospace')
        font.set_size(8)

        if self.invert_levels:
            font_color = 'k'
        else:
            font_color = 'w'

        ### ###

        
        if self.show_key_help == 0:
            text_str = 'Show fit parameters - F1'

            self.ax.text(10, self.current_ff.nrows, text_str, color=font_color, verticalalignment='bottom', \
                horizontalalignment='left', fontproperties=font)


        # Show plate info
        if self.show_key_help > 0:

            # Show text on image with platepar parameters
            text_str  = self.img_handle.name() + '\n' + self.img_type_flag + '\n\n'
            text_str += 'UT corr  = {:.1f}h\n'.format(self.platepar.UT_corr)
            text_str += 'Ref Az   = {:.3f}$\\degree$\n'.format(self.platepar.az_centre)
            text_str += 'Ref Alt  = {:.3f}$\\degree$\n'.format(self.platepar.alt_centre)
            text_str += 'Rot horiz = {:.3f}$\\degree$\n'.format(rotationWrtHorizon(self.platepar))
            text_str += 'Rot eq    = {:.3f}$\\degree$\n'.format(rotationWrtStandard(self.platepar))
            #text_str += 'Ref RA  = {:.3f}\n'.format(self.platepar.RA_d)
            #text_str += 'Ref Dec = {:.3f}\n'.format(self.platepar.dec_d)
            text_str += "Pix scale = {:.3f}'/px\n".format(60/self.platepar.F_scale)
            text_str += 'Lim mag   = {:.1f}\n'.format(self.cat_lim_mag)
            text_str += 'Increment = {:.2f}\n'.format(self.key_increment)
            text_str += 'Img Gamma = {:.2f}\n'.format(self.img_gamma)
            text_str += 'Camera Gamma = {:.2f}\n'.format(self.config.gamma)
            text_str += 'Extinct. scale  = {:.1f}x\n'.format(self.platepar.extinction_scale)
            text_str += "Refraction corr = {:s}\n".format(str(self.platepar.refraction))
            text_str += "Distortion type = {:s}\n".format(\
                self.platepar.distortion_type_list[self.dist_type_index])

            # Add aspect info if the radial distortion is used
            if not self.platepar.distortion_type.startswith("poly"):
                text_str += "Equal aspect    = {:s}\n".format(str(self.platepar.equal_aspect))

            text_str += '\n'
            sign, hh, mm, ss = decimalDegreesToSexHours(ra_centre)
            if sign < 0:
                sign_str = '-'
            else:
                sign_str = ' '
            text_str += 'RA centre  = {:s}{:02d}h {:02d}m {:05.2f}s\n'.format(sign_str, hh, mm, ss)
            text_str += 'Dec centre = {:.3f}$\\degree$\n'.format(dec_centre)
            self.ax.text(10, 10, text_str, color=font_color, verticalalignment='top', \
                horizontalalignment='left', fontproperties=font)


            if self.show_key_help == 1:
                text_str = 'Show keyboard shortcuts - F1'

                self.ax.text(10, self.current_ff.nrows, text_str, color=font_color, \
                    verticalalignment='bottom', horizontalalignment='left', fontproperties=font)

        # Show keyboard shortcuts
        if self.show_key_help > 1:

            # Show text on image with instructions
            text_str  = 'Keys:\n'
            text_str += '-----\n'
            text_str += 'A/D - Azimuth\n'
            text_str += 'S/W - Altitude\n'
            text_str += 'Q/E - Position angle\n'
            text_str += 'Up/Down - Scale\n'
            text_str += 'T - Toggle refraction correction\n'
            text_str += "9/0 - Extinction scale\n"

            # Add aspect info if the radial distortion is used
            if not self.platepar.distortion_type.startswith("poly"):
                text_str += 'G - Toggle equal aspect\n'

            text_str += '1/2 - X offset\n'
            text_str += '3/4 - Y offset\n'
            text_str += '5/6 - X 1st dist. coeff.\n'
            text_str += '7/8 - Y 1st dist. coeff.\n'
            text_str += 'CTRL + 1 - poly3+radial distortion\n'
            text_str += 'CTRL + 2 - radial3 distortion\n'
            text_str += 'CTRL + 3 - radial4 distortion\n'
            text_str += 'CTRL + 4 - radial5 distortion\n'
            text_str += '\n'
            text_str += ',/. - UT correction\n'
            text_str += 'R/F - Lim mag\n'
            text_str += '+/- - Increment\n'
            text_str += '\n'
            text_str += 'M - Toggle maxpixel/avepixel\n'
            text_str += 'H - Hide/show catalog stars\n'
            text_str += 'C - Hide/show detected stars\n'
<<<<<<< HEAD
            text_str += 'CTRL + I - Show/hide distorsion\n'
=======
            text_str += 'CTRL + I - Show/hide distortion\n'
>>>>>>> f1377cee
            text_str += 'U/J - Img Gamma\n'
            text_str += 'I - Invert colors\n'
            text_str += 'CTRL + H - Adjust levels\n'
            text_str += 'V - FOV centre\n'
            text_str += '\n'
            text_str += 'CTRL + A - Auto levels\n'
            text_str += 'CTRL + D - Load dark\n'
            text_str += 'CTRL + F - Load flat\n'
            text_str += 'CTRL + X - astrometry.net img upload\n'
            text_str += 'CTRL + SHIFT + X - astrometry.net XY only\n'
            text_str += 'CTRL + R - Pick stars\n'
            text_str += 'SHIFT + Z - Show zoomed window\n'
            text_str += 'CTRL + N - New platepar\n'
            text_str += 'CTRL + S - Save platepar\n'
            text_str += 'SHIFT + CTRL + S - Save platepar as default\n'

            text_str += '\n'

            text_str += 'Hide on-screen text - F1\n'


            self.ax.text(8, self.current_ff.nrows - 5, text_str, color=font_color, \
                verticalalignment='bottom', horizontalalignment='left', fontproperties=font)


        # Show fitting instructions
        if self.star_pick_mode:
            text_str  = "STAR PICKING MODE"

            if self.show_key_help > 0:
                text_str += "\n'LEFT CLICK' - Centroid star\n"
                text_str += "'CTRL + LEFT CLICK' - Manual star position\n"
                text_str += "'CTRL + Z' - Fit stars\n"
                text_str += "'CTRL + SHIFT + Z' - Fit with initial distortion params set to 0\n"
                text_str += "'L' - Astrometry fit details\n"
                text_str += "'P' - Photometry fit"

            self.ax.text(self.current_ff.ncols/2, self.current_ff.nrows, text_str, color='r', \
                verticalalignment='bottom', horizontalalignment='center', fontproperties=font)


        self.fig.canvas.draw()



    def drawCalstars(self):
        """ Draw extracted stars on the current image. """

        # Check if the given FF files is in the calstars list
        if self.img_handle.name() in self.calstars:

            # Get the stars detected on this FF file
            star_data = self.calstars[self.img_handle.name()]

            # Get star coordinates
            y, x, _, _ = np.array(star_data).T

            self.ax.scatter(x, y, edgecolors='g', marker='o', facecolors='none', alpha=0.8, \
                linestyle='dotted')



    def updateGamma(self, gamma_adj_factor):
        """ Change the image gamma by a given factor. """

        self.img_gamma *= gamma_adj_factor

        # Make sure gamma is in the proper range
        if self.img_gamma < 0.1: self.img_gamma = 0.1
        if self.img_gamma > 10: self.img_gamma = 10

        self.updateImage()


    def computeCentreRADec(self):
        """ Compute RA and Dec of the FOV centre in degrees. """

        # The the time of the image
        img_time = self.img_handle.currentTime()

        # Convert the FOV centre to RA/Dec
        _, ra_centre, dec_centre, _ = xyToRaDecPP([img_time], [self.platepar.X_res/2], \
            [self.platepar.Y_res/2], [1], self.platepar, extinction_correction=False)
        
        ra_centre = ra_centre[0]
        dec_centre = dec_centre[0]

        return ra_centre, dec_centre


    def filterCatalogStarsInsideFOV(self, catalog_stars):
        """ Take only catalogs stars which are inside the FOV. 
        
        Arguments:
            catalog_stars: [list] A list of (ra, dec, mag) tuples of catalog stars.
        """

        # Get RA/Dec of the FOV centre
        ra_centre, dec_centre = self.computeCentreRADec()

        # Calculate the FOV radius in degrees
        fov_y, fov_x = computeFOVSize(self.platepar)
        fov_radius = np.sqrt(fov_x**2 + fov_y**2)

        # Compute the current Julian date
        jd = date2JD(*self.img_handle.currentTime())
        

        # Take only those stars which are inside the FOV
        filtered_indices, filtered_catalog_stars = subsetCatalog(catalog_stars, ra_centre, dec_centre, \
            jd, self.platepar.lat, self.platepar.lon, fov_radius, self.cat_lim_mag)


        return filtered_indices, np.array(filtered_catalog_stars)


    def getInitialParamsAstrometryNet(self, upload_image=True):
        """ Get the estimate of the initial astrometric parameters using astromety.net. """

        fail = False
        solution = None

        # Construct FOV width estimate
        fov_w_range = [0.75*self.config.fov_w, 1.25*self.config.fov_w]


        # Check if the given FF files is in the calstars list
        if (self.img_handle.name() in self.calstars) and (not upload_image):

            # Get the stars detected on this FF file
            star_data = self.calstars[self.img_handle.name()]

            # Make sure that there are at least 10 stars
            if len(star_data) < 10:
                print('Less than 10 stars on the image!')
                fail = True

            else:

                # Get star coordinates
                y_data, x_data, _, _ = np.array(star_data).T

                # Get astrometry.net solution, pass the FOV width estimate
                solution = novaAstrometryNetSolve(x_data=x_data, y_data=y_data, fov_w_range=fov_w_range)

        else:
            fail = True


        # Try finding the soluting by uploading the whole image
        if fail or upload_image:

            print("Uploading the whole image to astrometry.net...")

            # If the image is 16bit or larger, rescale and convert it to 8 bit
            if self.img_data_raw.itemsize*8 > 8:

                # Rescale the image to 8bit
                img_data = np.copy(self.img_data_processed)
                img_data -= np.min(img_data)
                img_data = 255*(img_data/np.max(img_data))
                img_data = img_data.astype(np.uint8)

            else:
                img_data = self.img_data_raw

            solution = novaAstrometryNetSolve(img=img_data, fov_w_range=fov_w_range)



        if solution is None:
            messagebox.showerror(title='Astrometry.net error', \
                message='Astrometry.net failed to find a solution!')

            return None
            


        # Extract the parameters
        ra, dec, orientation, scale, fov_w, fov_h = solution

        jd = date2JD(*self.img_handle.currentTime())

        # Compute the position angle from the orientation
        pos_angle_ref = rotationWrtStandardToPosAngle(self.platepar, orientation)

        # Compute reference azimuth and altitude
        azim, alt = raDec2AltAz(ra, dec, jd, self.platepar.lat, self.platepar.lon)

        # Set parameters to platepar
        self.platepar.pos_angle_ref = pos_angle_ref
        self.platepar.F_scale = scale
        self.platepar.az_centre = azim
        self.platepar.alt_centre = alt

        self.updateRefRADec(skip_rot_update=True)
        
        # Save the current rotation w.r.t horizon value
        self.platepar.rotation_from_horiz = rotationWrtHorizon(self.platepar)

        # Print estimated parameters
        print()
        print('Astrometry.net solution:')
        print('------------------------')
        print(' RA    = {:.2f} deg'.format(ra))
        print(' Dec   = {:.2f} deg'.format(dec))
        print(' Azim  = {:.2f} deg'.format(self.platepar.az_centre))
        print(' Alt   = {:.2f} deg'.format(self.platepar.alt_centre))
        print(' Rot horiz   = {:.2f} deg'.format(self.platepar.rotation_from_horiz))
        print(' Orient eq   = {:.2f} deg'.format(orientation))
        print(' Pos angle   = {:.2f} deg'.format(pos_angle_ref))
        print(' Scale = {:.2f} arcmin/px'.format(60/self.platepar.F_scale))



    def getFOVcentre(self):
        """ Asks the user to input the centre of the FOV in altitude and azimuth. """

        # Get FOV centre
        root = tkinter.Tk()
        root.withdraw()
        d = FOVinputDialog(root)
        root.wait_window(d.top)
        self.azim_centre, self.alt_centre, rot_horizontal = d.getAltAz()

        root.destroy()

        # Get the middle time of the first FF
        img_time = self.img_handle.currentTime()

        # Set the reference platepar time to the time of the FF
        self.platepar.JD = date2JD(*img_time, UT_corr=float(self.platepar.UT_corr))

        # Set the reference hour angle
        self.platepar.Ho = JD2HourAngle(self.platepar.JD)%360

        # Convert FOV centre to RA, Dec
        ra, dec = altAz2RADec(self.azim_centre, self.alt_centre, date2JD(*img_time), \
            self.platepar.lat, self.platepar.lon)


        return ra, dec, rot_horizontal



    def loadPlatepar(self):
        """ Open a file dialog and ask user to open the platepar file. """

        platepar = Platepar()


        # Check if platepar exists in the folder, and set it as the default file name if it does
        if self.config.platepar_name in os.listdir(self.dir_path):
            initialfile = self.config.platepar_name
        else:
            initialfile = ''

        # Load the platepar file
        platepar_file = openFileDialog(self.dir_path, initialfile, 'Select the platepar file', matplotlib)

        if not platepar_file:
            return False, platepar

        # Parse the platepar file
        try:
            self.platepar_fmt = platepar.read(platepar_file, use_flat=self.config.use_flat)
            pp_status = True

        except Exception as e:
            print('Loading platepar failed with error:' + repr(e))
            print(*traceback.format_exception(*sys.exc_info()))

            pp_status = False

        # Check if the platepar was successfuly loaded
        if not pp_status:
            messagebox.showerror(title='Platepar file error', message='The file you selected could not be loaded as a platepar file!')
            
            platepar_file, platepar = self.loadPlatepar()

        
        # Set geo location and gamma from config, if they were updated
        if platepar is not None:
            
            # Update the location from the config file
            platepar.lat = self.config.latitude
            platepar.lon = self.config.longitude
            platepar.elev = self.config.elevation

            # Set the camera gamma from the config file
            platepar.gamma = self.config.gamma

            # Set station ID
            platepar.station_code = self.config.stationID

            # Compute the rotation w.r.t. horizon
            platepar.rotation_from_horiz = rotationWrtHorizon(platepar)


        self.first_platepar_fit = False

        return platepar_file, platepar



    def makeNewPlatepar(self, update_image=True):
        """ Make a new platepar from the loaded one, but set the parameters from the config file. """

        # Update the reference time
        img_time = self.img_handle.currentTime()
        self.platepar.JD = date2JD(*img_time)

        # Update the location from the config file
        self.platepar.lat = self.config.latitude
        self.platepar.lon = self.config.longitude
        self.platepar.elev = self.config.elevation

        # Update image resolution from config
        self.platepar.X_res = self.config.width
        self.platepar.Y_res = self.config.height

        # Set the camera gamma from the config file
        self.platepar.gamma = self.config.gamma

        # Estimate the scale
        scale_x = self.config.fov_w/self.config.width
        scale_y = self.config.fov_h/self.config.height
        self.platepar.F_scale = 1/((scale_x + scale_y)/2)

        # Set distortion polynomials to zero
        self.platepar.x_poly_fwd *= 0
        self.platepar.x_poly_rev *= 0
        self.platepar.y_poly_fwd *= 0
        self.platepar.y_poly_rev *= 0

        # Set the first coeffs to 0.5, as that is the real centre of the FOV
        self.platepar.x_poly_fwd[0] = 0.5
        self.platepar.x_poly_rev[0] = 0.5
        self.platepar.y_poly_fwd[0] = 0.5
        self.platepar.y_poly_rev[0] = 0.5

        # Set station ID
        self.platepar.station_code = self.config.stationID


        # Get reference RA, Dec of the image centre
        self.platepar.RA_d, self.platepar.dec_d, self.platepar.rotation_from_horiz = self.getFOVcentre()

        # Recalculate reference alt/az
        self.platepar.az_centre, self.platepar.alt_centre = raDec2AltAz(self.platepar.JD, \
            self.platepar.lon, self.platepar.lat, self.platepar.RA_d, self.platepar.dec_d)

        # Check that the calibration parameters are within the nominal range
        self.checkParamRange()

        # Compute the position angle
        self.platepar.pos_angle_ref = rotationWrtHorizonToPosAngle(self.platepar, \
            self.platepar.rotation_from_horiz)

        self.platepar.auto_check_fit_refined = False
        self.platepar.auto_recalibrated = False

        # Indicate that this is the first fit of the platepar
        self.first_platepar_fit = True

        # Reset paired stars
        self.paired_stars = []
        self.residuals = None

        # Indicate that a new platepar is being made
        self.new_platepar = True

        if update_image:
            self.updateImage()


    def loadFlat(self):
        """ Open a file dialog and ask user to load a flat field. """


        # Check if flat exists in the folder, and set it as the defualt file name if it does
        if self.config.flat_file in os.listdir(self.dir_path):
            initialfile = self.config.flat_file
        else:
            initialfile = ''

        flat_file = openFileDialog(self.dir_path, initialfile, 'Select the flat field file', matplotlib)

        if not flat_file:
            return False, None

        print(flat_file)

        try:
            # Load the flat, byteswap the flat if vid file is used or UWO png
            flat = Image.loadFlat(*os.path.split(flat_file), dtype=self.img_data_raw.dtype, \
                byteswap=self.img_handle.byteswap)
        except:
            messagebox.showerror(title='Flat field file error', \
                message='Flat could not be loaded!')
            return False, None


        # Check if the size of the file matches
        if self.img_data_raw.shape != flat.flat_img.shape:
            messagebox.showerror(title='Flat field file error', \
                message='The size of the flat field does not match the size of the image!')

            flat = None

        # Check if the flat field was successfuly loaded
        if flat is None:
            messagebox.showerror(title='Flat field file error', \
                message='The file you selected could not be loaded as a flat field!')

        

        return flat_file, flat



    def loadDark(self):
        """ Open a file dialog and ask user to load a dark frame. """

        dark_file = openFileDialog(self.dir_path, None, 'Select the dark frame file', matplotlib)

        if not dark_file:
            return False, None

        print(dark_file)


        try:

            # Load the dark
            dark = Image.loadDark(*os.path.split(dark_file), dtype=self.img_data_raw.dtype, 
                byteswap=self.img_handle.byteswap)

        except:
            messagebox.showerror(title='Dark frame error', \
                message='Dark frame could not be loaded!')

            return False, None

        dark = dark.astype(self.img_data_raw.dtype)



        # Check if the size of the file matches
        if self.img_data_raw.shape != dark.shape:
            messagebox.showerror(title='Dark field file error', \
                message='The size of the dark frame does not match the size of the image!')

            dark = None

        # Check if the dark frame was successfuly loaded
        if dark is None:
            messagebox.showerror(title='Dark field file error', \
                message='The file you selected could not be loaded as a dark field!')

        

        return dark_file, dark



    def nextImg(self):
        """ Shows the next FF file in the list. """

        # Don't allow image change while in star picking mode
        if self.star_pick_mode:
            messagebox.showwarning(title='Star picking mode', message='You cannot cycle through images while in star picking mode!')
            return

            
        self.img_handle.nextChunk()

        # Reset paired stars
        self.paired_stars = []
        self.residuals = None

        self.updateImage()



    def prevImg(self):
        """ Shows the previous FF file in the list. """

        # Don't allow image change while in star picking mode
        if self.star_pick_mode:
            messagebox.showwarning(title='Star picking mode', message='You cannot cycle through images while in star picking mode!')
            return


        self.img_handle.prevChunk()

        # Reset paired stars
        self.paired_stars = []
        self.residuals = None

        self.updateImage()



    def enableStarPicking(self):
        """ Enable the star picking mode where the star are manually selected for the fit. """

        self.star_pick_mode = True

        self.updateImage()




    def disableStarPicking(self):
        """ Disable the star picking mode where the star are manually selected for the fit. """

        self.star_pick_mode = False

        self.updateImage()




    def centroidStar(self, prev_x_cent=None, prev_y_cent=None):
        """ Find the centroid of the star clicked on the image. """


        # If the centroid from the previous iteration is given, use that as the centre
        if (prev_x_cent is not None) and (prev_y_cent is not None):
            mouse_x = prev_x_cent
            mouse_y = prev_y_cent

        else:
            mouse_x = self.mouse_x_press
            mouse_y = self.mouse_y_press


        # Check if the mouse was pressed outside the FOV
        if mouse_x is None:
            return None, None, None

        ### Extract part of image around the mouse cursor ###
        ######################################################################################################

        # Outer circle radius
        outer_radius = self.star_aperature_radius*2

        x_min = int(round(mouse_x - outer_radius))
        if x_min < 0: x_min = 0

        x_max = int(round(mouse_x + outer_radius))
        if x_max > self.current_ff.ncols - 1:
            x_max = self.current_ff.ncols - 1

        y_min = int(round(mouse_y - outer_radius))
        if y_min < 0: y_min = 0

        y_max = int(round(mouse_y + outer_radius))
        if y_max > self.current_ff.nrows - 1:
            y_max = self.current_ff.nrows - 1


        # Crop the image
        img_crop = self.img_data_raw[y_min:y_max, x_min:x_max]

        # Perform gamma correction
        img_crop = Image.gammaCorrection(img_crop, self.config.gamma)


        ######################################################################################################


        ### Estimate the background ###
        ######################################################################################################
        bg_acc = 0
        bg_counter = 0
        for i in range(img_crop.shape[0]):
            for j in range(img_crop.shape[1]):

                # Calculate distance of pixel from centre of the cropped image
                i_rel = i - img_crop.shape[0]/2
                j_rel = j - img_crop.shape[1]/2
                pix_dist = math.sqrt(i_rel**2 + j_rel**2)

                # Take only those pixels between the inner and the outer circle
                if (pix_dist <= outer_radius) and (pix_dist > self.star_aperature_radius):
                    bg_acc += img_crop[i, j]
                    bg_counter += 1

        # Calculate mean background intensity
        bg_intensity = bg_acc/bg_counter

        ######################################################################################################


        ### Calculate the centroid ###
        ######################################################################################################
        x_acc = 0
        y_acc = 0
        intens_acc = 0

        for i in range(img_crop.shape[0]):
            for j in range(img_crop.shape[1]):

                # Calculate distance of pixel from centre of the cropped image
                i_rel = i - img_crop.shape[0]/2
                j_rel = j - img_crop.shape[1]/2
                pix_dist = math.sqrt(i_rel**2 + j_rel**2)

                # Take only those pixels between the inner and the outer circle
                if pix_dist <= self.star_aperature_radius:
                    x_acc += j*(img_crop[i, j] - bg_intensity)
                    y_acc += i*(img_crop[i, j] - bg_intensity)
                    intens_acc += img_crop[i, j] - bg_intensity


        x_centroid = x_acc/intens_acc + x_min
        y_centroid = y_acc/intens_acc + y_min

        ######################################################################################################

        return x_centroid, y_centroid, intens_acc



    def findClosestCatalogStarIndex(self, pos_x, pos_y):
        """ Finds the index of the closest catalog star on the image to the given image position. """

        min_index = 0
        min_dist = np.inf

        # Find the index of the closest catalog star to the given image coordinates
        for i, (x, y) in enumerate(zip(self.catalog_x, self.catalog_y)):
            
            dist = (pos_x - x)**2 + (pos_y - y)**2

            if dist < min_dist:
                min_dist = dist
                min_index = i

        return min_index


    def findClosestPickedStarIndex(self, pos_x, pos_y):
        """ Finds the index of the closest picked star on the image to the given image position. """

        min_index = 0
        min_dist = np.inf

        picked_x = [star[0][0] for star in self.paired_stars]
        picked_y = [star[0][1] for star in self.paired_stars]

        # Find the index of the closest catalog star to the given image coordinates
        for i, (x, y) in enumerate(zip(picked_x, picked_y)):
            
            dist = (pos_x - x)**2 + (pos_y - y)**2

            if dist < min_dist:
                min_dist = dist
                min_index = i

        return min_index



    def fitPickedStars(self, first_platepar_fit=False):
        """ Fit stars that are manually picked. The function first only estimates the astrometry parameters
            without the distortion, then just the distortion parameters, then all together.

        Keyword arguments:
            first_platepar_fit: [bool] First fit of the platepar with initial values.

        """

        # Fit the astrometry parameters, at least 5 stars are needed
        if len(self.paired_stars) < 4:
            messagebox.showwarning(title='Number of stars', message="At least 5 paired stars are needed to do the fit!")

            return self.platepar


        print()
        print("----------------------------------------")
        print("Fitting platepar...")


        # Extract paired catalog stars and image coordinates separately
        catalog_stars = np.array([cat_coords for img_coords, cat_coords in self.paired_stars])
        img_stars = np.array([img_coords for img_coords, cat_coords in self.paired_stars])


        # Get the Julian date of the image that's being fit
        jd = date2JD(*self.img_handle.currentTime())


        # Fit the platepar to paired stars
        self.platepar.fitAstrometry(jd, img_stars, catalog_stars, first_platepar_fit=first_platepar_fit)


        # Show platepar parameters
        print()
        print(self.platepar)


        ### Calculate the fit residuals for every fitted star ###
        
        # Get image coordinates of catalog stars
        catalog_x, catalog_y, catalog_mag = getCatalogStarsImagePositions(catalog_stars, jd, self.platepar)


        ## Compute standard coordinates ##
        
        # Platepar with no distortion
        pp_nodist = copy.deepcopy(self.platepar)
        pp_nodist.x_poly_rev *= 0
        pp_nodist.y_poly_rev *= 0

        standard_x, standard_y, _ = getCatalogStarsImagePositions(catalog_stars, jd, pp_nodist)

        ## ##




        residuals = []

        print()
        print('Residuals')
        print('----------')
        print(' No,   Img X,   Img Y, RA (deg), Dec (deg),    Mag, -2.5*LSP,    Cat X,   Cat Y,    Std X,   Std Y, Err amin,  Err px, Direction')

        # Calculate the distance and the angle between each pair of image positions and catalog predictions
        for star_no, (cat_x, cat_y, std_x, std_y, cat_coords, img_c) in enumerate(zip(catalog_x, catalog_y, \
            standard_x, standard_y, catalog_stars, img_stars)):
            
            img_x, img_y, sum_intens = img_c
            ra, dec, mag = cat_coords

            delta_x = cat_x - img_x
            delta_y = cat_y - img_y

            # Compute image residual and angle of the error
            angle = np.arctan2(delta_y, delta_x)
            distance = np.sqrt(delta_x**2 + delta_y**2)


            # Compute the residuals in ra/dec in angular coordiniates
            img_time = self.img_handle.currentTime()
            _, ra_img, dec_img, _ = xyToRaDecPP([img_time], [img_x], [img_y], [1], self.platepar, \
                extinction_correction=False)

            ra_img = ra_img[0]
            dec_img = dec_img[0]

            # Compute the angular distance in degrees
            angular_distance = np.degrees(angularSeparation(np.radians(ra), np.radians(dec), \
                np.radians(ra_img), np.radians(dec_img)))


            residuals.append([img_x, img_y, angle, distance, angular_distance])


            # Print out the residuals
            print('{:3d}, {:7.2f}, {:7.2f}, {:>8.3f}, {:>+9.3f}, {:+6.2f},  {:7.2f}, {:8.2f}, {:7.2f}, {:8.2f}, {:7.2f}, {:8.2f}, {:7.2f}, {:+9.1f}'.format(star_no + 1, img_x, img_y, \
                ra, dec, mag, -2.5*np.log10(sum_intens), cat_x, cat_y, std_x, std_y, 60*angular_distance, \
                distance, np.degrees(angle)))


        mean_angular_error = 60*np.mean([entry[4] for entry in residuals])

        # If the average angular error is larger than 60 arc minutes, report it in degrees
        if mean_angular_error > 60:
            mean_angular_error /= 60
            angular_error_label = 'deg'
        
        else:
            angular_error_label = 'arcmin'


        print('Average error: {:.2f} px, {:.2f} {:s}'.format(np.mean([entry[3] for entry in residuals]), \
            mean_angular_error, angular_error_label))

        # Print the field of view size
        print("FOV: {:.2f} x {:.2f} deg".format(*computeFOVSize(self.platepar)))


        ####################

        # Save the residuals
        self.residuals = residuals

        self.updateImage()

        self.drawFitResiduals()



    def drawFitResiduals(self):
        """ Draw fit residuals. """


        if self.residuals is not None:

            # Plot the residuals
            res_scale = 100
            for entry in self.residuals:

                img_x, img_y, angle, distance, angular_distance = entry

                # Calculate coordinates of the end of the residual line
                res_x = img_x + res_scale*np.cos(angle)*distance
                res_y = img_y + res_scale*np.sin(angle)*distance

                # Plot the image residuals
                self.ax.plot([img_x, res_x], [img_y, res_y], color='orange', alpha=0.25)

                
                # Convert the angular distance from degrees to equivalent image pixels
                ang_dist_img = angular_distance*self.platepar.F_scale
                res_x = img_x + res_scale*np.cos(angle)*ang_dist_img
                res_y = img_y + res_scale*np.sin(angle)*ang_dist_img
                
                # Plot the sky residuals
                self.ax.plot([img_x, res_x], [img_y, res_y], color='yellow', alpha=0.25, linestyle='dashed')


            self.fig.canvas.draw_idle()



    def showAstrometryFitPlots(self):
        """ Show window with astrometry fit details. """


        # Extract paired catalog stars and image coordinates separately
        catalog_stars = np.array([cat_coords for img_coords, cat_coords in self.paired_stars])
        img_stars = np.array([img_coords for img_coords, cat_coords in self.paired_stars])

        # Get the Julian date of the image that's being fit
        jd = date2JD(*self.img_handle.currentTime())


        ### Calculate the fit residuals for every fitted star ###
        
        # Get image coordinates of catalog stars
        catalog_x, catalog_y, catalog_mag = getCatalogStarsImagePositions(catalog_stars, jd, self.platepar)

        # Azimuth and elevation residuals
        x_list = []
        y_list = []
        radius_list = []
        skyradius_list = []
        azim_list = []
        elev_list = []
        azim_residuals = []
        elev_residuals = []
        x_residuals = []
        y_residuals = []
        radius_residuals = []
        skyradius_residuals = []


        # Get image time and Julian date
        img_time = self.img_handle.currentTime()
        jd = date2JD(*img_time)

        # Get RA/Dec of the FOV centre
        ra_centre, dec_centre = self.computeCentreRADec()

        # Calculate the distance and the angle between each pair of image positions and catalog predictions
        for star_no, (cat_x, cat_y, cat_coords, img_c) in enumerate(zip(catalog_x, catalog_y, catalog_stars, \
            img_stars)):
                
            # Compute image coordinates
            img_x, img_y, _ = img_c
            img_radius = np.hypot(img_x - self.platepar.X_res/2, img_y - self.platepar.Y_res/2)

            # Compute sky coordinates
            cat_ra, cat_dec, _ = cat_coords
            cat_ang_separation = np.degrees(angularSeparation(np.radians(cat_ra), np.radians(cat_dec), \
                np.radians(ra_centre), np.radians(dec_centre)))


            # Compute RA/Dec from image
            _, img_ra, img_dec, _ = xyToRaDecPP([img_time], [img_x], [img_y], [1], self.platepar, \
                extinction_correction=False)
            img_ra = img_ra[0]
            img_dec = img_dec[0]



            x_list.append(img_x)
            y_list.append(img_y)
            radius_list.append(img_radius)
            skyradius_list.append(cat_ang_separation)


            # Compute image residuals
            x_residuals.append(cat_x - img_x) 
            y_residuals.append(cat_y - img_y)
            radius_residuals.append(np.hypot(cat_x - self.platepar.X_res/2, cat_y - self.platepar.Y_res/2) \
                - img_radius)


            # Compute sky residuals
            img_ang_separation = np.degrees(angularSeparation(np.radians(img_ra), np.radians(img_dec), \
                np.radians(ra_centre), np.radians(dec_centre)))
            skyradius_residuals.append(cat_ang_separation - img_ang_separation)


            # # Correct the catalog RA/Dec for refraction
            # if self.platepar.refraction:
            #     cat_ra, cat_dec = eqRefractionTrueToApparent(np.radians(cat_ra), np.radians(cat_dec), jd, \
            #         np.radians(self.platepar.lat), np.radians(self.platepar.lon))
            #     cat_ra, cat_dec = np.degrees(cat_ra), np.degrees(cat_dec)


            # Compute azim/elev from the catalog
            azim_cat, elev_cat = raDec2AltAz(cat_ra, cat_dec, jd, self.platepar.lat, self.platepar.lon)

            azim_list.append(azim_cat)
            elev_list.append(elev_cat)


            # Compute azim/elev from image coordinates
            azim_img, elev_img = raDec2AltAz(img_ra, img_dec, jd, self.platepar.lat, self.platepar.lon)

            # Compute azim/elev residuals
            azim_residuals.append(((azim_cat - azim_img + 180)%360 - 180)*np.cos(np.radians(elev_cat)))
            elev_residuals.append(elev_cat - elev_img)


        
        # Init astrometry fit window
        fig_a, ( \
            (ax_azim, ax_elev, ax_skyradius), \
            (ax_x, ax_y, ax_radius) \
            ) = plt.subplots(ncols=3, nrows=2, facecolor=None, figsize=(12, 6))

        # Set figure title
        fig_a.canvas.set_window_title("Astrometry fit")


        # Plot azimuth vs azimuth error
        ax_azim.scatter(azim_list, 60*np.array(azim_residuals), s=2, c='k', zorder=3)

        ax_azim.grid()
        ax_azim.set_xlabel("Azimuth (deg, +E of due N)")
        ax_azim.set_ylabel("Azimuth error (arcmin)")


        # Plot elevation vs elevation error
        ax_elev.scatter(elev_list, 60*np.array(elev_residuals), s=2, c='k', zorder=3)

        ax_elev.grid()
        ax_elev.set_xlabel("Elevation (deg)")
        ax_elev.set_ylabel("Elevation error (arcmin)")

        # If the FOV is larger than 45 deg, set maximum limits on azimuth and elevation
        if np.hypot(*computeFOVSize(self.platepar)) > 45:
            ax_azim.set_xlim([0, 360])
            ax_elev.set_xlim([0, 90])


        # Plot sky radius vs radius error
        ax_skyradius.scatter(skyradius_list, 60*np.array(skyradius_residuals), s=2, c='k', zorder=3)

        ax_skyradius.grid()
        ax_skyradius.set_xlabel("Radius from centre (deg)")
        ax_skyradius.set_ylabel("Radius error (arcmin)")
        ax_skyradius.set_xlim([0, np.hypot(*computeFOVSize(self.platepar))/2])


        # Equalize Y limits, make them multiples of 5 arcmin, and set a minimum range of 5 arcmin
        azim_max_ylim = np.max(np.abs(ax_azim.get_ylim()))
        elev_max_ylim = np.max(np.abs(ax_elev.get_ylim()))
        skyradius_max_ylim = np.max(np.abs(ax_skyradius.get_ylim()))
        max_ylim = np.ceil(np.max([azim_max_ylim, elev_max_ylim, skyradius_max_ylim])/5)*5
        if max_ylim < 5.0:
            max_ylim = 5.0
        ax_azim.set_ylim([-max_ylim, max_ylim])
        ax_elev.set_ylim([-max_ylim, max_ylim])
        ax_skyradius.set_ylim([-max_ylim, max_ylim])



        # Plot X vs X error
        ax_x.scatter(x_list, x_residuals, s=2, c='k', zorder=3)

        ax_x.grid()
        ax_x.set_xlabel("X (px)")
        ax_x.set_ylabel("X error (px)")
        ax_x.set_xlim([0, self.img_data_raw.shape[1]])


        # Plot Y vs Y error
        ax_y.scatter(y_list, y_residuals, s=2, c='k', zorder=3)

        ax_y.grid()
        ax_y.set_xlabel("Y (px)")
        ax_y.set_ylabel("Y error (px)")
        ax_y.set_xlim([0, self.img_data_raw.shape[0]])


        # Plot radius vs radius error
        ax_radius.scatter(radius_list, radius_residuals, s=2, c='k', zorder=3)

        ax_radius.grid()
        ax_radius.set_xlabel("Radius (px)")
        ax_radius.set_ylabel("Radius error (px)")
        ax_radius.set_xlim([0, np.hypot(self.img_data_raw.shape[0]/2, self.img_data_raw.shape[1]/2)])



        # Equalize Y limits, make them integers, and set a minimum range of 1 px
        x_max_ylim = np.max(np.abs(ax_x.get_ylim()))
        y_max_ylim = np.max(np.abs(ax_y.get_ylim()))
        radius_max_ylim = np.max(np.abs(ax_radius.get_ylim()))
        max_ylim = np.ceil(np.max([x_max_ylim, y_max_ylim, radius_max_ylim]))
        if max_ylim < 1:
            max_ylim = 1.0
        ax_x.set_ylim([-max_ylim, max_ylim])
        ax_y.set_ylim([-max_ylim, max_ylim])
        ax_radius.set_ylim([-max_ylim, max_ylim])

        
        fig_a.tight_layout()
        fig_a.show()





if __name__ == '__main__':


    ### COMMAND LINE ARGUMENTS

    # Init the command line arguments parser
    arg_parser = argparse.ArgumentParser(description="Tool for fitting astrometry plates and photometric calibration.")

    arg_parser.add_argument('dir_path', nargs=1, metavar='DIR_PATH', type=str, \
        help='Path to the folder with FF or image files, path to a video file, or to a state file. If images or videos are given, their names must be in the format: YYYYMMDD_hhmmss.uuuuuu')

    arg_parser.add_argument('-c', '--config', nargs=1, metavar='CONFIG_PATH', type=str, \
        help="Path to a config file which will be used instead of the default one. To load the .config file in the given data directory, write '.' (dot).")

    arg_parser.add_argument('-t', '--timebeg', nargs=1, metavar='TIME', type=str, \
        help="The beginning time of the video file in the YYYYMMDD_hhmmss.uuuuuu format.")

    arg_parser.add_argument('-f', '--fps', metavar='FPS', type=float, \
        help="Frames per second when images are used. If not given, it will be read from the config file.")

    arg_parser.add_argument('-g', '--gamma', metavar='CAMERA_GAMMA', type=float, \
        help="Camera gamma value. Science grade cameras have 1.0, consumer grade cameras have 0.45. Adjusting this is essential for good photometry, and doing star photometry through SkyFit can reveal the real camera gamma.")

    # Parse the command line arguments
    cml_args = arg_parser.parse_args()

    #########################


    # If the state file was given, load the state
    if cml_args.dir_path[0].endswith('.state'):

        dir_path, state_name = os.path.split(cml_args.dir_path[0])

        # Load the SkyFit object from a state file
        plate_tool = loadPickle(dir_path, state_name)


        # Check if there are missing attributes
        if not hasattr(plate_tool, "invert_levels"):
            plate_tool.invert_levels = False

        if plate_tool.platepar is not None:
            if not hasattr(plate_tool.platepar, "equal_aspect"):
                plate_tool.platepar.equal_aspect = False

        if plate_tool.platepar is not None:
            if not hasattr(plate_tool.platepar, "extinction_scale"):
                plate_tool.platepar.extinction_scale = 1.0
            

        # Set the dir path in case it changed
        plate_tool.dir_path = dir_path

        # Init SkyFit
        plate_tool.updateImage(first_update=True)
        plate_tool.registerEventHandling()

        # Update image handle path
        if plate_tool.img_handle is not None:
            plate_tool.img_handle.dir_path = dir_path

        # Update platepar path
        if plate_tool.platepar_file is not None:
            plate_tool.platepar_file = os.path.join(dir_path, os.path.basename(plate_tool.platepar_file))



    else:

        # Extract the data directory path
        dir_path = cml_args.dir_path[0].replace('"', '')


        # Load the config file
        config = cr.loadConfigFromDirectory(cml_args.config, cml_args.dir_path)


        # Parse the beginning time into a datetime object
        if cml_args.timebeg is not None:

            beginning_time = datetime.datetime.strptime(cml_args.timebeg[0], "%Y%m%d_%H%M%S.%f")

        else:
            beginning_time = None

        # Init the plate tool instance
        plate_tool = PlateTool(dir_path, config, beginning_time=beginning_time, 
            fps=cml_args.fps, gamma=cml_args.gamma)



    plt.tight_layout()
    plt.show()<|MERGE_RESOLUTION|>--- conflicted
+++ resolved
@@ -50,11 +50,7 @@
 import scipy.optimize
 import scipy.ndimage
 
-<<<<<<< HEAD
-from RMS.Astrometry.ApplyAstrometry import altAzToRADec, xyToRaDecPP, raDec2AltAz, raDecToXY, raDecToXYPP, \
-=======
 from RMS.Astrometry.ApplyAstrometry import xyToRaDecPP, raDecToXYPP, \
->>>>>>> f1377cee
     rotationWrtHorizon, rotationWrtHorizonToPosAngle, computeFOVSize, photomLine, photometryFit, \
     rotationWrtStandard, rotationWrtStandardToPosAngle, correctVignetting, extinctionCorrectionTrueToApparent
 from RMS.Astrometry.AstrometryNetNova import novaAstrometryNetSolve
@@ -201,11 +197,7 @@
         self.catalog_stars_visible = True
         self.draw_calstars = True
 
-<<<<<<< HEAD
-        self.draw_distorsion = False
-=======
         self.draw_distortion = False
->>>>>>> f1377cee
 
         self.show_key_help = 1
 
@@ -1470,17 +1462,10 @@
             self.updateImage()
 
 
-<<<<<<< HEAD
-        # Show/hide distorsion guides
-        elif event.key == 'ctrl+i':
-
-            self.draw_distorsion = not self.draw_distorsion
-=======
         # Show/hide distortion guides
         elif event.key == 'ctrl+i':
 
             self.draw_distortion = not self.draw_distortion
->>>>>>> f1377cee
 
             self.updateImage()
 
@@ -1724,25 +1709,6 @@
                 self.ax.scatter(x, y, marker='x', c='b', s=100, lw=3, alpha=0.5)
 
 
-<<<<<<< HEAD
-    def drawDistorsion(self):
-        """ Draw distorsion guides. """
-
-        # Only draw the distorsion if we have a platepar
-        if self.platepar:
-
-            # Sample 20 points on every image axis (start/end 5% from image corners)
-            samples = 20
-            corner_frac = 0.05
-            x_samples = np.linspace(corner_frac*self.platepar.X_res, (1 - corner_frac)*self.platepar.X_res, \
-                samples)
-            y_samples = np.linspace(corner_frac*self.platepar.Y_res, (1 - corner_frac)*self.platepar.Y_res, \
-                samples)
-
-            # Create a platepar with no distorsion
-            platepar_nodist = copy.deepcopy(self.platepar)
-            platepar_nodist.resetDistorsionParameters()
-=======
     def drawDistortion(self):
         """ Draw distortion guides. """
 
@@ -1761,7 +1727,6 @@
             # Create a platepar with no distortion
             platepar_nodist = copy.deepcopy(self.platepar)
             platepar_nodist.resetDistortionParameters(preserve_centre=True)
->>>>>>> f1377cee
 
             # Make X, Y pairs
             xx, yy = np.meshgrid(x_samples, y_samples)
@@ -1772,11 +1737,7 @@
             time_data = [self.img_handle.currentTime()]*len(x_arr)
             _, ra_data, dec_data, _ = xyToRaDecPP(time_data, x_arr, y_arr, level_data, self.platepar)
 
-<<<<<<< HEAD
-            # Compute X, Y back without the distorsion
-=======
             # Compute X, Y back without the distortion
->>>>>>> f1377cee
             jd = date2JD(*self.img_handle.currentTime())
             x_nodist, y_nodist = raDecToXYPP(ra_data, dec_data, jd, platepar_nodist)
 
@@ -1791,8 +1752,6 @@
             plt.plot(*data, alpha=0.5)
 
 
-<<<<<<< HEAD
-=======
     def changeDistortionType(self):
         """ Change the distortion type. """
 
@@ -1806,7 +1765,6 @@
         print("Distortion model changed to: {:s}".format(dist_type))
 
 
->>>>>>> f1377cee
 
     def drawLevelsAdjustmentHistogram(self, img):
         """ Draw a levels histogram over the image, so the levels can be adjusted. """
@@ -2042,15 +2000,9 @@
         ######################################################################################################
 
 
-<<<<<<< HEAD
-        # Draw distorsion guides
-        if self.draw_distorsion:
-            self.drawDistorsion()
-=======
         # Draw distortion guides
         if self.draw_distortion:
             self.drawDistortion()
->>>>>>> f1377cee
 
 
         # Draw photometry
@@ -2168,11 +2120,7 @@
             text_str += 'M - Toggle maxpixel/avepixel\n'
             text_str += 'H - Hide/show catalog stars\n'
             text_str += 'C - Hide/show detected stars\n'
-<<<<<<< HEAD
-            text_str += 'CTRL + I - Show/hide distorsion\n'
-=======
             text_str += 'CTRL + I - Show/hide distortion\n'
->>>>>>> f1377cee
             text_str += 'U/J - Img Gamma\n'
             text_str += 'I - Invert colors\n'
             text_str += 'CTRL + H - Adjust levels\n'
