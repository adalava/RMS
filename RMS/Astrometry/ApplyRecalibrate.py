""" Recalibrate the platepar for every FF with detections and compute the astrometry with recalibrated
    values. 
"""

from __future__ import absolute_import, division, print_function

import argparse
import copy
import datetime
import json
import os
import shutil
import sys
<<<<<<< HEAD
import logging
from collections import OrderedDict
=======
>>>>>>> 41ce31f0

import matplotlib.dates as mdates
import matplotlib.pyplot as plt
import numpy as np
import RMS.ConfigReader as cr
import scipy.optimize
import Utils.CalibrationReport
import Utils.RMS2UFO
from RMS.Astrometry import CheckFit
from RMS.Astrometry.ApplyAstrometry import (
    applyAstrometryFTPdetectinfo,
    applyPlateparToCentroids,
    extinctionCorrectionTrueToApparent,
    photometryFitRobust,
    rotationWrtHorizon,
)
from RMS.Astrometry.Conversions import date2JD, raDec2AltAz
from RMS.Astrometry.FFTalign import alignPlatepar
from RMS.Formats import CALSTARS, FFfile, FTPdetectinfo, Platepar, StarCatalog
from RMS.Formats.FTPdetectinfo import findFTPdetectinfoFile, validDefaultFTPdetectinfo
from RMS.Math import angularSeparation
from RMS.Logger import initLogging, getLogger
from RMS.Misc import RmsDateTime

# Neighbourhood size around individual FFs with detections which will be takes for recalibration
#   A size of e.g. 3 means that an FF before, the FF with the detection, an an FF after will be taken
RECALIBRATE_NEIGHBOURHOOD_SIZE = 3

# Get the logger from the main module
log = getLogger("logger", level="INFO")

def loadRecalibratedPlatepar(dir_path, config, file_list=None, type='meteor'):
    """
    Gets recalibrated platepars. If they were already computed, load them, otherwise compute them and save

    Arguments:
        dir_path: [str] Path to the directory which contains the platepar and recalibrated platepars
            from ftpdetectinfo
        config: [config object]

    Keyword arguments:
        type: [str] 'meteor' or 'flux'

    Return:
        recalibrated_platepars: [dict] If platepar doesn't exist returns None

    """
    if type == 'meteor':
        platepar_file_name = config.platepars_recalibrated_name
    else:
        platepar_file_name = config.platepars_flux_recalibrated_name

    if not file_list:
        file_list = os.listdir(dir_path)

    # Find and load recalibrated platepars
    if platepar_file_name in file_list:
        with open(os.path.join(dir_path, platepar_file_name)) as f:

            try:
                # Load the JSON file with recalibrated platepars
                recalibrated_platepars_dict = json.load(f)
            
            except json.decoder.JSONDecodeError:
                return None

            log.info("Recalibrated platepars loaded!")
            # Convert the dictionary of recalibrated platepars to a dictionary of Platepar objects
            recalibrated_platepars = {}
            for ff_name in recalibrated_platepars_dict:
                pp = Platepar.Platepar()
                pp.loadFromDict(recalibrated_platepars_dict[ff_name], use_flat=config.use_flat)

                recalibrated_platepars[ff_name] = pp

        return recalibrated_platepars

    return None


def recalibrateFF(
    config,
    working_platepar,
    jd,
    star_dict_ff,
    catalog_stars,
    max_match_radius=None,
    force_platepar_save=False,
    lim_mag=None,
    ignore_distance_threshold=False,
    ignore_max_stars=False,
):
    """Given the platepar and a list of stars on one image, try to recalibrate the platepar to achieve
        the best match by brute force star matching.
    Arguments:
        config: [Config instance]
        working_platepar: [Platepar instance] Platepar to recalibrate.
        jd: [float] Julian date of the star positions.
        star_dict_ff: [dict] A dictionary with only one entry, where the key is 'jd' and the value is the
            list of star coordinates.
        catalog_stars: [ndarray] A numpy array of catalog stars which should be on the image.
    Keyword arguments:
        max_match_radius: [float] Maximum radius used for star matching. None by default, which uses all 
            hardcoded values.
        force_platepar_save: [bool] Skip the goodness of fit check and save the platepar.
        ignore_distance_threshold: [bool] Don't consider the recalib as failed if the median distance
            is larger than the threshold.
        ignore_max_stars: [bool] Ignore the maximum number of image stars for recalibration.

    Return:
        result: [?] A Platepar instance if refinement is successful, None if it failed.
        min_match_radius: [float] Minimum radius that successfully matched the stars (pixels).
    """

    working_platepar = copy.deepcopy(working_platepar)

    # If there more stars than a set limit, sample them randomly using the same seed for reproducibility
    if not ignore_max_stars and len(star_dict_ff[jd]) > config.recalibration_max_stars:

        # Make a copy so that the original star dictionary is not modified
        star_dict_ff = copy.deepcopy(star_dict_ff)

        # Python 3+
        if hasattr(np.random, 'default_rng'):

            # Use the newer Generator-based RNG
            rng = np.random.default_rng(seed=0)

            # Sample the stars and store them in a copy of the star dictionary
            star_dict_ff = {jd: rng.choice(star_dict_ff[jd], config.recalibration_max_stars, replace=False)}
        
        # Python 2
        else:

            # Use the older RandomState-based RNG
            rng = np.random.RandomState(seed=0)

            # RandomState.choice requires indices for complex data types
            indices = rng.choice(
                len(star_dict_ff[jd]),
                config.recalibration_max_stars,
                replace=False
            )

            # Use the indices to select the stars
            star_dict_ff[jd] = [star_dict_ff[jd][i] for i in indices]


    # A list of matching radiuses to try
    min_radius = 0.5
    max_radius = 10
    radius_list = [max_radius, 5, 3, 1.5, min_radius]

    # Scale these values to the image resolution, taking 720p as the base resolution
    scaling_factor = np.hypot(config.width, config.height)/np.hypot(1280, 720)
    if scaling_factor < 1: 
        scaling_factor = 1.0
    radius_list = [scaling_factor*r for r in radius_list]


    # Calculate the function tolerance, so the desired precision can be reached (the number is calculated
    # in the same regard as the cost function)
    fatol, xatol_ang = CheckFit.computeMinimizationTolerances(config, working_platepar, len(star_dict_ff))

    ### If the initial match is good enough, do only quick recalibration ###

    # Match the stars and calculate the residuals
    n_matched, avg_dist, cost, _ = CheckFit.matchStarsResiduals(
        config, working_platepar, catalog_stars, star_dict_ff, min_radius, ret_nmatch=True, lim_mag=lim_mag
    )

    log.info(
        'Initially match stars with {:.1f} px: {:d}/{:d}'.format(min_radius, n_matched, len(star_dict_ff[jd]))
    )

    # If at least half the stars are matched with the smallest radius
    # Check if the average distance with the tightest radius is close
    if n_matched >= 0.5 * len(star_dict_ff[jd]) and avg_dist < config.dist_check_quick_threshold:
        # Use a reduced set of initial radius values
        radius_list = [1.5, min_radius]

        log.info('Using a quick fit...')

    ##########

    # Go through all radii and match the stars
    min_match_radius = None
    for match_radius in radius_list:

        # Skip radiuses that are too small if the radius filter is on
        if max_match_radius is not None:
            if match_radius < max_match_radius:
                log.info(
                    "Stopping radius decrements because {:.2f} < {:.2f}".format(
                        match_radius, max_match_radius
                    )
                )
                break

        # If the platepar is good and the radius is below a pixel, don't recalibrate anymore
        if (match_radius < 1.0) and CheckFit.checkFitGoodness(
            config, working_platepar, catalog_stars, star_dict_ff, match_radius, verbose=True
        ):
            log.info('The fit is good enough!')
            break

        # If there are no matched stars, give up
        n_matched, _, _, _ = CheckFit.matchStarsResiduals(
            config,
            working_platepar,
            catalog_stars,
            star_dict_ff,
            match_radius,
            ret_nmatch=True,
            verbose=False,
            lim_mag=lim_mag,
        )

        if n_matched == 0:
            log.info('No stars matched, stopping the fit!')
            result = None
            break

        ### Recalibrate the platepar just on these stars, use the default platepar for initial params ###

        # Init initial parameters
        p0 = [
            working_platepar.RA_d,
            working_platepar.dec_d,
            working_platepar.pos_angle_ref,
            working_platepar.F_scale,
        ]

        # Compute the minimization tolerance
        fatol, xatol_ang = CheckFit.computeMinimizationTolerances(config, working_platepar, len(star_dict_ff))

        res = scipy.optimize.minimize(
            CheckFit._calcImageResidualsAstro,
            p0,
            args=(config, working_platepar, catalog_stars, star_dict_ff, match_radius),
            method='Nelder-Mead',
            options={'fatol': fatol, 'xatol': xatol_ang},
        )

        ###

        # Compute matched stars
        temp_platepar = copy.deepcopy(working_platepar)

        ra_ref, dec_ref, pos_angle_ref, F_scale_ref = res.x
        temp_platepar.RA_d = ra_ref
        temp_platepar.dec_d = dec_ref
        temp_platepar.pos_angle_ref = pos_angle_ref
        temp_platepar.F_scale = F_scale_ref

        n_matched, dist, cost, matched_stars = CheckFit.matchStarsResiduals(
            config,
            temp_platepar,
            catalog_stars,
            star_dict_ff,
            match_radius,
            ret_nmatch=True,
            verbose=False,
            lim_mag=lim_mag,
        )

        # If the fit was not successful, stop further fitting on this FF file
        if (
            (not res.success)
            or (n_matched < config.min_matched_stars)
            or (not ignore_distance_threshold and (dist > config.dist_check_threshold))
        ):

            if not res.success:
                log.info('Astrometry fit failed!')
            elif (dist > config.dist_check_threshold) and (not ignore_distance_threshold):
                log.info(
                    'Fitted star is farther from catalog star than necessary: {:.2f} > {:.2f} px'.format(dist, config.dist_check_threshold)
                )

            else:
                log.info(
                    'Number of matched stars after the fit is smaller than necessary: {:d} < {:d}'.format(n_matched < config.min_matched_stars)
                )

            # Indicate that the recalibration failed
            result = None
            break

        else:
            # If the fit was successful, use the new parameters from now on
            working_platepar = temp_platepar

            # Keep track of the minimum match radius
            min_match_radius = match_radius

            log.info('Astrometry fit successful with radius {:.1f} px!'.format(match_radius))

    # Choose which radius will be chosen for the goodness of fit check
    if max_match_radius is None:
        goodness_check_radius = match_radius

    else:
        goodness_check_radius = max_match_radius

    # If the platepar is good, store it
    if (
        CheckFit.checkFitGoodness(config, working_platepar, catalog_stars, star_dict_ff, goodness_check_radius)
        or force_platepar_save
    ):

        ### PHOTOMETRY FIT ###

        # Get a list of matched image and catalog stars
        image_stars, matched_catalog_stars, _ = matched_stars[jd]
        star_intensities = image_stars[:, 2]
        ra_catalog, dec_catalog, catalog_mags = matched_catalog_stars.T

        # Compute apparent star magnitudes by including extinction
        corrected_catalog_mags = extinctionCorrectionTrueToApparent(
            catalog_mags, ra_catalog, dec_catalog, jd, working_platepar
        )

        # Compute radius of every star from image centre
        radius_arr = np.hypot(
            image_stars[:, 0] - working_platepar.Y_res / 2, image_stars[:, 1] - working_platepar.X_res / 2
        )

        # Fit the photometry on automated star intensities (use the fixed vignetting coeff, use robust fit)
        photom_params, fit_stddev, _, _, _, _ = photometryFitRobust(
            star_intensities,
            radius_arr,
            corrected_catalog_mags,
            fixed_vignetting=working_platepar.vignetting_coeff,
        )
        photom_offset = photom_params[0]

        # Store the fitted photometric offset and error
        working_platepar.mag_lev = photom_offset
        working_platepar.mag_lev_stddev = fit_stddev

        # Print photometry info
        log.info("Photometry")
        log.info("    Fit: {:+.1f}*LSP + {:.2f} +/- {:.2f}".format(-2.5, photom_offset, fit_stddev))

        ### ###

        log.info(
            "Platepar minimum error of {:.2f} with radius {:.1f} px PASSED!".format(
                config.dist_check_threshold, goodness_check_radius
            )
        )

        log.info('Saving improved platepar...')

        ### plot for checking fit quality ###
        # if date2JD(*FFfile.getMiddleTimeFF("FF_HR000N_20201214_203429_089_0416000.fits", config.fps)) == jd:
        #     plt.title('F_HR000K_20201213_225055_929_0631040.fits')
        #     plt.scatter(*matched_stars[jd][0][:,:2].T[::-1], label='matched')
        #     plt.scatter(*np.array(star_dict_ff[jd])[:,:2].T[::-1],c='r',s=1, label='detected')
        #     plt.legend()
        #     plt.show()

        # Mark the platepar to indicate that it was automatically recalibrated on an individual FF file
        working_platepar.auto_recalibrated = True
        working_platepar.star_list = []
        for star_vals, ra, dec, mag in zip(image_stars, ra_catalog, dec_catalog, catalog_mags):
            working_platepar.star_list.append([jd] + list(star_vals[:3]) + [ra, dec, mag])

        # Store the platepar to the list of recalibrated platepars
        result = working_platepar

    # Otherwise, indicate that the refinement was not successful
    else:
        log.info('Not using the refined platepar...')
        result = None

    return result, min_match_radius


def recalibratePlateparsForFF(
    prev_platepar,
    ff_file_names,
    calstars,
    catalog_stars,
    config,
    lim_mag=None,
    ignore_distance_threshold=False,
    ignore_max_stars=False,
    ff_frames=256
):
    """
    Recalibrate platepars corresponding to ff files based on the stars.

    Arguments:
        prev_platepar: [platepar]
        ff_file_names: [list] list of ff file names
        calstars: [dict] A dictionary with only one entry, where the key is 'jd' and the value is the
            list of star coordinates.
        catalog_stars: [list] A list of entries [[ff_name, star_coordinates], ...].
        config: [config]

    Keyword arguments:
        lim_mag: [float]
        ignore_distance_threshold: [bool] Don't consider the recalib as failed if the median distance
            is larger than the threshold.
        ignore_max_stars: [bool] Ignore the maximum number of image stars for recalibration.
        ff_frames: [int] Number of frames in the FF file or frame chunk. Default is 256.

    Returns:
        recalibrated_platepars: [dict] A dictionary where one key is ff file name and the value is
            a calibrated corresponding platepar.
    """
    # Go through all FF files with detections, recalibrate and apply astrometry
    recalibrated_platepars = {}
    for ff_name in ff_file_names:

        working_platepar = copy.deepcopy(prev_platepar)

        # Skip this meteor if its FF file was already recalibrated
        if ff_name in recalibrated_platepars:
            continue

        log.info('Processing: {}'.format(ff_name))
        log.info('------------------------------------------------------------------------------')

        # Find extracted stars on this image
        if not ff_name in calstars:
            log.info('Skipped because it was not in CALSTARS: {}'.format(ff_name))
            continue

        # Get stars detected on this FF file (create a dictionary with only one entry, the residuals function
        #   needs this format)
        calstars_time = FFfile.getMiddleTimeFF(ff_name, config.fps, ret_milliseconds=True, 
                                               ff_frames=ff_frames)
        jd = date2JD(*calstars_time)
        star_dict_ff = {jd: calstars[ff_name]}

        result = None

        # Skip recalibration if less than a minimum number of stars were detected
        if (len(calstars[ff_name]) >= config.ff_min_stars) and (
            len(calstars[ff_name]) >= config.min_matched_stars
        ):

            # Recalibrate the platepar using star matching
            result, min_match_radius = recalibrateFF(
                config,
                working_platepar,
                jd,
                star_dict_ff,
                catalog_stars,
                lim_mag=lim_mag,
                ignore_distance_threshold=ignore_distance_threshold,
                ignore_max_stars=ignore_max_stars,
            )

            # If the recalibration failed, try using FFT alignment
            if result is None:

                log.info('Running FFT alignment...')

                # Run FFT alignment
                calstars_coords = np.array(star_dict_ff[jd])[:, :2]
                calstars_coords[:, [0, 1]] = calstars_coords[:, [1, 0]]
                log.info(calstars_time)
                test_platepar = alignPlatepar(
                    config, prev_platepar, calstars_time, calstars_coords, show_plot=False
                )

                # Try to recalibrate after FFT alignment
                result, _ = recalibrateFF(
                    config, test_platepar, jd, star_dict_ff, catalog_stars, lim_mag=lim_mag
                )

                # If the FFT alignment failed, align the original platepar using the smallest radius that matched
                #   and force save the the platepar
                if (result is None) and (min_match_radius is not None):
                    log.info(
                        "Using the old platepar with the minimum match radius of: {:.2f}".format(
                            min_match_radius
                        )
                    )
                    result, _ = recalibrateFF(
                        config,
                        working_platepar,
                        jd,
                        star_dict_ff,
                        catalog_stars,
                        max_match_radius=min_match_radius,
                        force_platepar_save=True,
                        lim_mag=lim_mag,
                    )

                    if result is not None:
                        working_platepar = result

                # If the alignment succeeded, save the result
                else:
                    working_platepar = result

            else:
                working_platepar = result

        # Store the platepar if the fit succeeded
        if result is not None:

            # Recompute alt/az of the FOV centre
            working_platepar.az_centre, working_platepar.alt_centre = raDec2AltAz(
                working_platepar.RA_d,
                working_platepar.dec_d,
                working_platepar.JD,
                working_platepar.lat,
                working_platepar.lon,
            )

            # Recompute the rotation wrt horizon
            working_platepar.rotation_from_horiz = rotationWrtHorizon(working_platepar)

            # Mark the platepar to indicate that it was automatically recalibrated on an individual FF file
            working_platepar.auto_recalibrated = True

            recalibrated_platepars[ff_name] = working_platepar
            prev_platepar = working_platepar

        else:

            log.info('Recalibration of {:s} failed, using the previous platepar...'.format(ff_name))

            # Mark the platepar to indicate that autorecalib failed
            prev_platepar_tmp = copy.deepcopy(prev_platepar)
            prev_platepar_tmp.auto_recalibrated = False

            # If the aligning failed, set the previous platepar as the one that should be used for this FF file
            recalibrated_platepars[ff_name] = prev_platepar_tmp

    return recalibrated_platepars


def recalibrateSelectedFF(dir_path, ff_file_names, calstars_data, config, lim_mag, \
    pp_recalib_name, ignore_distance_threshold=False, ignore_max_stars=False):
    """Recalibrate FF files, ignoring whether there are detections.

    Arguments:
        dir_path: [str] Path where the FF files are.
        ff_file_names: [str] List of ff files to recalibrate platepars to
        calstars_data: [tuple] (list, int)
            - A list of entries [[ff_name, star_coordinates], ...].
            - The number of frames in the FF file or frame chunk.
        config: [Config instance]
        lim_mag: [float] Limiting magnitude for the catalog.
        pp_recalib_name: [str] Name for the file where the recalibrated platepars will be stored as JSON.

    Keyword arguments:
        ignore_distance_threshold: [bool] Don't consider the recalib as failed if the median distance
            is larger than the threshold.
        ignore_max_stars: [bool] Ignore the maximum number of image stars for recalibration.

    Return:
        recalibrated_platepars: [dict] A dictionary where the keys are FF file names and values are
            recalibrated platepar instances for every FF file.
    """
    config = copy.deepcopy(config)

    calstars_list, ff_frames = calstars_data

    calstars = {ff_file: star_data for ff_file, star_data in calstars_list}

    # load star catalog with increased catalog limiting magnitude
    star_catalog_status = StarCatalog.readStarCatalog(
        config.star_catalog_path,
        config.star_catalog_file,
        lim_mag=lim_mag,
        mag_band_ratios=config.star_catalog_band_ratios,
    )

    if not star_catalog_status:
        log.info("Could not load the star catalog!")
        log.info(os.path.join(config.star_catalog_path, config.star_catalog_file))
        return {}

    catalog_stars, _, config.star_catalog_band_ratios = star_catalog_status
    # log.info(catalog_stars)
    prev_platepar = Platepar.Platepar()
    prev_platepar.read(os.path.join(dir_path, config.platepar_name), use_flat=config.use_flat)

    # Update the platepar coordinates from the config file
    prev_platepar.lat = config.latitude
    prev_platepar.lon = config.longitude
    prev_platepar.elev = config.elevation

    recalibrated_platepars = recalibratePlateparsForFF(
        prev_platepar,
        ff_file_names,
        calstars,
        catalog_stars,
        config,
        lim_mag=lim_mag,
        ignore_distance_threshold=ignore_distance_threshold,
        ignore_max_stars=ignore_max_stars,
        ff_frames=ff_frames
    )

    # Store recalibrated platepars in json
    all_pps = {}
    for ff_name in recalibrated_platepars:
        json_str = recalibrated_platepars[ff_name].jsonStr()
        all_pps[ff_name] = json.loads(json_str)

    with open(os.path.join(dir_path, pp_recalib_name), 'w') as f:
        
        # Convert all platepars to a JSON file
        out_str = json.dumps(all_pps, default=lambda o: o.__dict__, indent=4, sort_keys=True)
        f.write(out_str)

    return recalibrated_platepars


def recalibrateIndividualFFsAndApplyAstrometry(
    dir_path, ftpdetectinfo_path, calstars_data, config, platepar, 
    generate_plot=True, load_all=False
):
    """Recalibrate FF files with detections and apply the recalibrated platepar to those detections.
    
    Arguments:
        dir_path: [str] Path where the FTPdetectinfo file is.
        ftpdetectinfo_path: [str] Name of the FTPdetectinfo file.
        calstars_data: [tuple] (list, int)
            - A list of entries [[ff_name, star_coordinates], ...].
            - The number of frames in the FF file or frame chunk.
        config: [Config instance]
        platepar: [Platepar instance] Initial platepar.
        
    Keyword arguments:
        generate_plot: [bool] Generate the calibration variation plot. True by default.
        load_all: [bool] Load all FTPdetectinfo files in the directory and recalibrate them. False by default.

    Return:
        (recalibrated_platepars, ftpdetectinfo_file_list): 
            - recalibrated_platepars: [dict] A dictionary where the keys are FF file names and values are
                recalibrated platepar instances for every FF file.
            - ftpdetectinfo_file_list: [list] List of FTPdetectinfo files that were loaded.
    """

    # Use a copy of the config file
    config = copy.deepcopy(config)

    # Use a copy of the platepar
    platepar = copy.deepcopy(platepar)


    ### Load catalog stars ##

    # Increase catalog limiting magnitude by one to get more stars for matching
    catalog_mag_limit = config.catalog_mag_limit + 1

    # Load catalog stars (overwrite the mag band ratios if specific catalog is used)
    star_catalog_status = StarCatalog.readStarCatalog(
        config.star_catalog_path,
        config.star_catalog_file,
        lim_mag=catalog_mag_limit,
        mag_band_ratios=config.star_catalog_band_ratios
    )

    if not star_catalog_status:
        log.info("Could not load the star catalog!")
        log.info(os.path.join(config.star_catalog_path, config.star_catalog_file))
        return {}

    catalog_stars, _, config.star_catalog_band_ratios = star_catalog_status

    ### ###
    
    # Update the platepar coordinates from the config file
    platepar.lat = config.latitude
    platepar.lon = config.longitude
    platepar.elev = config.elevation

    
    ### Load CALSTARS data ###

    # Load the list of stars from the CALSTARS file
    calstars_list, calstars_ff_frames = calstars_data

    # Convert the list of stars to a per FF name dictionary
    calstars = {ff_file: star_data for ff_file, star_data in calstars_list}

    # Make a list of sorted FF files in CALSTARS
    calstars_ffs = sorted(calstars.keys())

    # Create a dictionary mapping FF file names in CALSTARS to datetime objects
    calstars_datetime_dict = OrderedDict()
    for ff_name in calstars:
        calstars_datetime_dict[ff_name] = FFfile.getMiddleTimeFF(ff_name, config.fps, dt_obj=True, 
                                                                 ff_frames=calstars_ff_frames)

    ### ###


    # Find FTPdetectinfo files to load
    if load_all:

        ftpdetectinfo_file_list = []

        # Load all FTPdetectinfo files in the directory
        for ftpdetectinfo_file in sorted(os.listdir(dir_path)):

            # Check that the file is a valid FTPdetectinfo file
            if validDefaultFTPdetectinfo(ftpdetectinfo_file):

                ftpdetectinfo_file_list.append(ftpdetectinfo_file)

    else:

        # If the given file does not exits, return nothing
        if not os.path.isfile(ftpdetectinfo_path):
            log.info('ERROR! The FTPdetectinfo file does not exist: {:s}'.format(ftpdetectinfo_path))
            log.info('    The recalibration on every file was not done!')

            return {}

        # If it exists, use it as the only file to load
        ftpdetectinfo_file_list = [os.path.basename(ftpdetectinfo_path)]


    recalibrated_platepars_all = {}

    # Go through every FTPdetectinfo file and recalibrate the platepars
    for ftpdetectinfo_file in ftpdetectinfo_file_list:

        log.info('Recalibrating FTPdetectinfo file: {:s}'.format(ftpdetectinfo_file))

        # Load the FTPdetectinfo data
        # NOTE: The assumption is that all files have the same camera code and FPS, as they should
        _, _, meteor_list = FTPdetectinfo.readFTPdetectinfo(
            dir_path, ftpdetectinfo_file, ret_input_format=True
        )

        # If the list is empty, skip the file
        if not meteor_list:
            log.info('No meteor detections in the FTPdetectinfo file!')
            continue

    
        # Create a dictionary mapping FF file names in FTPdetectinfo to datetime objects
        ftp_ff_datetime_dict = OrderedDict()
        for meteor_entry in meteor_list:
            ff_name = meteor_entry[0]
            ftp_ff_datetime_dict[ff_name] = FFfile.getMiddleTimeFF(ff_name, config.fps, dt_obj=True)


        # Go through every FF file entry listed in the FTPdetectinfo and identify three FF entries in the 
        # CALSTARS file - one at the closest time to the FTPdetectinfo FF file, one before, and one after
        # The three files are add for better photometric offset estimation
        ff_processing_list = []

        for meteor_entry in meteor_list:

            ff_name = meteor_entry[0]

            # Define a function to compute time difference between FF files in FTPdetectinfo and CALSTARS
            time_diff_func = lambda x: abs(
                (ftp_ff_datetime_dict[ff_name] - calstars_datetime_dict[x]).total_seconds()
                )

            # Find the closest FF file in CALSTARS
            closest_ff_name = min(calstars_datetime_dict, key=lambda x: time_diff_func(x))

            # Find the index of the given FF file in the list of calstars
            ff_indx = list(calstars_datetime_dict.keys()).index(closest_ff_name)

            # Add the closest FF file to the processing list
            ff_processing_list.append(closest_ff_name)

            # Add the FF file before to the processing list
            if ff_indx > 0:
                ff_processing_list.append(list(calstars_datetime_dict.keys())[ff_indx - 1])

            # Add the FF file after to the processing list
            if ff_indx < len(calstars_datetime_dict) - 1:
                ff_processing_list.append(list(calstars_datetime_dict.keys())[ff_indx + 1])

        # Sort the processing list of FF files
        ff_processing_list = sorted(ff_processing_list)

        # ### ###

        prev_platepar = copy.deepcopy(platepar)

        # Go through all FF files with detections, recalibrate and apply astrometry
        recalibrated_platepars = recalibratePlateparsForFF(
            prev_platepar, ff_processing_list, calstars, catalog_stars, config, ff_frames=calstars_ff_frames
        )
        

        ### Average out photometric offsets within the given neighbourhood size ###

        # Go through the list of FF files with detections
        for meteor_entry in meteor_list:

            ff_name = meteor_entry[0]

            # Make sure the FF was successfully recalibrated
            if ff_name in recalibrated_platepars:

                # Find the index of the given FF file in the list of calstars
                ff_indx = calstars_ffs.index(ff_name)

                # Compute the average photometric offset and the improved standard deviation using all
                #   neighbors
                photom_offset_tmp_list = []
                photom_offset_std_tmp_list = []
                neighboring_ffs = []
                for k in range(-(RECALIBRATE_NEIGHBOURHOOD_SIZE // 2), RECALIBRATE_NEIGHBOURHOOD_SIZE // 2 + 1):

                    k_indx = ff_indx + k

                    if (k_indx > 0) and (k_indx < len(calstars_ffs)):

                        # Get the name of the FF file
                        ff_name_tmp = calstars_ffs[k_indx]

                        # Check that the neighboring FF was successfully recalibrated
                        if ff_name_tmp in recalibrated_platepars:

                            # Get the computed photometric offset and stddev
                            photom_offset_tmp_list.append(recalibrated_platepars[ff_name_tmp].mag_lev)
                            photom_offset_std_tmp_list.append(recalibrated_platepars[ff_name_tmp].mag_lev_stddev)
                            neighboring_ffs.append(ff_name_tmp)

                # Compute the new photometric offset and improved standard deviation (assume equal sample size)
                #   Source: https://stats.stackexchange.com/questions/55999/is-it-possible-to-find-the-combined-standard-deviation
                photom_offset_new = np.mean(photom_offset_tmp_list)
                photom_offset_std_new = np.sqrt(
                    np.sum(
                        [
                            st ** 2 + (mt - photom_offset_new) ** 2
                            for mt, st in zip(photom_offset_tmp_list, photom_offset_std_tmp_list)
                        ]
                    )
                    / len(photom_offset_tmp_list)
                )

                # Assign the new photometric offset and standard deviation to all FFs used for computation
                for ff_name_tmp in neighboring_ffs:
                    recalibrated_platepars[ff_name_tmp].mag_lev = photom_offset_new
                    recalibrated_platepars[ff_name_tmp].mag_lev_stddev = photom_offset_std_new


        # Add the recalibrated platepars to the list of all recalibrated platepars
        recalibrated_platepars_all.update(recalibrated_platepars)

        
        ### Apply platepars to FTPdetectinfo ###
        meteor_output_list = []
        log.info('Applying recalibrated platepars to meteor detections...')
        for meteor_entry in meteor_list:

            ff_name, meteor_No, rho, phi, meteor_meas = meteor_entry

            # Find the entry in the CALSTARS file that is closest in time to the FTPdetectinfo FF file
            time_diff_func = lambda x: abs((ftp_ff_datetime_dict[ff_name] - calstars_datetime_dict[x]).total_seconds())
            closest_calstars_ff_name = min(calstars_datetime_dict, key=lambda x: time_diff_func(x))

            time_diff_s = time_diff_func(closest_calstars_ff_name)
            log.info('{:s} -> CALSTARS: {:s}, time diff: {:.1f} s'.format(
                ff_name, closest_calstars_ff_name, time_diff_s
            ))

            # Choose the platepar that will be applied to this FF file
            if closest_calstars_ff_name in recalibrated_platepars:
                working_platepar = recalibrated_platepars[closest_calstars_ff_name]
            
            else:
                log.info('Could not find a recalibrated platepar for: {:s}, using default platepar.'.format(ff_name))
                working_platepar = platepar

            # Apply the recalibrated platepar to meteor centroids
            meteor_picks = applyPlateparToCentroids(
                ff_name, config.fps, meteor_meas, working_platepar, add_calstatus=True
            )

            meteor_output_list.append([ff_name, meteor_No, rho, phi, meteor_picks])

        # Calibration string to be written to the FTPdetectinfo file
        calib_str = 'Recalibrated with RMS on: ' + str(RmsDateTime.utcnow()) + ' UTC'

        # Back up the old FTPdetectinfo file
        try:
            ftpdetectinfo_path = os.path.join(dir_path, ftpdetectinfo_file)
            shutil.copy(
                ftpdetectinfo_path,
                ftpdetectinfo_path.strip('.txt')
                + '_backup_{:s}.txt'.format(RmsDateTime.utcnow().strftime('%Y%m%d_%H%M%S.%f')),
            )
        except:
            log.info('ERROR! The FTPdetectinfo file could not be backed up: {:s}'.format(ftpdetectinfo_path))

        # Save the updated FTPdetectinfo
        FTPdetectinfo.writeFTPdetectinfo(
            meteor_output_list,
            dir_path,
            os.path.basename(ftpdetectinfo_file),
            dir_path,
            config.stationID,
            config.fps,
            calibration=calib_str,
            celestial_coords_given=True,
        )

        # If no platepars were recalibrated, use the single platepar recalibration procedure
        if len(recalibrated_platepars) == 0:

            log.info('No FF images were used for recalibration, using the single platepar calibration function...')

            # Use the initial platepar for calibration
            applyAstrometryFTPdetectinfo(dir_path, ftpdetectinfo_file, None, platepar=platepar)

            return recalibrated_platepars

    ### ###

    ### Store all recalibrated platepars as a JSON file ###

    all_pps = {}
    for ff_name in recalibrated_platepars_all:

        json_str = recalibrated_platepars_all[ff_name].jsonStr()

        all_pps[ff_name] = json.loads(json_str)

    with open(os.path.join(dir_path, config.platepars_recalibrated_name), 'w') as f:

        # Convert all platepars to a JSON file
        out_str = json.dumps(all_pps, default=lambda o: o.__dict__, indent=4, sort_keys=True)

        f.write(out_str)

    ### ###


    ### GENERATE PLOTS ###

    dt_list = []
    ang_dists = []
    rot_angles = []
    hour_list = []
    photom_offset_list = []
    photom_offset_std_list = []

    first_dt = np.min([FFfile.filenameToDatetime(ff_name) for ff_name in recalibrated_platepars_all])

    for ff_name in recalibrated_platepars_all:

        pp_temp = recalibrated_platepars_all[ff_name]

        # If the fitting failed, skip the platepar
        if pp_temp is None:
            continue

        # Add the datetime of the FF file to the list
        ff_dt = FFfile.filenameToDatetime(ff_name)
        dt_list.append(ff_dt)

        # Compute the angular separation from the reference platepar
        ang_dist = np.degrees(
            angularSeparation(
                np.radians(platepar.RA_d),
                np.radians(platepar.dec_d),
                np.radians(pp_temp.RA_d),
                np.radians(pp_temp.dec_d),
            )
        )
        ang_dists.append(ang_dist*60)

        # Compute rotation difference
        rot_diff = (platepar.rotationWrtHorizon() - pp_temp.rotationWrtHorizon() + 180)%360 - 180
        rot_angles.append(rot_diff*60)

        # Compute the hour of the FF used for recalibration
        hour_list.append((ff_dt - first_dt).total_seconds()/3600)

        # Add the photometric offset to the list
        photom_offset_list.append(pp_temp.mag_lev)
        photom_offset_std_list.append(pp_temp.mag_lev_stddev)


    if generate_plot:

        # Generate the name the plots
        plot_name = os.path.basename(ftpdetectinfo_path).replace('FTPdetectinfo_', '').replace('.txt', '')

        ### Plot difference from reference platepar in angular distance from (0, 0) vs rotation ###

        plt.figure(figsize=(6, 5))

        plt.scatter(0, 0, marker='o', edgecolor='k', label='Reference platepar', s=100, c='none', zorder=3)

        plt.scatter(ang_dists, rot_angles, c=hour_list, zorder=3)
        plt.colorbar(label="Hours from first FF file")

        plt.xlabel("Angular distance from reference (arcmin)")
        plt.ylabel("Rotation from reference (arcmin)")

        plt.title("FOV centre drift starting at {:s}".format(first_dt.strftime("%Y/%m/%d %H:%M:%S")))

        plt.grid()
        plt.legend()

        # Scale the aspect ratio so X and Y units are the same but the plot is not too narrow
        plt.axis('scaled')

        # Make the plot square by adjusting the limits to the maximum
        min_lim = min(plt.xlim()[0], plt.ylim()[0])
        max_lim = max(plt.xlim()[1], plt.ylim()[1])
        abs_lim = max_lim - min_lim
        plt.xlim(-0.1*abs_lim, 0.9*abs_lim)
        plt.ylim(min_lim, max_lim)


        plt.tight_layout()

        plt.savefig(os.path.join(dir_path, plot_name + '_calibration_variation.png'), dpi=150)

        # plt.show()

        plt.clf()
        plt.close()

        ### ###

        ### Plot the photometric offset variation ###

        plt.figure()

        plt.errorbar(
            dt_list,
            photom_offset_list,
            yerr=photom_offset_std_list,
            fmt="o",
            ecolor='lightgray',
            elinewidth=2,
            capsize=0,
            ms=2,
        )

        # Format datetimes
        plt.gca().xaxis.set_major_formatter(mdates.DateFormatter("%H:%M"))

        # rotate and align the tick labels so they look better
        plt.gcf().autofmt_xdate()

        plt.xlabel("UTC time")
        plt.ylabel("Photometric offset")

        plt.title("Photometric offset variation")

        plt.grid()

        plt.tight_layout()

        plt.savefig(os.path.join(dir_path, plot_name + '_photometry_variation.png'), dpi=150)

        plt.clf()
        plt.close()

    ### ###


    return recalibrated_platepars_all, ftpdetectinfo_file_list


def applyRecalibrate(ftpdetectinfo_path, config, generate_plot=True, load_all=False, generate_ufoorbit=True):
    """Recalibrate FF files with detections and apply the recalibrated platepar to those detections.
    Arguments:
        ftpdetectinfo_path: [str] Path to an FTPdetectinfo file.
        config: [Config instance]

    Keyword arguments:
        generate_plot: [bool] Generate the calibration variation plot. True by default.
        load_all: [bool] Load all FTPdetectinfo files in the directory and recalibrate them.
        generate_ufoorbit: [bool] Generate the UFOOrbit file. True by default.

    Return:
        recalibrated_platepars: [dict] A dictionary where the keys are FF file names and values are
            recalibrated platepar instances for every FF file.

    """

    # Extract parent directory
    dir_path = os.path.dirname(ftpdetectinfo_path)

    # Get a list of files in the night folder
    file_list = sorted(os.listdir(dir_path))

    # Find and load the platepar file
    if config.platepar_name in file_list:

        # Load the platepar
        platepar = Platepar.Platepar()
        platepar.read(os.path.join(dir_path, config.platepar_name), use_flat=config.use_flat)

    else:
        log.info('Cannot find the platepar file in the night directory: {}'.format(config.platepar_name))
        sys.exit()

    # Find all CALSTARS files in the given folder
    calstars_file_list = []
    for calstars_file in file_list:
        if ('CALSTARS' in calstars_file) and ('.txt' in calstars_file):
            calstars_file_list.append(calstars_file)

    if not len(calstars_file_list):
        log.info('CALSTARS file could not be found in the given directory!')
        return {}

    # Load all calstars files in the directory
    calstars_list = []
    for calstars_file in calstars_file_list:

        # Load the calstars file
        calstars_list_file, chunk_frames = CALSTARS.readCALSTARS(dir_path, calstars_file)

        # Merge the previously loaded data with the new one
        for ff_name, star_data in calstars_list_file:

            # Check that the FF file hasn't been added already
            if ff_name not in [entry[0] for entry in calstars_list]:
                calstars_list.append([ff_name, star_data])

        log.info('CALSTARS file: ' + calstars_file + ' loaded!')

    # Add the number of frames in the FF stack to the CALSTARS data lislt
    calstars_data = (calstars_list, chunk_frames)

    # Recalibrate and apply astrometry on every FF file with detections individually
    recalibrated_platepars, ftpdetectinfo_file_list = recalibrateIndividualFFsAndApplyAstrometry(
        dir_path, ftpdetectinfo_path, calstars_data, config, platepar, 
        generate_plot=generate_plot, load_all=load_all

    )

    ### Generate the updated UFOorbit file ###
    if generate_ufoorbit:
        log.debug('Generating UFOOrbit file...')
        for ftpdetectinfo_file in ftpdetectinfo_file_list:
            Utils.RMS2UFO.FTPdetectinfo2UFOOrbitInput(
                dir_path, ftpdetectinfo_file, None, platepar_dict=recalibrated_platepars
        )

    ### ###

    return recalibrated_platepars


if __name__ == "__main__":

    # COMMAND LINE ARGUMENTS

    # Init the command line arguments parser
    arg_parser = argparse.ArgumentParser(
        description="Recalibrate the platepar for every FF with detections and apply it the detections, recompute the FTPdetectinfo and UFOOrbit file."
    )

    arg_parser.add_argument('ftpdetectinfo_path', metavar='FTPDETECTINFO_PATH', type=str, 
                            help='Path to the FF file or a directory containing multiple FTPdetectinfo files.'
    )

    arg_parser.add_argument('-c', '--config', nargs=1, metavar='CONFIG_PATH', type=str,
        help="Path to a config file which will be used instead of the default one.",
    )

    arg_parser.add_argument('-r', '--report', action="store_true", 
                            help="""Show the calibration report at the end."""
    )

    arg_parser.add_argument('-a', '--all', action="store_true", 
        help="""Load all FTPdetectinfo and CALSTARS files in the directory and recalibrate them."""
    )

    arg_parser.add_argument('--skipuforbit', action="store_true", 
        help="""Skip the generation of the UFOOrbit file."""
    )

    # Parse the command line arguments
    cml_args = arg_parser.parse_args()

    #########################

    # Find at least one FTPdetectinfo file in the given path (either direct file or a directory)
    ftpdetectinfo_path = cml_args.ftpdetectinfo_path

    try:
        ftpdetectinfo_path = findFTPdetectinfoFile(ftpdetectinfo_path)
    except FileNotFoundError:
        print('No FTPdetectinfo file found in the given path: {}'.format(cml_args.ftpdetectinfo_path))
        sys.exit()

    # Check if the given FTPdetectinfo file exists
    if not os.path.isfile(ftpdetectinfo_path):
        print('No FTPdetectinfo file in: {}'.format(ftpdetectinfo_path))
        sys.exit()

    # Extract parent directory
    dir_path = os.path.dirname(ftpdetectinfo_path)

    # Load the config file
    config = cr.loadConfigFromDirectory(cml_args.config, dir_path)

    # Initialize the logger
    initLogging(config, 'recalibrate_', safedir=dir_path)

    # Get the logger handle
    log = getLogger("logger", level="INFO")

    # Run the recalibration and recomputation
    applyRecalibrate(ftpdetectinfo_path, config, load_all=cml_args.all, generate_ufoorbit=(not cml_args.skipuforbit))

    # Show the calibration report
    if cml_args.report:

        Utils.CalibrationReport.generateCalibrationReport(config, dir_path, show_graphs=True)<|MERGE_RESOLUTION|>--- conflicted
+++ resolved
@@ -11,11 +11,8 @@
 import os
 import shutil
 import sys
-<<<<<<< HEAD
 import logging
 from collections import OrderedDict
-=======
->>>>>>> 41ce31f0
 
 import matplotlib.dates as mdates
 import matplotlib.pyplot as plt
