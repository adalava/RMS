# RPi Meteor Station
# Copyright (C) 2015  Dario Zubovic
# 
# This program is free software: you can redistribute it and/or modify
# it under the terms of the GNU General Public License as published by
# the Free Software Foundation, either version 3 of the License, or
# (at your option) any later version.
# 
# This program is distributed in the hope that it will be useful,
# but WITHOUT ANY WARRANTY; without even the implied warranty of
# MERCHANTABILITY or FITNESS FOR A PARTICULAR PURPOSE.  See the
# GNU General Public License for more details.
# 
# You should have received a copy of the GNU General Public License
# along with this program.  If not, see <http://www.gnu.org/licenses/>.

from __future__ import print_function, division, absolute_import, unicode_literals

import os
import numpy as np
import struct


class fr_struct:
    def __init__(self):
        """ Default structure for a FR*.bin file. This file holds raw frame cutouts of fireball detections,
            with metadata necessary to reconstruct the original fireball video.
        """

        # Number of lines (i.e. detections) in the file
        self.lines = 0

        ### The lists below hold values for every line.
        ### E.g. a list of frame numbers for line (with index 0) can be retrieved as self.t[0]

        # Total number of frames for every line. E.g. for line 0, the total number of frames in the line
        #   can be retriever with self.frameNum[0]
        self.frameNum = []

        # Y coordinates of the centre of the cutout on the full image
        #   This is used to correctly place the cutout on the FF file
        self.yc = []

        # X coordinates of the centre of the cutout on the full image
        self.xc = []

        # Frame indices (as referece to the FF file) of cutouts for every line
        self.t = []

        # The width and height of every cutout (the cutouts are square, so only one size is saved)
        self.size = []

<<<<<<< HEAD
        # Image data for the cutouts. If you want to retrieve the cutout image for the first line and the
=======
        # Image data for the cutouts. If you want to retrieve the cutout image for the first line and the 
>>>>>>> 908ee22f
        #   second frame, call: self.frames[0][1]
        self.frames = []

        ### ###
<<<<<<< HEAD
        self.nrows = None
        self.ncols = None
        self.__maxpixel = None
        self.__avepixel = None

        self.dtype = np.uint8

    @property
    def nframes(self):
        return 256

    @property
    def maxpixel(self):
        assert self.nrows is not None and self.ncols is not None
        if self.__maxpixel is None:
            img = np.zeros((self.ncols, self.nrows), np.float)

            for line in range(self.lines):
                for i in range(self.frameNum[line]):
                    filter_x = np.arange(int(self.xc[line][i] - self.size[line][i]/2),
                                         int(self.xc[line][i] + self.size[line][i]/2))
                    filter_y = np.arange(int(self.yc[line][i] - self.size[line][i]/2),
                                         int(self.yc[line][i] + self.size[line][i]/2))
                    filter_x, filter_y = np.meshgrid(filter_x, filter_y)

                    img[filter_x, filter_y] = np.maximum(img[filter_x, filter_y], self.frames[line][i])

            self.__maxpixel = np.swapaxes(img, 0, 1).astype(self.dtype)
        return self.__maxpixel

    @maxpixel.setter
    def maxpixel(self, maxpixel):
        self.__maxpixel = maxpixel

    @property
    def avepixel(self):
        assert self.nrows is not None and self.ncols is not None
        if self.__avepixel is None:
            img = np.zeros((self.ncols, self.nrows), np.float64)
            img_count = np.full((self.ncols, self.nrows), -1, dtype=np.float64)

            for line in range(self.lines):
                for i in range(self.frameNum[line]):
                    filter_x = np.arange(int(self.xc[line][i] - self.size[line][i]/2),
                                         int(self.xc[line][i] + self.size[line][i]/2))
                    filter_y = np.arange(int(self.yc[line][i] - self.size[line][i]/2),
                                         int(self.yc[line][i] + self.size[line][i]/2))
                    filter_x, filter_y = np.meshgrid(filter_x, filter_y)

                    img[filter_x, filter_y] += self.frames[line][i]
                    img_count[filter_x, filter_y] += 1
            img_count[img_count <= 0] = 1
            img_count = np.swapaxes(img_count, 0, 1)
            img = np.swapaxes(img, 0, 1)
            self.__avepixel = ((img - self.maxpixel)/img_count).astype(self.dtype)

        return self.__avepixel

    @avepixel.setter
    def avepixel(self, avepixel):
        self.__avepixel = avepixel
=======
        
>>>>>>> 908ee22f


def read(dir_path, filename):
    """ Read an FR*.bin file.
<<<<<<< HEAD

    Arguments:
        dir_path: [str] Path to directory containing file.
        filename: [str] Name of FR*.bin file (either with the FR prefix and the .bin suffix, or without).

    Return:
        fr: [fr_struct instance]
=======
    
    Arguments:
        dir_path: [str] Path to directory containing file.
        filename: [str] Name of FR*.bin file (either with the FR prefix and the .bin suffix, or without).
    
    Return:
        fr: [fr_struct instance] 
>>>>>>> 908ee22f
    """
    if filename[:2] == "FR":
        fid = open(os.path.join(dir_path, filename), "rb")
    else:
        fid = open(os.path.join(dir_path, "FR_" + filename + ".bin"), "rb")

    fr = fr_struct()

    fr.lines = np.fromfile(fid, dtype=np.uint32, count=1)[0]

    for i in range(fr.lines):
        frameNum = np.fromfile(fid, dtype=np.uint32, count=1)[0]
        yc = []
        xc = []
        t = []
        size = []
        frames = []

        for z in range(frameNum):
            yc.append(int(np.fromfile(fid, dtype=np.uint32, count=1)))
            xc.append(int(np.fromfile(fid, dtype=np.uint32, count=1)))
            t.append(int(np.fromfile(fid, dtype=np.uint32, count=1)))
            size.append(int(np.fromfile(fid, dtype=np.uint32, count=1)))
            frames.append(np.reshape(np.fromfile(fid, dtype=np.uint8, count=size[-1]**2), (size[-1], size[-1])))

        fr.frameNum.append(frameNum)
        fr.yc.append(yc)
        fr.xc.append(xc)
        fr.t.append(t)
        fr.size.append(size)
        fr.frames.append(frames)

    return fr


def write(fr, dir_path, filename):
    """ Write FR*.bin structure to a file in specified directory.
    """

    if filename[:2] == "FR":
        file = os.path.join(dir_path, filename)
    else:
        file = os.path.join(dir_path, "FR_" + filename + ".bin")

    file = os.path.join()
    with open(file, "wb") as fid:
        fid.write(struct.pack('I', fr.lines))

        for i in range(fr.lines):
            fid.write(struct.pack('I', fr.frameNum[i]))

            for z in range(fr.frameNum[i]):
                fid.write(struct.pack('I', fr.yc[i, z]))
                fid.write(struct.pack('I', fr.xc[i, z]))
                fid.write(struct.pack('I', fr.t[i, z]))
                fid.write(struct.pack('I', fr.size[i, z]))
                fr.frames[i, z].tofile(fid)


def writeArray(arr, dir_path, filename):
    """ Write array with extracted clips to a file in specified directory.
    """

    if filename[:2] == "FR":
        file = os.path.join(dir_path, filename)
    else:
        file = os.path.join(dir_path, "FR_" + filename + ".bin")

    with open(file, "wb") as f:
        f.write(struct.pack('I', len(arr)))  # number of extracted lines

        for frames, sizepos in arr:
            f.write(struct.pack('I', len(frames)))  # number of extracted frames

            for i, frame in enumerate(frames):
                f.write(struct.pack('I', sizepos[i, 0]))  # y of center
                f.write(struct.pack('I', sizepos[i, 1]))  # x of center
                f.write(struct.pack('I', sizepos[i, 2]))  # time
                size = sizepos[i, 3]
                f.write(struct.pack('I', size))  # cropped frame size
                frame[:size, :size].tofile(f)  # cropped frame


def validFRName(fr_name):
    """ Checks if the given file is an FR file. 
    
    Arguments:
        fr_name: [str] Name of the FR file
    """

    if fr_name.startswith('FR') and fr_name.endswith('.bin'):
        return True

    else:
        return False<|MERGE_RESOLUTION|>--- conflicted
+++ resolved
@@ -50,16 +50,12 @@
         # The width and height of every cutout (the cutouts are square, so only one size is saved)
         self.size = []
 
-<<<<<<< HEAD
-        # Image data for the cutouts. If you want to retrieve the cutout image for the first line and the
-=======
         # Image data for the cutouts. If you want to retrieve the cutout image for the first line and the 
->>>>>>> 908ee22f
         #   second frame, call: self.frames[0][1]
         self.frames = []
 
         ### ###
-<<<<<<< HEAD
+
         self.nrows = None
         self.ncols = None
         self.__maxpixel = None
@@ -67,76 +63,89 @@
 
         self.dtype = np.uint8
 
+
     @property
     def nframes(self):
         return 256
 
     @property
     def maxpixel(self):
+        """ Construct a maxpixel from an FR file. """
+
         assert self.nrows is not None and self.ncols is not None
+
         if self.__maxpixel is None:
+
+            # Init an empty image
             img = np.zeros((self.ncols, self.nrows), np.float)
 
+            # Crease a maxpixel using all lines
             for line in range(self.lines):
+
                 for i in range(self.frameNum[line]):
+
                     filter_x = np.arange(int(self.xc[line][i] - self.size[line][i]/2),
                                          int(self.xc[line][i] + self.size[line][i]/2))
+
                     filter_y = np.arange(int(self.yc[line][i] - self.size[line][i]/2),
                                          int(self.yc[line][i] + self.size[line][i]/2))
+
                     filter_x, filter_y = np.meshgrid(filter_x, filter_y)
 
                     img[filter_x, filter_y] = np.maximum(img[filter_x, filter_y], self.frames[line][i])
 
             self.__maxpixel = np.swapaxes(img, 0, 1).astype(self.dtype)
+
         return self.__maxpixel
 
     @maxpixel.setter
     def maxpixel(self, maxpixel):
         self.__maxpixel = maxpixel
 
+
     @property
     def avepixel(self):
+        """ Construct an avepixel from an FR file. """
+
         assert self.nrows is not None and self.ncols is not None
+
         if self.__avepixel is None:
+
+            # Init an empty image
             img = np.zeros((self.ncols, self.nrows), np.float64)
             img_count = np.full((self.ncols, self.nrows), -1, dtype=np.float64)
 
             for line in range(self.lines):
                 for i in range(self.frameNum[line]):
+
                     filter_x = np.arange(int(self.xc[line][i] - self.size[line][i]/2),
                                          int(self.xc[line][i] + self.size[line][i]/2))
+
                     filter_y = np.arange(int(self.yc[line][i] - self.size[line][i]/2),
                                          int(self.yc[line][i] + self.size[line][i]/2))
+
                     filter_x, filter_y = np.meshgrid(filter_x, filter_y)
 
                     img[filter_x, filter_y] += self.frames[line][i]
                     img_count[filter_x, filter_y] += 1
+
             img_count[img_count <= 0] = 1
             img_count = np.swapaxes(img_count, 0, 1)
             img = np.swapaxes(img, 0, 1)
+
             self.__avepixel = ((img - self.maxpixel)/img_count).astype(self.dtype)
 
         return self.__avepixel
+
 
     @avepixel.setter
     def avepixel(self, avepixel):
         self.__avepixel = avepixel
-=======
-        
->>>>>>> 908ee22f
+
 
 
 def read(dir_path, filename):
     """ Read an FR*.bin file.
-<<<<<<< HEAD
-
-    Arguments:
-        dir_path: [str] Path to directory containing file.
-        filename: [str] Name of FR*.bin file (either with the FR prefix and the .bin suffix, or without).
-
-    Return:
-        fr: [fr_struct instance]
-=======
     
     Arguments:
         dir_path: [str] Path to directory containing file.
@@ -144,7 +153,7 @@
     
     Return:
         fr: [fr_struct instance] 
->>>>>>> 908ee22f
+
     """
     if filename[:2] == "FR":
         fid = open(os.path.join(dir_path, filename), "rb")
