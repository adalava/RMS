""" Perform star extraction and meteor detection on a given folder, archive detections, upload to server. """


from __future__ import print_function, division, absolute_import


import os
import argparse
import logging

import scipy.misc

from RMS.ArchiveDetections import archiveDetections, archiveFieldsums
from RMS.Astrometry.ApplyAstrometry import applyAstrometryFTPdetectinfo
from RMS.Astrometry.CheckFit import autoCheckFit
import RMS.ConfigReader as cr
from RMS.DownloadPlatepar import downloadNewPlatepar
from RMS.DetectStarsAndMeteors import detectStarsAndMeteorsDirectory, saveDetections
from RMS.Formats.CAL import writeCAL
from RMS.Formats.FTPdetectinfo import readFTPdetectinfo, writeFTPdetectinfo
from RMS.Formats.Platepar import Platepar
from RMS.Formats import CALSTARS
from RMS.UploadManager import UploadManager
from Utils.MakeFlat import makeFlat
from Utils.PlotFieldsums import plotFieldsums
from Utils.RMS2UFO import FTPdetectinfo2UFOOrbitInput



# Get the logger from the main module
log = logging.getLogger("logger")



def getPlatepar(config):
    """ Downloads a new platepar from the server of uses an existing one. """


    # Download a new platepar from the server, if present
    downloadNewPlatepar(config)


    # Load the default platepar if it is available
    platepar = None
    platepar_fmt = None
    platepar_path = os.path.join(os.getcwd(), config.platepar_name)
    if os.path.exists(platepar_path):
        platepar = Platepar()
        platepar_fmt = platepar.read(platepar_path)

        log.info('Loaded platepar: ' + platepar_path)

    else:

        log.info('No platepar file found!')


    return platepar, platepar_path, platepar_fmt




def processNight(night_data_dir, config, detection_results=None, nodetect=False):
    """ Given the directory with FF files, run detection and archiving. 
    
    Arguments:
        night_data_dir: [str] Path to the directory with FF files.
        config: [Config obj]

    Keyword arguments:
        detection_results: [list] An optional list of detection. If None (default), detection will be done
            on the the files in the folder.
        nodetect: [bool] True if detection should be skipped. False by default.

    Return:
        archive_name: [str] Path to the archive.
    """

    # Remove final slash in the night dir
    if night_data_dir.endswith(os.sep):
        night_data_dir = night_data_dir[:-1]

    # Extract the name of the night
    night_data_dir_name = os.path.basename(night_data_dir)
    
    # If the detection should be run
    if (not nodetect):

        # If no detection was performed, run it
        if detection_results is None:

            # Run detection on the given directory
            calstars_name, ftpdetectinfo_name, ff_detected, \
                detector = detectStarsAndMeteorsDirectory(night_data_dir, config)

        # Otherwise, save detection results
        else:

            # Save CALSTARS and FTPdetectinfo to disk
            calstars_name, ftpdetectinfo_name, ff_detected = saveDetections(detection_results, \
                night_data_dir, config)

            # If the files were previously detected, there is no detector
            detector = None


        # Get the platepar file
        platepar, platepar_path, platepar_fmt = getPlatepar(config)


        # Run calibration check and auto astrometry refinement
        if platepar is not None:

            # Read in the CALSTARS file
            calstars_list = CALSTARS.readCALSTARS(night_data_dir, calstars_name)

            # Run astrometry check and refinement
            platepar, fit_status = autoCheckFit(config, platepar, calstars_list)

            # If the fit was sucessful, apply the astrometry to detected meteors
            if fit_status:

                log.info('Astrometric calibration SUCCESSFUL!')

                # Save the refined platepar to the night directory and as default
                platepar.write(os.path.join(night_data_dir, config.platepar_name), fmt=platepar_fmt)
                platepar.write(platepar_path, fmt=platepar_fmt)

            else:
                log.info('Astrometric calibration FAILED!, Using old platepar for calibration...')    


            # Calculate astrometry for meteor detections
            applyAstrometryFTPdetectinfo(night_data_dir, ftpdetectinfo_name, platepar_path)


            # Convert the FTPdetectinfo into UFOOrbit input file
            FTPdetectinfo2UFOOrbitInput(night_data_dir, ftpdetectinfo_name, platepar_path)


    else:
        ff_detected = []
        detector = None



    log.info('Plotting field sums...')

    # Plot field sums to a graph
    plotFieldsums(night_data_dir, config)

    # Archive all fieldsums to one archive
    archiveFieldsums(night_data_dir)


    # List for any extra files which will be copied to the night archive directory. Full paths have to be 
    #   given
    extra_files = []


    log.info('Making a flat...')

    # Make a new flat field image
    flat_img = makeFlat(night_data_dir, config)

    # If making flat was sucessfull, save it
    if flat_img is not None:

        # Save the flat in the root directory, to keep the operational flat updated
        scipy.misc.imsave(config.flat_file, flat_img)
        flat_path = os.path.join(os.getcwd(), config.flat_file)
        log.info('Flat saved to: ' + flat_path)

        # Copy the flat to the night's directory as well
        extra_files.append(flat_path)

    else:
        log.info('Making flat image FAILED!')


<<<<<<< HEAD
=======
    # Make a CAL file and a special CAMS FTpdetectinfo if full CAMS compatibility is desired
    if config.cams_code > 0:
>>>>>>> a99c2a5d

    ### Add extra files to archive

<<<<<<< HEAD
    # Add the config file to the archive too
    extra_files.append(os.path.join(os.getcwd(), '.config'))

=======
        cams_code_formatted = "{:06d}".format(int(config.cams_code))

        # Load the FTPdetectinfo
        _, fps, meteor_list = readFTPdetectinfo(night_data_dir, ftpdetectinfo_name, \
            ret_input_format=True)

        # Replace the camera code with the CAMS code
        for met in meteor_list:

            # Replace the station name and the FF file format
            ff_name = met[0]
            ff_name = ff_name.replace('.fits', '.bin')
            ff_name = ff_name.replace(config.stationID, cams_code_formatted)
            met[0] = ff_name

            # Replace the station name
            met[1] = cams_code_formatted


        # Write the CAMS compatible FTPdetectinfo file
        writeFTPdetectinfo(meteor_list, night_data_dir, \
            ftpdetectinfo_name.replace(config.stationID, cams_code_formatted),\
            night_data_dir, cams_code_formatted, fps, calibration=cal_file_name, \
            celestial_coords_given=(platepar is not None))
        
>>>>>>> a99c2a5d

    # Add the platepar to the archive if it exists
    if (not nodetect):
        if os.path.exists(platepar_path):
            extra_files.append(platepar_path)

    ### ###


    # If the detection should be run
    if (not nodetect):

        # Make a CAL file if full CAMS compatibility is desired
        if config.cams_code > 0:

            log.info('Generating a CAMS FTPdetectinfo file...')

            # Write the CAL file to disk
            cal_file_name = writeCAL(night_data_dir, config, platepar)

            # Load the FTPdetectinfo
            cam_code, fps, meteor_list = readFTPdetectinfo(night_data_dir, ftpdetectinfo_name, ret_input_format=True)

            # Write the CAL file in FTPdetectinfo
            writeFTPdetectinfo(meteor_list, night_data_dir, ftpdetectinfo_name, night_data_dir, \
                cam_code, fps, calibration=cal_file_name, celestial_coords_given=(platepar is not None))



    night_archive_dir = os.path.join(os.path.abspath(config.data_dir), config.archived_dir, 
        night_data_dir_name)


    log.info('Archiving detections to ' + night_archive_dir)
    
    # Archive the detections
    archive_name = archiveDetections(night_data_dir, night_archive_dir, ff_detected, config, \
        extra_files=extra_files)


    return archive_name, detector




if __name__ == "__main__":

    ### COMMAND LINE ARGUMENTS

    # Init the command line arguments parser
    arg_parser = argparse.ArgumentParser(description="Reprocess the given folder, perform detection, archiving and server upload.")

    arg_parser.add_argument('dir_path', nargs=1, metavar='DIR_PATH', type=str, \
        help='Path to the folder with FF files.')

    arg_parser.add_argument('-c', '--config', nargs=1, metavar='CONFIG_PATH', type=str, \
        help="Path to a config file which will be used instead of the default one.")

    # Parse the command line arguments
    cml_args = arg_parser.parse_args()

    #########################

    if cml_args.config is not None:

        config_file = os.path.abspath(cml_args.config[0].replace('"', ''))

        print('Loading config file:', config_file)

        # Load the given config file
        config = cr.parse(config_file)

    else:
        # Load the default configuration file
        config = cr.parse(".config")


    
    ### Init the logger

    from RMS.Logger import initLogging
    initLogging('reprocess_')

    log = logging.getLogger("logger")

    ######


    # Process the night
    archive_name, detector = processNight(cml_args.dir_path[0], config)


    # Upload the archive, if upload is enabled
    if config.upload_enabled:

        # Init the upload manager
        print('Starting the upload manager...')

        upload_manager = UploadManager(config)
        upload_manager.start()

        # Add file for upload
        print('Adding file on upload list: ' + archive_name)
        upload_manager.addFiles([archive_name])

        # Stop the upload manager
        if upload_manager.is_alive():
            upload_manager.stop()
            print('Closing upload manager...')


        # Delete detection backup files
        if detector is not None:
            detector.deleteBackupFiles()<|MERGE_RESOLUTION|>--- conflicted
+++ resolved
@@ -178,58 +178,25 @@
         log.info('Making flat image FAILED!')
 
 
-<<<<<<< HEAD
-=======
-    # Make a CAL file and a special CAMS FTpdetectinfo if full CAMS compatibility is desired
-    if config.cams_code > 0:
->>>>>>> a99c2a5d
-
     ### Add extra files to archive
 
-<<<<<<< HEAD
     # Add the config file to the archive too
     extra_files.append(os.path.join(os.getcwd(), '.config'))
 
-=======
-        cams_code_formatted = "{:06d}".format(int(config.cams_code))
-
-        # Load the FTPdetectinfo
-        _, fps, meteor_list = readFTPdetectinfo(night_data_dir, ftpdetectinfo_name, \
-            ret_input_format=True)
-
-        # Replace the camera code with the CAMS code
-        for met in meteor_list:
-
-            # Replace the station name and the FF file format
-            ff_name = met[0]
-            ff_name = ff_name.replace('.fits', '.bin')
-            ff_name = ff_name.replace(config.stationID, cams_code_formatted)
-            met[0] = ff_name
-
-            # Replace the station name
-            met[1] = cams_code_formatted
-
-
-        # Write the CAMS compatible FTPdetectinfo file
-        writeFTPdetectinfo(meteor_list, night_data_dir, \
-            ftpdetectinfo_name.replace(config.stationID, cams_code_formatted),\
-            night_data_dir, cams_code_formatted, fps, calibration=cal_file_name, \
-            celestial_coords_given=(platepar is not None))
-        
->>>>>>> a99c2a5d
-
     # Add the platepar to the archive if it exists
     if (not nodetect):
+
         if os.path.exists(platepar_path):
             extra_files.append(platepar_path)
 
     ### ###
 
 
+
     # If the detection should be run
     if (not nodetect):
 
-        # Make a CAL file if full CAMS compatibility is desired
+        # Make a CAL file and a special CAMS FTpdetectinfo if full CAMS compatibility is desired
         if config.cams_code > 0:
 
             log.info('Generating a CAMS FTPdetectinfo file...')
@@ -237,12 +204,31 @@
             # Write the CAL file to disk
             cal_file_name = writeCAL(night_data_dir, config, platepar)
 
+
+            cams_code_formatted = "{:06d}".format(int(config.cams_code))
+
             # Load the FTPdetectinfo
-            cam_code, fps, meteor_list = readFTPdetectinfo(night_data_dir, ftpdetectinfo_name, ret_input_format=True)
-
-            # Write the CAL file in FTPdetectinfo
-            writeFTPdetectinfo(meteor_list, night_data_dir, ftpdetectinfo_name, night_data_dir, \
-                cam_code, fps, calibration=cal_file_name, celestial_coords_given=(platepar is not None))
+            _, fps, meteor_list = readFTPdetectinfo(night_data_dir, ftpdetectinfo_name, \
+                ret_input_format=True)
+
+            # Replace the camera code with the CAMS code
+            for met in meteor_list:
+
+                # Replace the station name and the FF file format
+                ff_name = met[0]
+                ff_name = ff_name.replace('.fits', '.bin')
+                ff_name = ff_name.replace(config.stationID, cams_code_formatted)
+                met[0] = ff_name
+
+                # Replace the station name
+                met[1] = cams_code_formatted
+
+
+            # Write the CAMS compatible FTPdetectinfo file
+            writeFTPdetectinfo(meteor_list, night_data_dir, \
+                ftpdetectinfo_name.replace(config.stationID, cams_code_formatted),\
+                night_data_dir, cams_code_formatted, fps, calibration=cal_file_name, \
+                celestial_coords_given=(platepar is not None))
 
 
 
