""" Perform star extraction and meteor detection on a given folder, archive detections, upload to server. """


from __future__ import print_function, division, absolute_import


import os
import sys
import traceback
import argparse
import logging
import random
import glob

from RMS.ArchiveDetections import archiveDetections, archiveFieldsums
# from RMS.Astrometry.ApplyAstrometry import applyAstrometryFTPdetectinfo
from RMS.Astrometry.ApplyRecalibrate import recalibrateIndividualFFsAndApplyAstrometry
from RMS.Astrometry.CheckFit import autoCheckFit
import RMS.ConfigReader as cr
from RMS.DownloadPlatepar import downloadNewPlatepar
from RMS.DetectStarsAndMeteors import detectStarsAndMeteorsDirectory, saveDetections
from RMS.Formats.CAL import writeCAL
from RMS.Formats.FFfile import validFFName
from RMS.Formats.FTPdetectinfo import readFTPdetectinfo, writeFTPdetectinfo
from RMS.Formats.Platepar import Platepar
from RMS.Formats import CALSTARS
from RMS.MLFilter import filterFTPdetectinfoML
from RMS.UploadManager import UploadManager
from RMS.Routines.Image import saveImage
from RMS.Routines.MaskImage import loadMask
from Utils.CalibrationReport import generateCalibrationReport
from Utils.Flux import prepareFluxFiles
from Utils.FOVKML import fovKML
from Utils.GenerateTimelapse import generateTimelapse
from Utils.MakeFlat import makeFlat
from Utils.PlotFieldsums import plotFieldsums
from Utils.RMS2UFO import FTPdetectinfo2UFOOrbitInput
from Utils.ShowerAssociation import showerAssociation
from Utils.PlotTimeIntervals import plotFFTimeIntervals
from Utils.TimestampRMSVideos import timestampRMSVideos
from RMS.Formats.ObservationSummary import addObsParam, getObsDBConn, nightSummaryData
from RMS.Formats.ObservationSummary import serialize, startObservationSummaryReport, finalizeObservationSummary
from Utils.AuditConfig import compareConfigs


# Get the logger from the main module
log = logging.getLogger("logger")



def getPlatepar(config, night_data_dir):
    """ Downloads a new platepar from the server or uses an existing one.
    
    Arguments:  
        Config: [Config instance]  
        night_data_dir: [str] Full path to the data directory.  

    Return:  
        platepar, platepar_path, platepar_fmt  
    """


    # Download a new platepar from the server, if present  
    downloadNewPlatepar(config)


    # Construct path to the platepar in the night directory
    platepar_night_dir_path = os.path.join(night_data_dir, config.platepar_name)

    # Load the default platepar from the RMS if it is available
    platepar = None
    platepar_fmt = None
    platepar_path = os.path.join(config.config_file_path, config.platepar_name)
    if os.path.exists(platepar_path):
        platepar = Platepar()
        platepar_fmt = platepar.read(platepar_path, use_flat=config.use_flat)

        log.info('Loaded platepar from RMS directory: ' + platepar_path)


    # Otherwise, try to find the platepar in the data directory
    elif os.path.exists(platepar_night_dir_path):

        platepar_path = platepar_night_dir_path

        platepar = Platepar()
        platepar_fmt = platepar.read(platepar_path, use_flat=config.use_flat)

        log.info('Loaded platepar from night directory: ' + platepar_path)

    else:

        log.info('No platepar file found!')


    if platepar is not None:
        
        # Make sure that the station code from the config and the platepar match
        if platepar.station_code is not None:
            if config.stationID != platepar.station_code:

                # If they don't match, don't use this platepar
                log.info("The station code in the platepar doesn't match the station code in config file! Not using the platepar...")

                platepar = None
                platepar_fmt = None

            else:

                # Update the geo location in the platepar using values in the config file
                platepar.lat = config.latitude
                platepar.lon = config.longitude
                platepar.elev = config.elevation


    # Make sure the image resolution matches
    if platepar is not None:
        if (int(config.width) != int(platepar.X_res)) or (int(config.height) != int(platepar.Y_res)):

            # If they don't match, don't use this platepar
            log.info("The image resolution in config and platepar don't match! Not using the platepar...")

            platepar = None
            platepar_fmt = None

        

    return platepar, platepar_path, platepar_fmt




def processNight(night_data_dir, config, detection_results=None, nodetect=False):
    """ Given the directory with FF files, run detection and archiving.  
    
    Arguments:  
        night_data_dir: [str] Path to the directory with FF files.  
        config: [Config obj]  

    Keyword arguments:  
        detection_results: [list] An optional list of detection. If None (default), detection will be done
            on the the files in the folder.  
        nodetect: [bool] True if detection should be skipped. False by default.  

    Return:  
        night_archive_dir: [str] Path to the night directory in ArchivedFiles.  
        archive_name: [str] Path to the archive.  
        detector: [QueuedPool instance] Handle to the detector.  
    """

    # Remove final slash in the night dir
    if night_data_dir.endswith(os.sep):
        night_data_dir = night_data_dir[:-1]

    # Extract the name of the night
    night_data_dir_name = os.path.basename(os.path.abspath(night_data_dir))

    platepar = None
    kml_files = []
    recalibrated_platepars = None
    
    # If the detection should be run
    if (not nodetect):

        # If no detection was performed, run it
        if detection_results is None:

            # Run detection on the given directory
            calstars_name, ftpdetectinfo_name, ff_detected, \
                detector = detectStarsAndMeteorsDirectory(night_data_dir, config)

        # Otherwise, save detection results
        else:

            # Save CALSTARS and FTPdetectinfo to disk
            calstars_name, ftpdetectinfo_name, ff_detected = saveDetections(detection_results, \
                night_data_dir, config)

            # If the files were previously detected, there is no detector
            detector = None




        obs_db_conn = getObsDBConn(config)
        # Filter out detections using machine learning
        if config.ml_filter > 0:

            log.info("Filtering out detections using machine learning...")

            ff_detected = filterFTPdetectinfoML(config, os.path.join(night_data_dir, ftpdetectinfo_name), \
                threshold=config.ml_filter, keep_pngs=False, clear_prev_run=True)
            addObsParam(obs_db_conn, "detections_after_ml", len(ff_detected))

        addObsParam(obs_db_conn,"detections_after_ml", len(readFTPdetectinfo(night_data_dir,ftpdetectinfo_name)))
        obs_db_conn.close()

        # Get the platepar file
        platepar, platepar_path, platepar_fmt = getPlatepar(config, night_data_dir)


        # Run calibration check and auto astrometry refinement
        if (platepar is not None) and (calstars_name is not None):

            # Read in the CALSTARS file
            calstars_list = CALSTARS.readCALSTARS(night_data_dir, calstars_name)


            # Run astrometry check and refinement
            platepar, fit_status = autoCheckFit(config, platepar, calstars_list)

            obs_db_conn = getObsDBConn(config)
            # If the fit was successful, apply the astrometry to detected meteors
            if fit_status:

                log.info('Astrometric calibration SUCCESSFUL!')
                addObsParam(obs_db_conn, "photometry_good", "True")
                # Save the refined platepar to the night directory and as default
                platepar.write(os.path.join(night_data_dir, config.platepar_name), fmt=platepar_fmt)
                platepar.write(platepar_path, fmt=platepar_fmt)

            else:
                log.info('Astrometric calibration FAILED!, Using old platepar for calibration...')
                addObsParam(obs_db_conn, "photometry_good", "False")

            obs_db_conn.close()
            # If a flat is used, disable vignetting correction
            if config.use_flat:
                platepar.vignetting_coeff = 0.0



            log.info("Recalibrating astrometry on FF files with detections...")

            # Recalibrate astrometry on every FF file and apply the calibration to detections
            recalibrated_platepars = recalibrateIndividualFFsAndApplyAstrometry(night_data_dir, \
                os.path.join(night_data_dir, ftpdetectinfo_name), calstars_list, config, platepar)




            log.info("Converting RMS format to UFOOrbit format...")

            # Convert the FTPdetectinfo into UFOOrbit input file
            FTPdetectinfo2UFOOrbitInput(night_data_dir, ftpdetectinfo_name, platepar_path)



            # Generate a calibration report
            log.info("Generating a calibration report...")
            try:
                generateCalibrationReport(config, night_data_dir, platepar=platepar)

            except Exception as e:
                log.debug('Generating calibration report failed with the message:\n' + repr(e))
                log.debug(repr(traceback.format_exception(*sys.exc_info())))



            # Perform single station shower association
            log.info("Performing single station shower association...")
            try:
                showerAssociation(config, [os.path.join(night_data_dir, ftpdetectinfo_name)], \
                    save_plot=True, plot_activity=True, color_map=config.shower_color_map)

            except Exception as e:
                log.debug('Shower association failed with the message:\n' + repr(e))
                log.debug(repr(traceback.format_exception(*sys.exc_info())))



            # Generate the FOV KML file
            log.info("Generating a FOV KML file...")
            try:

                mask_path = None
                mask = None

                # Get the path to the default mask
                mask_path_default = os.path.join(config.config_file_path, config.mask_file)

                # Try loading the mask from the night directory
                if os.path.exists(os.path.join(night_data_dir, config.mask_file)):
                    mask_path = os.path.join(night_data_dir, config.mask_file)

                # Try loading the default mask if the mask is not in the night directory
                elif os.path.exists(mask_path_default):
                    mask_path = os.path.abspath(mask_path_default)

                # Load the mask if given
                if mask_path:
                    mask = loadMask(mask_path)

                if mask is not None:
                    log.info("Loaded mask: {:s}".format(mask_path))

                # Generate the KML (only the FOV is shown, without the station) - 100 km
                kml_file100 = fovKML(night_data_dir, platepar, mask=mask, plot_station=False, \
                    area_ht=100000)
                kml_files.append(kml_file100)


                # Generate the KML (only the FOV is shown, without the station) - 70 km
                kml_file70 = fovKML(night_data_dir, platepar, mask=mask, plot_station=False, \
                    area_ht=70000)
                kml_files.append(kml_file70)

                # Generate the KML (only the FOV is shown, without the station) - 25 km
                kml_file25 = fovKML(night_data_dir, platepar, mask=mask, plot_station=False, \
                    area_ht=25000)
                kml_files.append(kml_file25)



            except Exception as e:
                log.debug("Generating a FOV KML file failed with the message:\n" + repr(e))
                log.debug(repr(traceback.format_exception(*sys.exc_info())))



            # Prepare the flux files
            log.info("Preparing flux files...")
            try:
                prepareFluxFiles(config, night_data_dir, os.path.join(night_data_dir, ftpdetectinfo_name),
                                 mask=mask, platepar=platepar)

            except Exception as e:
                log.debug("Preparing flux files failed with the message:\n" + repr(e))
                log.debug(repr(traceback.format_exception(*sys.exc_info())))


    else:
        ff_detected = []
        detector = None




    log.info('Plotting field sums...')

    # Plot field sums
    try:
        plotFieldsums(night_data_dir, config)

    except Exception as e:
        log.debug('Plotting field sums failed with message:\n' + repr(e))
        log.debug(repr(traceback.format_exception(*sys.exc_info())))



    # Archive all fieldsums to one archive
    archiveFieldsums(night_data_dir)


    # If videos were saved, rename them with the timestamp of the first frame
    # This command requires the FS archive to be present
    if (config.raw_video_dir is not None) or config.raw_video_dir_night:

        try:
            timestampRMSVideos(night_data_dir, rename=True)

        except Exception as e:
            log.debug('Renaming videos failed with the message:\n' + repr(e))
            log.debug(repr(traceback.format_exception(*sys.exc_info())))


    # List for any extra files which will be copied to the night archive directory. Full paths have to be 
    #   given
    extra_files = []


    log.info('Making a flat...')

    # Make a new flat field image
    try:
        flat_img = makeFlat(night_data_dir, config)

    except Exception as e:
        log.debug('Making a flat failed with message:\n' + repr(e))
        log.debug(repr(traceback.format_exception(*sys.exc_info())))
        flat_img = None
        

    # If making flat was successful, save it
    if flat_img is not None:

        # Save the flat in the night directory, to keep the operational flat updated
        flat_path = os.path.join(night_data_dir, os.path.basename(config.flat_file))
        saveImage(flat_path, flat_img)
        log.info('Flat saved to: ' + flat_path)

        # Copy the flat to the night's directory as well
        extra_files.append(flat_path)

    else:
        log.info('Making flat image FAILED!')



    # Generate a timelapse
    if config.timelapse_generate_captured:
        
        log.info('Generating a timelapse...')
        try:

            # Make the name of the timelapse file
            timelapse_file_name = night_data_dir_name.replace("_detected", "") + "_timelapse.mp4"

            # Generate the timelapse
            generateTimelapse(night_data_dir, output_file=timelapse_file_name)

            timelapse_path = os.path.join(night_data_dir, timelapse_file_name)

            # Add the timelapse to the extra files
            extra_files.append(timelapse_path)

        except Exception as e:
            log.debug('Generating a timelapse failed with message:\n' + repr(e))
            log.debug(repr(traceback.format_exception(*sys.exc_info())))

    log.info('Plotting timestamp intervals...')

    # Plot timestamp intervals
    try:
        jitter_quality, dropped_frame_rate, intervals_path = plotFFTimeIntervals(night_data_dir, fps=config.fps)
<<<<<<< HEAD

        if jitter_quality is not None and dropped_frame_rate is not None:
            log.info('Timestamp Intervals Analysis: Jitter Quality: {:.1f}%, Dropped Frame Rate: {:.1f}%'
                     .format(jitter_quality, dropped_frame_rate))
            
        else:
            log.info('Timestamp Intervals Analysis: Failed')

=======
        if jitter_quality is None:
            log.info('Timestamp Intervals Analysis: Jitter Quality not available')
        else:
            log.info('Timestamp Intervals Analysis: Jitter Quality: {:.1f}%, Dropped Frame Rate: {:.1f}%'.format(
                jitter_quality, dropped_frame_rate))
>>>>>>> dcb6f2a3
        # Add the timelapse to the extra files
        if intervals_path is not None:
            extra_files.append(intervals_path)
        obs_db_conn = getObsDBConn(config)
        addObsParam(obs_db_conn,"jitter_quality",jitter_quality)
        addObsParam(obs_db_conn,"dropped_frame_rate",dropped_frame_rate)
        obs_db_conn.close()

    except Exception as e:
        log.debug('Plotting timestamp interval failed with message:\n' + repr(e))
        log.debug(repr(traceback.format_exception(*sys.exc_info())))

    # Generate a config audit report
    log.info('Generate config audit report')
    try:
        # Make the name of the audit file
        audit_file_name = night_data_dir_name.replace("_detected", "") + "_config_audit_report.txt"

        # Construct the full path for files
        audit_file_path = os.path.join(night_data_dir, audit_file_name)
        config_file_path = os.path.join(night_data_dir, ".config")

        with open(audit_file_path, 'w') as f:
            f.write(compareConfigs(config_file_path,
                                   os.path.join(config.rms_root_dir, ".configTemplate"),
                                   os.path.join(config.rms_root_dir, "RMS/ConfigReader.py")))

        extra_files.append(audit_file_path)

    except Exception as e:
        log.debug('Generating config audit failed with message:\n' + repr(e))
        log.debug(repr(traceback.format_exception(*sys.exc_info())))


    ### Add extra files to archive

    # Add the config file to the archive too
    extra_files.append(config.config_file_name)

    # Add the mask
    if (not nodetect):
        mask_path_default = os.path.join(config.config_file_path, config.mask_file)
        if os.path.exists(mask_path_default):
            mask_path = os.path.abspath(mask_path_default)
            extra_files.append(mask_path)


    # Add the platepar to the archive if it exists
    if (not nodetect):
        if os.path.exists(platepar_path):
            extra_files.append(platepar_path)


    # Add the json file with recalibrated platepars to the archive
    if (not nodetect):
        recalibrated_platepars_path = os.path.join(night_data_dir, config.platepars_recalibrated_name)
        if os.path.exists(recalibrated_platepars_path):
            extra_files.append(recalibrated_platepars_path)

    # Add the FOV KML files
    if len(kml_files):
        extra_files += kml_files


    # Add all flux related files
    if (not nodetect):
        for file_name in sorted(os.listdir(night_data_dir)):
            if ("flux" in file_name) and (file_name.endswith(".json") or file_name.endswith(".ecsv")):
                extra_files.append(os.path.join(night_data_dir, file_name))


    # If FFs are not uploaded, choose two to upload
    if config.upload_mode > 1:
    
        # If all FF files are not uploaded, add two FF files which were successfully recalibrated
        recalibrated_ffs = []
        if recalibrated_platepars is not None:
            for ff_name in recalibrated_platepars:

                pp = recalibrated_platepars[ff_name]

                # Check if the FF was recalibrated
                if pp.auto_recalibrated:
                    recalibrated_ffs.append(os.path.join(night_data_dir, ff_name))

        # Choose two files randomly
        if len(recalibrated_ffs) > 2:
            extra_files += random.sample(recalibrated_ffs, 2)

        elif len(recalibrated_ffs) > 0:
            extra_files += recalibrated_ffs


        # If no were recalibrated
        else:

            # Create a list of all FF files
            ff_list = [os.path.join(night_data_dir, ff_name) for ff_name in os.listdir(night_data_dir) \
                if validFFName(ff_name)]

            # Add any two FF files
            if len(ff_list) > 2:
                extra_files += random.sample(ff_list, 2)
            else:
                extra_files += ff_list
        

    ### ###



    # If the detection should be run
    if (not nodetect):

        # Make a CAL file and a special CAMS FTPdetectinfo if full CAMS compatibility is desired
        if (config.cams_code > 0) and (platepar is not None):

            log.info('Generating a CAMS FTPdetectinfo file...')

            # Write the CAL file to disk
            cal_file_name = writeCAL(night_data_dir, config, platepar)

            # Check if the CAL file was successfully generated
            if cal_file_name is not None:

                cams_code_formatted = "{:06d}".format(int(config.cams_code))

                # Load the FTPdetectinfo
                _, fps, meteor_list = readFTPdetectinfo(night_data_dir, ftpdetectinfo_name, \
                    ret_input_format=True)

                # Replace the camera code with the CAMS code
                for met in meteor_list:

                    # Replace the station name and the FF file format
                    ff_name = met[0]
                    ff_name = ff_name.replace('.fits', '.bin')
                    ff_name = ff_name.replace(config.stationID, cams_code_formatted)
                    met[0] = ff_name


                # Write the CAMS compatible FTPdetectinfo file
                writeFTPdetectinfo(meteor_list, night_data_dir, \
                    ftpdetectinfo_name.replace(config.stationID, cams_code_formatted),\
                    night_data_dir, cams_code_formatted, fps, calibration=cal_file_name, \
                    celestial_coords_given=(platepar is not None))

    try:
        observation_summary_path_file_name, observation_summary_json_path_file_name = (
                finalizeObservationSummary(config, night_data_dir))
    except:
        pass

    log.info("\n\nObservation Summary\n===================\n\n" + serialize(config) + "\n\n")


    extra_files.append(observation_summary_path_file_name)
    extra_files.append(observation_summary_json_path_file_name)
    night_archive_dir = os.path.join(os.path.abspath(config.data_dir), config.archived_dir,
        night_data_dir_name)



    log.info('Archiving detections to ' + night_archive_dir)
    
    # Archive the detections
    archive_name = archiveDetections(night_data_dir, night_archive_dir, ff_detected, config, \
        extra_files=extra_files)


    return night_archive_dir, archive_name, detector




if __name__ == "__main__":

    ### COMMAND LINE ARGUMENTS

    # Init the command line arguments parser
    arg_parser = argparse.ArgumentParser(description="Reprocess the given folder, perform detection, archiving and server upload.")

    arg_parser.add_argument('dir_path', nargs=1, metavar='DIR_PATH', type=str, \
        help='Path to the folder with FF files.')

    arg_parser.add_argument('-c', '--config', nargs=1, metavar='CONFIG_PATH', type=str, \
        help="Path to a config file which will be used instead of the default one.")
    
    arg_parser.add_argument('--num_cores', metavar='NUM_CORES', type=int, default=None, \
        help="Number of cores to use for detection. Default is what is specific in the config file. " 
        "If not given in the config file, all available cores will be used."
        )

    # Parse the command line arguments
    cml_args = arg_parser.parse_args()

    #########################

    # Load the config file
    config = cr.loadConfigFromDirectory(cml_args.config, cml_args.dir_path)

    
    ### Init the logger

    from RMS.Logger import initLogging
    initLogging(config, 'reprocess_')

    log = logging.getLogger("logger")

    ######

    
    # Set the number of cores to use if given
    if cml_args.num_cores is not None:
        config.num_cores = cml_args.num_cores

        if config.num_cores <= 0:
            config.num_cores = -1

            log.info("Using all available cores for detection.")


    duration, _,_,_,_,_,_, = nightSummaryData(config, cml_args.dir_path[0])
    log.info(startObservationSummaryReport(config, duration, force_delete=False))
    # Process the night
    _, archive_name, detector = processNight(cml_args.dir_path[0], config)


    # Upload the archive, if upload is enabled
    if config.upload_enabled:

        # Init the upload manager
        log.info('Starting the upload manager...')

        upload_manager = UploadManager(config)
        upload_manager.start()

        # Add file for upload
        log.info('Adding file to upload list: ' + archive_name)
        upload_manager.addFiles([archive_name])

        # Stop the upload manager
        if upload_manager.is_alive():
            upload_manager.stop()
            log.info('Closing upload manager...')


        # Delete detection backup files
        if detector is not None:
            detector.deleteBackupFiles()<|MERGE_RESOLUTION|>--- conflicted
+++ resolved
@@ -423,7 +423,6 @@
     # Plot timestamp intervals
     try:
         jitter_quality, dropped_frame_rate, intervals_path = plotFFTimeIntervals(night_data_dir, fps=config.fps)
-<<<<<<< HEAD
 
         if jitter_quality is not None and dropped_frame_rate is not None:
             log.info('Timestamp Intervals Analysis: Jitter Quality: {:.1f}%, Dropped Frame Rate: {:.1f}%'
@@ -432,13 +431,6 @@
         else:
             log.info('Timestamp Intervals Analysis: Failed')
 
-=======
-        if jitter_quality is None:
-            log.info('Timestamp Intervals Analysis: Jitter Quality not available')
-        else:
-            log.info('Timestamp Intervals Analysis: Jitter Quality: {:.1f}%, Dropped Frame Rate: {:.1f}%'.format(
-                jitter_quality, dropped_frame_rate))
->>>>>>> dcb6f2a3
         # Add the timelapse to the extra files
         if intervals_path is not None:
             extra_files.append(intervals_path)
