# RPi Meteor Station
# Copyright (C) 2015  Dario Zubovic
# 
# This program is free software: you can redistribute it and/or modify
# it under the terms of the GNU General Public License as published by
# the Free Software Foundation, either version 3 of the License, or
# (at your option) any later version.
# 
# This program is distributed in the hope that it will be useful,
# but WITHOUT ANY WARRANTY; without even the implied warranty of
# MERCHANTABILITY or FITNESS FOR A PARTICULAR PURPOSE.  See the
# GNU General Public License for more details.
# 
# You should have received a copy of the GNU General Public License
# along with this program.  If not, see <http://www.gnu.org/licenses/>.

from __future__ import print_function, division, absolute_import

import os
import sys
import traceback
# Set GStreamer debug level. Use '2' for warnings in production environments.
os.environ['GST_DEBUG'] = '3'

import re
import time
import logging
import datetime
import os.path
from multiprocessing import Process, Event, Value

import cv2
import numpy as np

from RMS.Misc import ping
from RMS.Routines.GstreamerCapture import GstVideoFile

# Get the logger from the main module
log = logging.getLogger("logger")

GST_IMPORTED = False
try:
    import gi
    gi.require_version('Gst', '1.0')
    from gi.repository import Gst
    GST_IMPORTED = True

except ImportError as e:
    log.info('Could not import gi: {}. Using OpenCV.'.format(e))


class BufferedCapture(Process):
    """ Capture from device to buffer in memory.
    """
    
    running = False
    
    def __init__(self, array1, startTime1, array2, startTime2, config, video_file=None, night_data_dir=None):
        """ Populate arrays with (startTime, frames) after startCapture is called.
        
        Arguments:
            array1: numpy array in shared memory that is going to be filled with frames
            startTime1: float in shared memory that holds time of first frame in array1
            array2: second numpy array in shared memory
            startTime2: float in shared memory that holds time of first frame in array2

        Keyword arguments:
            video_file: [str] Path to the video file, if it was given as the video source. None by default.
            night_data_dir: [str] Path to the directory where night data is stored. None by default.

        """
        
        super(BufferedCapture, self).__init__()
        self.array1 = array1
        self.startTime1 = startTime1
        self.array2 = array2
        self.startTime2 = startTime2
        
        self.startTime1.value = 0
        self.startTime2.value = 0
        
        self.config = config
        self.media_backend_override = False
        self.video_device_type = "cv2"

        self.video_file = video_file

        self.night_data_dir = night_data_dir

        # A frame will be considered dropped if it was late more then half a frame
        self.time_for_drop = 1.5*(1.0/config.fps)

        # Initialize Smoothing variables
        self.startup_flag = True
        self.last_calculated_fps = 0
        self.last_calculated_fps_n = 0
        self.expected_m = 1e9/self.config.fps
        self.reset_count = -1

        self.dropped_frames = Value('i', 0)
        self.device = None
        self.pipeline = None
        self.start_timestamp = 0
        self.frame_shape = None
        self.convert_to_gray = False


    def startCapture(self, cameraID=0):
        """ Start capture using specified camera.
        
        Arguments:
            cameraID: ID of video capturing device (ie. ID for /dev/video3 is 3). Default is 0.
            
        """
        
        self.cameraID = cameraID
        self.exit = Event()
        self.start()
    

    def stopCapture(self):
        """ Stop capture.
        """
        
        self.exit.set()

        time.sleep(1)

        log.info("Joining capture...")

        # Wait for the capture to join for 60 seconds, then terminate
        for i in range(60):
            if self.is_alive():
                time.sleep(1)
            else:
                break

        if self.is_alive():
            log.info('Terminating capture...')
            self.terminate()
        
        # Free shared memory after the compressor is done
        try:
            log.debug('Freeing frame buffers in BufferedCapture...')
            del self.array1
            del self.array2
        except Exception as e:
            log.debug('Freeing frame buffers failed with error:' + repr(e))
            log.debug(repr(traceback.format_exception(*sys.exc_info())))

        return self.dropped_frames.value


    def deviceIsOpened(self):
        """ Return True if media backend is opened.
        """

        if self.device is None:
            return False
        
        try:
            # OpenCV
            if self.video_device_type == "cv2":

                return self.device.isOpened()
            
            # GStreamer
            else:

                if GST_IMPORTED:

                    state = self.device.get_state(Gst.CLOCK_TIME_NONE).state
                    if state == Gst.State.PLAYING:
                        return True
                    else:
                        return False
                    
                else:
                    return False
                
        except Exception as e:
            log.error('Error checking device status: {}'.format(e))
            return False


    def calculatePTSRegressionParams(self, y):
        """ Add pts and perform an online linear regression on pts.
            smoothed_pts = m*frame_count + b
            m is the slope in ns per frame (1e9/fps)
            Adjust b so that the line passes through the earliest frames.

        Arguments:
            y: [float] pts of the frame

        Return:
            m: [float] slope in ns per frame
            b: [float] y-intercept in ns

        """
        self.n += 1
        x = self.n
        self.sum_x += x
        self.sum_y += y
        self.sum_xx += x*x
        self.sum_xy += x*y

        # Update regression parameters
        if x > 1:
            m = (self.n*self.sum_xy - self.sum_x*self.sum_y)/(self.n*self.sum_xx - self.sum_x**2)
        
        # First frame
        else:
            m = self.expected_m
            self.b = y - m*x
        
        ## STARTUP ##
        # On startup, use expected fps until calculate fps stabilizes
        if (self.n <= self.startup_frames) and self.startup_flag:

            # Exit startup if calculated m doesn't converge with expected m

            # Check error at increasingly longer intervals
            if x < self.startup_frames/32:
                sample_interval = 128
            elif x < self.startup_frames/16:
                sample_interval = 512
            elif x < self.startup_frames/8:
                sample_interval = 1024
            elif x < self.startup_frames/4:
                sample_interval = 2048
            else:
                sample_interval = 4096

            # Determine if the values converge. Skipping the first few noisy frames
            if ((x - 25)%sample_interval == 0) or (x == self.startup_frames):

                m_err = abs(m - self.expected_m)
                delta_m_err = (m_err - self.last_m_err)/(x - self.last_m_err_n)
                startup_remaining = self.startup_frames - x
                final_m_err = m_err + startup_remaining*delta_m_err
                self.last_m_err = m_err
                self.last_m_err_n = x

                # If end is reached, or error does not converge to zero, exit startup
                if (final_m_err > 0) or (x == self.startup_frames):

                    # If residual error on exit is too large, the expected m is probably wrong.
                    if m_err > 2000:

                        # Reset debt and b as they were probably wrong, and permanently disable startup
                        self.startup_flag = False
                        self.b_error_debt = 0
                        self.b = y - m*x
                        self.m_jump_error = 0

                        log.info("Check config FPS! Startup sequence exited early probably due to inaccurate FPS value. "
                                 "Startup is disabled for the remainder of the run")

                    # On normal exit, calculate residual error for smooth transition to calculate m
                    else:

                        # calculate the jump error
                        self.m_jump_error = x*(m - self.expected_m) # ns

                    log.info("Exiting startup logic at {:.1f}% of startup sequence, Expected fps: {:.6f}, "
                             "calculated fps at this point: {:.6f}, residual m error: {:.1f} ns, sample interval: {}"
                             .format(100*x/self.startup_frames, 1e9/self.expected_m, 1e9/m, m_err, sample_interval))

                    # This will temporarily exit startup
                    self.startup_frames = 0

            # Use expected value during startup
            if self.startup_frames > 0:
                m = self.expected_m

        ### LEAST DELAYED FRAME LOGIC ###
                
        # The code attempts to smoothly distribute presentation timestamps (pts) on a line that passes
        # through the least-delayed frame. The idea is that the least-delayed frames are thought to
        # be the least affected by network and other delays, and should therefore offer the most
        # consistent points of reference.
        # When a new least-delayed frame is detected, the time delta is smoothly distributed over
        # time.
        # The line has a slope m (ns per frame) that passes through the least delayed frame by
        # adjusting b in: y = m*x + b
        # where y is the pts, and x is the frame number.
        # A slow positive bias is introduce to keep the line in contact with a slowly accelerating
        # frame rate.
        # Finally, the small jump error at the completion of the startup sequence, when
        # transitioning from expected fps to calculated fps (linear regression), is smoothly
        # distributed over time.
                
        # Calculate the delta between the lowest point and current point
        delta_b = self.b - (y - m*x)

        # Adjust b error debt to the max of current debt or new delta b
        self.b_error_debt = max(self.b_error_debt, delta_b)
        
        # Skew b, if due
        if self.b_error_debt > 0 or self.m_jump_error != 0:

            # Don't limit changes to b for the first few blocks of frames
            if x <= 256*3:
                max_adjust = float('inf')

            # Then adjust b aggressively for the first few minutes
            elif x <= 256*6*10: # first ~10 min
                max_adjust = 100*1000/256 # 0.1 ms per block

            # Then only allow small changes for the remainder of the run
            else:
                max_adjust = 25*1000/256 # 0.025 ms per block
            
            # Determine the correction factor
            b_corr = min(self.b_error_debt, max_adjust) # ns

            # Update the lowest b and adjust the debt
            self.b -= b_corr
            self.b_error_debt -= b_corr

            # Update m jump error debt
            if self.m_jump_error > 0:
                self.m_jump_error = max(self.m_jump_error - max_adjust, 0)
            else:
                self.m_jump_error = min(self.m_jump_error + max_adjust, 0)

        else:
            # Introduce a very small positive bias
            self.b += 25 # ns
        
        return m, self.b - self.m_jump_error


    def smoothPTS(self, new_pts):
        """ Smooth pts using linear regression.

        Arguments:
            new_pts: [float] pts of the frame

        Return:
            smoothed_pts: [float] smoothed pts

        """

        # Disable smoothing if too many resets are detected
        if self.reset_count >= 50:
            if self.reset_count == 50:
                log.info("Too many resets. Disabling smoothing function!")
                self.reset_count += 1
            return new_pts

        # Calculate linear regression params
        m, b = self.calculatePTSRegressionParams(new_pts)

        # Store last calculated fps for the longest run so far
        if self.n > self.last_calculated_fps_n:
            self.last_calculated_fps = 1e9/m
            self.last_calculated_fps_n = self.n

        # On initial run or after a reset
        if self.n == 1:
            smoothed_pts = new_pts

        # Calculate smoothed pts from regression parameters
        else:
            smoothed_pts = m*self.n + b

            # Reset regression on dropped frame (raw pts is more than 1 frame late)
            if new_pts - smoothed_pts > self.expected_m:

                self.reset_count += 1
                self.n = 0
                self.sum_x = 0
                self.sum_y = 0
                self.sum_xx = 0
                self.sum_xy = 0
                self.startup_frames = 25*60*10 # 10 minutes
                self.m_jump_error = 0
                self.b_error_debt = 0
                self.last_m_err = float('inf')
                self.last_m_err_n = 0
                log.info('smooth_pts detected dropped frame. Resetting regression parameters.')

                return new_pts
        
        return smoothed_pts


    def read(self):
        """ Retrieve frames and timestamp.

        Return:
        (tuple): (ret, frame, timestamp) where ret is a boolean indicating success,
                 frame is the captured frame, and timestamp is the frame timestamp.
        """
        ret, frame, timestamp = False, None, None

        # Read Video file frame
        if self.video_file is not None:
            ret, frame = self.device.read()
            if ret:
                timestamp = None # assigned later
        
        # Read capture device frame
        else:

            # GStreamer
            if GST_IMPORTED and (self.config.media_backend == 'gst') and (not self.media_backend_override):

<<<<<<< HEAD
                # Pull a frame from the GStreamer pipeline
=======
                # Pull a sample from the appsink
>>>>>>> 5984b481
                sample = self.device.emit("pull-sample")
                if not sample:
                    log.info("GStreamer pipeline did not emit a sample.")
                    return False, None, None
<<<<<<< HEAD
                
                # Extract the frame buffer and timestamp
=======

                # Try to get the buffer from the sample
>>>>>>> 5984b481
                buffer = sample.get_buffer()
                if not buffer:
                    log.error("Failed to get buffer from sample.")
                    return False, None, None

                gst_timestamp_ns = buffer.pts  # GStreamer timestamp in nanoseconds

                # Sanity check for pts value
                max_expected_ns = 24*60*60*1e9  # 24 hours in nanoseconds
                if not (0 < gst_timestamp_ns <= max_expected_ns):
                    log.info("Unexpected PTS value: {}.".format(gst_timestamp_ns))
                    return False, None, None

                ret, map_info = buffer.map(Gst.MapFlags.READ)
                if not ret:
                    log.info("GStreamer Buffer did not contain a frame.")
                    return False, None, None

                # Handling for grayscale conversion
                frame = self.handleGrayscaleConversion(map_info)

                # Smooth raw pts and calculate actual timestamp
                smoothed_pts = self.smoothPTS(gst_timestamp_ns)
                timestamp = self.start_timestamp + (smoothed_pts/1e9)

                buffer.unmap(map_info)

            # OpenCV
            else:
                ret, frame = self.device.read()
                if ret:
                    timestamp = time.time()

        return ret, frame, timestamp


    def extractRtspUrl(self, input_string):
        """
        Return validated camera url
        """

        # Define a regular expression pattern for RTSP URLs
        pattern = r'rtsp://[^\s]+'

        # Search for the pattern in the input string
        match = re.search(pattern, input_string)

        # Extract, format, and return the RTSP URL
        if match:

            rtsp_url = match.group(0)

            # Add '/' if it's missing from '.sdp' URL
            if rtsp_url.endswith('.sdp'):
                rtsp_url += '/'

            return rtsp_url

        # If no match is found, return None or handle as appropriate        
        else:
            log.error("No RTSP URL found in the input string: {}".format(input_string))
            raise ValueError("No RTSP URL found in the input string: {}".format(input_string))
            

    def isGrayscale(self, frame):
        """
        Return True if all color channels contain identical data.
        """

        # If the frame is one-dimensional, it is grayscale
        if len(frame.shape) == 2:
            return True

        # Check if the R, G, and B channels are equal
        b, g, r = cv2.split(frame)
        if np.array_equal(r, g) and np.array_equal(g, b):
            return True
        
        return False

    
    def handleGrayscaleConversion(self, map_info):
        """Handle conversion of frame to grayscale if necessary."""

        # If the frame is already grayscale, return it as is
        if len(self.frame_shape) == 2:
            return np.ndarray(shape=self.frame_shape, buffer=map_info.data, dtype=np.uint8)

        if not self.convert_to_gray:
            return np.ndarray(shape=self.frame_shape, buffer=map_info.data, dtype=np.uint8)

        # Convert to grayscale by selecting a specific channel
        bgr_frame = np.ndarray(shape=self.frame_shape, buffer=map_info.data, dtype=np.uint8)
        gray_frame = bgr_frame[:, :, 0]  # Assuming the blue channel for grayscale
        return gray_frame


<<<<<<< HEAD
    def createGstreamDevice(self, video_format, gst_decoder='decodebin', 
                            video_file_dir=None, segment_duration_sec=30):
=======
    def createGstreamDevice(self, video_format, max_retries=5, retry_interval=1):
>>>>>>> 5984b481
        """
        Creates a GStreamer pipeline for capturing video from an RTSP source and 
        initializes playback with specific configurations.

        The method also sets an initial timestamp for the pipeline's operation.

        Arguments:
            video_format: [str] The desired video format for the conversion, 
                e.g., 'BGR', 'GRAY8', etc.
            max_retries: [int] The maximum number of retry attempts
            retry_interval: [float] The number of seconds to wait between retries


        Keyword arguments:
            gst_decoder: [str] The gst_decoder to use for the Gstreamer video stream. Default is 'decodebin'.
            video_file_dir: [str] The directory where the raw video stream should be saved. 
                If None, the raw stream will not be saved to disk. Default is None.
            segment_duration_sec: [int] The duration of each video segment in seconds. 
                Default is 30.

        Returns:
            Gst.Element: The appsink element of the created GStreamer pipeline, 
                which can be used for further processing of the captured video frames.
        """

        device_url = self.extractRtspUrl(self.config.deviceID)

        # Define the source up to the point where we want to branch off
        source_to_tee = (
            "rtspsrc buffer-mode=1 protocols=tcp tcp-timeout=5000000 retry=5 "
            "location=\"{}\" ! "
            "rtph264depay ! tee name=t"
            ).format(device_url)

        # Branch for processing
        processing_branch = (
            "t. ! queue ! h264parse ! {} ! videoconvert ! video/x-raw,format={} ! "
            "queue leaky=downstream max-size-buffers=100 max-size-bytes=0 max-size-time=0 ! "
            "appsink max-buffers=100 drop=true sync=0 name=appsink"
            ).format(gst_decoder, video_format)
        
         # Branch for storage - if video_file_dir is not None, save the raw stream to a file
        if video_file_dir is not None:

            video_location = os.path.join(video_file_dir, "video_%05d.mkv")
            storage_branch = (
                "t. ! queue ! h264parse ! "
                "splitmuxsink location={} max-size-time={} muxer-factory=matroskamux"
                ).format(video_location, int(segment_duration_sec*1e9))

<<<<<<< HEAD
        # Otherwise, skip saving the raw stream to disk
        else:
            storage_branch = ""

         # Combine all parts of the pipeline
        pipeline_str = "{} {} {}".format(source_to_tee, processing_branch, storage_branch)

=======
>>>>>>> 5984b481
        log.debug("GStreamer pipeline string: {}".format(pipeline_str))

        # Set the pipeline to PLAYING state with retries
        for attempt in range(max_retries):
            
            # Parse and create the pipeline
            self.pipeline = Gst.parse_launch(pipeline_str)

            # Set the pipeline to PLAYING state
            self.pipeline.set_state(Gst.State.PLAYING)

            # Capture time
            start_time = time.time()

            # Wait for the state change to complete
            state_change_return, current_state, pending_state = self.pipeline.get_state(Gst.CLOCK_TIME_NONE)

            # Check if the state change was successful
            if state_change_return != Gst.StateChangeReturn.FAILURE and current_state == Gst.State.PLAYING:
                log.info("Pipeline is in PLAYING state.")

                # Calculate camera latency from config parameters
                total_latency = self.config.camera_buffer/self.config.fps + self.config.camera_latency

<<<<<<< HEAD
        # Calculate camera latency from config parameters
        total_latency = self.config.camera_buffer/self.config.fps + self.config.camera_latency
=======
                # Calculate stream start time
                self.start_timestamp = start_time - total_latency

                # Log start time
                start_time_str = (datetime.datetime.fromtimestamp(self.start_timestamp)
                                  .strftime('%Y-%m-%d %H:%M:%S.%f'))
>>>>>>> 5984b481

                log.info("Start time is {}".format(start_time_str))

                return self.pipeline.get_by_name("appsink")

            # Log the failure and retry if attempts are left
            log.error("Attempt {}: Pipeline did not transition to PLAYING state, current state is {}. \
                      Retrying in {} seconds."
                      .format(attempt + 1, current_state, retry_interval))

            time.sleep(retry_interval)

        log.error("Failed to set pipeline to PLAYING state after {} attempts.".format(max_retries))
        return False


    def initVideoDevice(self):
        """ Initialize the video device. """

        # Assume OpenCV as the default video device type, which will be overridden if GStreamer is used
        self.video_device_type = "cv2"

        # Use a file as the video source
        if self.video_file is not None:

            # If the video file is a GStreamer file, use the GstVideoFile class
            if GST_IMPORTED and (self.config.media_backend == 'gst'):

                self.device = GstVideoFile(self.video_file, decoder=self.config.gst_decoder,
                                           video_format=self.config.gst_colorspace)

            # Fall back to OpenCV if GStreamer is not available
            else:
                self.device = cv2.VideoCapture(self.video_file)

        # Use a device as the video source
        else:

            # If an analog camera is used, skip the ping
            ip_cam = False
            if "rtsp" in str(self.config.deviceID):
                ip_cam = True


            if ip_cam:

                ### If the IP camera is used, check first if it can be pinged

                # Extract the IP address
                ip = re.findall(r"[0-9]+(?:\.[0-9]+){3}", self.config.deviceID)

                # Check if the IP address was found
                if ip:
                    ip = ip[0]

                    # Try pinging 500 times
                    ping_success = False

                    for i in range(500):

                        print('Trying to ping the IP camera...')
                        ping_success = ping(ip)

                        if ping_success:
                            log.info("Camera IP ping successful! Waiting  10 seconds. ")

                            # Wait for camera to finish booting up
                            time.sleep(10)
                            break

                        time.sleep(5)

                    if not ping_success:
                        log.error("Can't ping the camera IP!")
                        return False

                else:
                    log.error("Can't find the camera IP!")
                    return False


            # Init the video device
            log.info("Initializing the video device...")
            log.info("Device: " + str(self.config.deviceID))

            # If media backend is set to gst, but GStreamer is not available, switch to openCV
            if (self.config.media_backend == 'gst') and (not GST_IMPORTED):
                log.info("GStreamer is not available. Switching to alternative.")
                self.media_backend_override = True

            if (self.config.media_backend == 'gst') and GST_IMPORTED:
                
                log.info("Initialize GStreamer Standalone Device.")
                
                # Initialize Smoothing parameters
                self.reset_count += 1
                self.n = 0
                self.sum_x = 0
                self.sum_y = 0
                self.sum_xx = 0
                self.sum_xy = 0
                self.startup_frames = 25*60*10 # 10 minutes
                self.b = 0
                self.b_error_debt = 0
                self.m_jump_error = 0
                self.last_m_err = float('inf')
                self.last_m_err_n = 0


                try: 

                    # Initialize GStreamer
                    Gst.init(None)

                    # Determine if which directory to save the raw video, if any
                    raw_video_dir = None
                    if self.config.raw_video_dir_night:
                        raw_video_dir = self.night_data_dir

                    else:
                        raw_video_dir = self.config.raw_video_dir

                    # Create and start a GStreamer pipeline
<<<<<<< HEAD
                    log.info("Creating GStreamer pipeline...")
                    self.device = self.createGstreamDevice(
                        self.config.gst_colorspace, gst_decoder=self.config.gst_decoder,
                        video_file_dir=raw_video_dir, segment_duration_sec=self.config.raw_video_duration)
                    
                    log.info("GStreamer pipeline created!")   
                    
                    # Reset presentation time stamp buffer
                    self.pts_buffer = []
=======
                    self.device = self.createGstreamDevice('BGR', max_retries=5, retry_interval=1)
                    self.pts_buffer = []  # Reset pts buffer
>>>>>>> 5984b481

                    # Attempt to get a sample and determine the frame shape
                    sample = self.device.emit("pull-sample")
                    if not sample:
                        raise ValueError("Could not obtain sample.")

                    buffer = sample.get_buffer()
                    ret, map_info = buffer.map(Gst.MapFlags.READ)
                    if not ret:
                        raise ValueError("Could not obtain frame.")

                    # Extract video information from caps
                    caps = sample.get_caps()
                    if not caps:
                        raise ValueError("Sample caps are None.")
                        
                    structure = caps.get_structure(0)
                    if not structure:
                        raise ValueError("Could not determine frame shape.")
                    
                    # Extract width, height, and format, and create frame
                    width = structure.get_value('width')
                    height = structure.get_value('height')

                    if self.config.gst_colorspace == 'GRAY8':
                        self.frame_shape = (height, width)
                    else:
                        self.frame_shape = (height, width, 3)

                    frame = np.ndarray(shape=self.frame_shape, buffer=map_info.data, dtype=np.uint8)

                    # Unmap the buffer
                    buffer.unmap(map_info)
                    
                    # Check if frame is grayscale and set flag
                    self.convert_to_gray = self.isGrayscale(frame)
                    log.info("Video format: {}, {}P, color: {}".format(self.config.gst_colorspace, height, 
                                                                       not self.convert_to_gray))

                    # Set the video device type
                    self.video_device_type = "gst"

                    return True

                except Exception as e:
                    log.info("Error initializing GStreamer, switching to alternative. Error: {}".format(e))
                    self.media_backend_override = True
                    self.releaseResources()


            if self.config.media_backend == 'v4l2':
                try:
                    log.info("Initialize OpenCV Device with v4l2.")
                    self.device = cv2.VideoCapture(self.config.deviceID, cv2.CAP_V4L2)
                    self.device.set(cv2.CAP_PROP_CONVERT_RGB, 0)

                    return True
                
                except Exception as e:
                    log.info("Could not initialize OpenCV with v4l2. Initialize "
                             "OpenCV Device without v4l2 instead. Error: {}".format(e))
                    self.media_backend_override = True
                    self.releaseResources()


            elif (self.config.media_backend == 'cv2') or self.media_backend_override:
                log.info("Initialize OpenCV Device.")
                self.device = cv2.VideoCapture(self.config.deviceID)

                return True

            else:
                error_msg  = "Invalid media backend: {}\n".format(self.config.media_backend)
                error_msg += "Or GStreamer is not available but is set as the media_backend."
                raise ValueError(error_msg)

        return False


    def releaseResources(self):
        """Releases resources for GStreamer and OpenCV devices."""

        if self.pipeline:

            try:
                self.pipeline.set_state(Gst.State.NULL)

                if abs(self.last_calculated_fps - self.config.fps) > 0.0005 and self.last_calculated_fps_n > 25*60*60:
                    log.info('Config file fps appears to be inaccurate. Consider updating the config file!')
                log.info("Last calculated FPS: {:.6f} at frame {}, config FPS: {}, resets: {}, startup status: {}"
                         .format(self.last_calculated_fps, self.last_calculated_fps_n, self.config.fps, self.reset_count, self.startup_flag))

                time.sleep(5)
                log.info('GStreamer Video device released!')

            except Exception as e:
                log.error('Error releasing GStreamer pipeline: {}'.format(e))
                
        if self.device:

            try:

                if self.video_device_type == "cv2":
                    self.device.release()
                    log.info('OpenCV Video device released!')

            except Exception as e:
                log.error('Error releasing OpenCV device: {}'.format(e))

            finally:
                self.device = None  # Reset device to None after releasing


        # Release the video device if running Gstreamer
        if self.video_file is not None:

            if GST_IMPORTED and (self.config.media_backend == 'gst'):

                try:
                    self.device.release()
                    log.info('GStreamer Video device released!')

                except Exception as e:
                    log.error('Error releasing GStreamer device: {}'.format(e))

                finally:
                    self.device = None
            

    def run(self):
        """ Capture frames.
        """
        
        # Init the video device
        while not self.exit.is_set() and not self.initVideoDevice():
            log.info('Waiting for the video device to be connect...')
            time.sleep(5)

        if self.device is None:

            log.info('The video source could not be opened!')
            self.exit.set()
            return False

        # Wait until the device is opened
        device_opened = False
        for i in range(20):
            time.sleep(1)
            if self.deviceIsOpened():
                device_opened = True
                break

        # If the device could not be opened, stop capturing
        if not device_opened:
            log.info('The video source could not be opened!')
            self.exit.set()
            return False

        else:
            log.info('Video device opened!')


        # Keep track of the total number of frames
        total_frames = 0

        # For video devices only (not files), throw away the first 10 frames
        if (self.video_file is None) and (self.video_device_type == "cv2"):

            first_skipped_frames = 10
            for i in range(first_skipped_frames):
                self.read()

            total_frames = first_skipped_frames

        # If a video file was used, set the time of the first frame to the time read from the file name
        if self.video_file is not None:
            time_stamp = "_".join(os.path.basename(self.video_file).split("_")[1:4])
            time_stamp = time_stamp.split(".")[0]
            video_first_time = datetime.datetime.strptime(time_stamp, "%Y%m%d_%H%M%S_%f")
            log.info("Using a video file: " + self.video_file)
            log.info("Setting the time of the first frame to: " + str(video_first_time))

            # Convert the first time to a UNIX timestamp
            video_first_timestamp = (video_first_time - datetime.datetime(1970, 1, 1)).total_seconds()

        # Use the first frame buffer to start - it will be flip-flopped between the first and the second
        #   buffer during capture, to prevent any data loss
        buffer_one = True

        wait_for_reconnect = False

        last_frame_timestamp = False
        
        # Run until stopped from the outside
        while not self.exit.is_set():

            # Wait until the compression is done (only when a video file is used)
            if self.video_file is not None:
                
                wait_for_compression = False

                if buffer_one:
                    if self.startTime1.value == -1:
                        wait_for_compression = True
                else:
                    if self.startTime2.value == -1:
                        wait_for_compression = True

                if wait_for_compression:
                    log.debug("Waiting for the {:d}. compression thread to finish...".format(int(not buffer_one) + 1))
                    time.sleep(0.1)
                    continue

            
            if buffer_one:
                self.startTime1.value = 0
            else:
                self.startTime2.value = 0
            

            # If the video device was disconnected, wait 5s for reconnection
            if wait_for_reconnect:

                print('Reconnecting...')

                while not self.exit.is_set() and not self.initVideoDevice():

                    log.info('Waiting for the video device to be reconnected...')

                    time.sleep(5)

                    if self.device is None:
                        print("The video device couldn't be connected! Retrying...")
                        continue


                    if self.exit.is_set():
                        break

                    # Read the frame
                    log.info("Reading frame...")
                    ret, _, _ = self.read()
                    log.info("Frame read!")

                    # If the connection was made and the frame was retrieved, continue with the capture
                    if ret:
                        log.info('Video device reconnected successfully!')
                        wait_for_reconnect = False
                        break


                wait_for_reconnect = False


            t_frame = 0
            t_assignment = 0
            t_convert = 0
            t_block = time.time()
            max_frame_interval_normalized = 0.0
            max_frame_age_seconds = 0.0


            # Capture a block of 256 frames
            block_frames = 256

            log.info('Grabbing a new block of {:d} frames...'.format(block_frames))
            for i in range(block_frames):


                # Read the frame (keep track how long it took to grab it)
                t1_frame = time.time()
                ret, frame, frame_timestamp = self.read()
                t_frame = time.time() - t1_frame


                # If the video device was disconnected, wait for reconnection
                if (self.video_file is None) and (not ret):

                    log.info('Frame grabbing failed, video device is probably disconnected!')
                    self.releaseResources()
                    wait_for_reconnect = True
                    break


                # If a video file is used, compute the time using the time from the file timestamp
                if self.video_file is not None:
                
                    frame_timestamp = video_first_timestamp + total_frames/self.config.fps

                    # print("tot={:6d}, i={:3d}, fps={:.2f}, t={:.8f}".format(total_frames, i, self.config.fps, frame_timestamp))

                    
                # Set the time of the first frame
                if i == 0:

                    # Initialize last frame timestamp if it's not set
                    if not last_frame_timestamp:
                        last_frame_timestamp = frame_timestamp
                    
                    # Always set first frame timestamp in the beginning of the block
                    first_frame_timestamp = frame_timestamp


                # If the end of the video file was reached, stop the capture
                if self.video_file is not None: 
                    if (frame is None) or (not self.deviceIsOpened()):

                        log.info("End of video file!")
                        log.debug("Video end status:")
                        log.debug("Frame:" + str(frame))
                        log.debug("Device open:" + str(self.deviceIsOpened()))

                        self.exit.set()
                        time.sleep(0.1)
                        break


                # Check if frame is dropped if it has been more than 1.5 frames than the last frame
                elif (frame_timestamp - last_frame_timestamp) >= self.time_for_drop:
                    
                    # Calculate the number of dropped frames
                    n_dropped = int((frame_timestamp - last_frame_timestamp)*self.config.fps)

                    self.dropped_frames.value += n_dropped

                    if self.config.report_dropped_frames:
                        log.info("{}/{} frames dropped or late! Time for frame: {:.3f}, convert: {:.3f}, assignment: {:.3f}".format(
                            str(n_dropped), str(self.dropped_frames.value), t_frame, t_convert, t_assignment))


                # If cv2:
                if (self.config.media_backend != 'gst') and not self.media_backend_override:
                    # Calculate the normalized frame interval between the current and last frame read, normalized by frames per second (fps)
                    frame_interval_normalized = (frame_timestamp - last_frame_timestamp)/(1/self.config.fps)
                    # Update max_frame_interval_normalized for this cycle
                    max_frame_interval_normalized = max(max_frame_interval_normalized, frame_interval_normalized)

                # If GStreamer:
                else:
                    # Calculate the time difference between the current time and the frame's timestamp
                    frame_age_seconds = time.time() - frame_timestamp
                    # Update max_frame_age_seconds for this cycles
                    max_frame_age_seconds = max(max_frame_age_seconds, frame_age_seconds)

                # On the last loop, report late or dropped frames
                if i == block_frames - 1:

                    # For cv2, show elapsed time since frame read to assess loop performance
                    if self.config.media_backend != 'gst' and not self.media_backend_override:
                        log.info("Block's max frame interval: {:.3f} (normalized). Run's late frames: {}"
                                 .format(max_frame_interval_normalized, self.dropped_frames.value))
                    
                    # For GStreamer, show elapsed time since frame capture to assess sink fill level
                    else:
                        log.info("Block's max frame age: {:.3f} seconds. Run's dropped frames: {}"
                                 .format(max_frame_age_seconds, self.dropped_frames.value))

                last_frame_timestamp = frame_timestamp
                

                ### Convert the frame to grayscale ###

                t1_convert = time.time()

                # Convert the frame to grayscale
                #gray = cv2.cvtColor(frame, cv2.COLOR_BGR2GRAY)

                # Convert the frame to grayscale
                if len(frame.shape) == 3:

                    # If a color image is given, take the green channel
                    if frame.shape[2] == 3:

                        gray = frame[:, :, 1]

                    # If UYVY image given, take luma (Y) channel
                    elif self.config.uyvy_pixelformat and (frame.shape[2] == 2):
                        gray = frame[:, :, 1]

                    # Otherwise, take the first available channel
                    else:
                        gray = frame[:, :, 0]

                else:
                    gray = frame


                # Cut the frame to the region of interest (ROI)
                gray = gray[self.config.roi_up:self.config.roi_down, \
                    self.config.roi_left:self.config.roi_right]

                # Track time for frame conversion
                t_convert = time.time() - t1_convert


                ### ###




                # Assign the frame to shared memory (track time to do so)
                t1_assign = time.time()
                if buffer_one:
                    self.array1[i, :gray.shape[0], :gray.shape[1]] = gray
                else:
                    self.array2[i, :gray.shape[0], :gray.shape[1]] = gray

                t_assignment = time.time() - t1_assign



                # Keep track of all captured frames
                total_frames += 1


            if self.exit.is_set():
                wait_for_reconnect = False
                log.info('Capture exited!')
                break


            if not wait_for_reconnect:

                # Set the starting value of the frame block, which indicates to the compression that the
                # block is ready for processing
                if buffer_one:
                    self.startTime1.value = first_frame_timestamp

                else:
                    self.startTime2.value = first_frame_timestamp

                log.info('New block of raw frames available for compression with starting time: {:s}'
                         .format(str(first_frame_timestamp)))

            
            # Switch the frame block buffer flags
            buffer_one = not buffer_one
            if self.config.report_dropped_frames:
                log.info('Estimated FPS: {:.3f}'.format(block_frames/(time.time() - t_block)))
        

        log.info('Releasing video device...')
        self.releaseResources()


if __name__ == "__main__":

    import argparse
    import ctypes

    import multiprocessing

    import RMS.ConfigReader as cr
    from RMS.Logger import initLogging

    ###

    arg_parser = argparse.ArgumentParser(description='Test capturing frames from a video source defined in the config file. ')

    arg_parser.add_argument('-c', '--config', nargs=1, metavar='CONFIG_PATH', type=str, \
        help="Path to a config file which will be used instead of the default one.")
    
    arg_parser.add_argument('--video_file', metavar='VIDEO_FILE', type=str, \
        help="Path to a video file to be used as a video source instead of a camera.")
    

     # Parse the command line arguments
    cml_args = arg_parser.parse_args()

    ###
    
    # Load the config file
    config = cr.loadConfigFromDirectory(cml_args.config, os.path.abspath('.'))

    # Initialize the logger
    initLogging(config)

    # Get the logger handle
    log = logging.getLogger("logger")

    # Print the kind of media backend
    print("Station code: {}".format(config.stationID))
    print('Media backend: {}'.format(config.media_backend))


    # Init dummy shared memory
    sharedArrayBase = multiprocessing.Array(ctypes.c_uint8, 256*(config.width)*(config.height))
    sharedArray = np.ctypeslib.as_array(sharedArrayBase.get_obj())
    sharedArray = sharedArray.reshape(256, (config.height), (config.width))
    startTime = multiprocessing.Value('d', 0.0)


    # If a video is given, use it as the video source
    if cml_args.video_file:

        print("Using video file: {}".format(cml_args.video_file))

        bc = BufferedCapture(sharedArray, startTime, sharedArray, startTime, config, 
                             video_file=cml_args.video_file)
        
        bc.initVideoDevice()
        

        # Read at least 256 frames from the video file
        for i in range(256):
            ret, frame = bc.device.read()

            print('Frame read: {}'.format(i))
            if not ret:
                print("End of video file!")
                break
                
        # Close the device
        bc.releaseResources()

        
    
    # Capture from a camera
    else:

        # Init the BufferedCapture object
        bc = BufferedCapture(sharedArray, startTime, sharedArray, startTime, config)

        device = bc.createGstreamDevice('BGR', video_file_dir=None, segment_duration_sec=config.raw_video_duration)

        print('GStreamer device created!')

        ### TEST
        print("Pulling a sample...", end=' ')
        sample = device.emit("pull-sample")
        print('Sample pulled!')

        print('Mapping buffer...', end=' ')
        buffer = sample.get_buffer()
        ret, map_info = buffer.map(Gst.MapFlags.READ)
        print('Buffer mapped!')

        print('Getting caps...', end=' ')
        caps = sample.get_caps()
        print('Caps obtained!')

        print('Getting structure...', end=' ')
        structure = caps.get_structure(0)
        print('Structure obtained!')

        print('Extracting width and height...', end=' ')
        width = structure.get_value('width')
        height = structure.get_value('height')
        print('Width and height extracted!')

        print('Creating frame...', end=' ')
        frame_shape = (height, width, 3)
        frame = np.ndarray(shape=frame_shape, buffer=map_info.data, dtype=np.uint8)
        print('Frame created!')

        print('Unmapping buffer...', end=' ')
        buffer.unmap(map_info)
        print('Buffer unmapped!')
        ###

        # Close the device
        bc.releaseResources()
<|MERGE_RESOLUTION|>--- conflicted
+++ resolved
@@ -1,1322 +1,1296 @@
-# RPi Meteor Station
-# Copyright (C) 2015  Dario Zubovic
-# 
-# This program is free software: you can redistribute it and/or modify
-# it under the terms of the GNU General Public License as published by
-# the Free Software Foundation, either version 3 of the License, or
-# (at your option) any later version.
-# 
-# This program is distributed in the hope that it will be useful,
-# but WITHOUT ANY WARRANTY; without even the implied warranty of
-# MERCHANTABILITY or FITNESS FOR A PARTICULAR PURPOSE.  See the
-# GNU General Public License for more details.
-# 
-# You should have received a copy of the GNU General Public License
-# along with this program.  If not, see <http://www.gnu.org/licenses/>.
-
-from __future__ import print_function, division, absolute_import
-
-import os
-import sys
-import traceback
-# Set GStreamer debug level. Use '2' for warnings in production environments.
-os.environ['GST_DEBUG'] = '3'
-
-import re
-import time
-import logging
-import datetime
-import os.path
-from multiprocessing import Process, Event, Value
-
-import cv2
-import numpy as np
-
-from RMS.Misc import ping
-from RMS.Routines.GstreamerCapture import GstVideoFile
-
-# Get the logger from the main module
-log = logging.getLogger("logger")
-
-GST_IMPORTED = False
-try:
-    import gi
-    gi.require_version('Gst', '1.0')
-    from gi.repository import Gst
-    GST_IMPORTED = True
-
-except ImportError as e:
-    log.info('Could not import gi: {}. Using OpenCV.'.format(e))
-
-
-class BufferedCapture(Process):
-    """ Capture from device to buffer in memory.
-    """
-    
-    running = False
-    
-    def __init__(self, array1, startTime1, array2, startTime2, config, video_file=None, night_data_dir=None):
-        """ Populate arrays with (startTime, frames) after startCapture is called.
-        
-        Arguments:
-            array1: numpy array in shared memory that is going to be filled with frames
-            startTime1: float in shared memory that holds time of first frame in array1
-            array2: second numpy array in shared memory
-            startTime2: float in shared memory that holds time of first frame in array2
-
-        Keyword arguments:
-            video_file: [str] Path to the video file, if it was given as the video source. None by default.
-            night_data_dir: [str] Path to the directory where night data is stored. None by default.
-
-        """
-        
-        super(BufferedCapture, self).__init__()
-        self.array1 = array1
-        self.startTime1 = startTime1
-        self.array2 = array2
-        self.startTime2 = startTime2
-        
-        self.startTime1.value = 0
-        self.startTime2.value = 0
-        
-        self.config = config
-        self.media_backend_override = False
-        self.video_device_type = "cv2"
-
-        self.video_file = video_file
-
-        self.night_data_dir = night_data_dir
-
-        # A frame will be considered dropped if it was late more then half a frame
-        self.time_for_drop = 1.5*(1.0/config.fps)
-
-        # Initialize Smoothing variables
-        self.startup_flag = True
-        self.last_calculated_fps = 0
-        self.last_calculated_fps_n = 0
-        self.expected_m = 1e9/self.config.fps
-        self.reset_count = -1
-
-        self.dropped_frames = Value('i', 0)
-        self.device = None
-        self.pipeline = None
-        self.start_timestamp = 0
-        self.frame_shape = None
-        self.convert_to_gray = False
-
-
-    def startCapture(self, cameraID=0):
-        """ Start capture using specified camera.
-        
-        Arguments:
-            cameraID: ID of video capturing device (ie. ID for /dev/video3 is 3). Default is 0.
-            
-        """
-        
-        self.cameraID = cameraID
-        self.exit = Event()
-        self.start()
-    
-
-    def stopCapture(self):
-        """ Stop capture.
-        """
-        
-        self.exit.set()
-
-        time.sleep(1)
-
-        log.info("Joining capture...")
-
-        # Wait for the capture to join for 60 seconds, then terminate
-        for i in range(60):
-            if self.is_alive():
-                time.sleep(1)
-            else:
-                break
-
-        if self.is_alive():
-            log.info('Terminating capture...')
-            self.terminate()
-        
-        # Free shared memory after the compressor is done
-        try:
-            log.debug('Freeing frame buffers in BufferedCapture...')
-            del self.array1
-            del self.array2
-        except Exception as e:
-            log.debug('Freeing frame buffers failed with error:' + repr(e))
-            log.debug(repr(traceback.format_exception(*sys.exc_info())))
-
-        return self.dropped_frames.value
-
-
-    def deviceIsOpened(self):
-        """ Return True if media backend is opened.
-        """
-
-        if self.device is None:
-            return False
-        
-        try:
-            # OpenCV
-            if self.video_device_type == "cv2":
-
-                return self.device.isOpened()
-            
-            # GStreamer
-            else:
-
-                if GST_IMPORTED:
-
-                    state = self.device.get_state(Gst.CLOCK_TIME_NONE).state
-                    if state == Gst.State.PLAYING:
-                        return True
-                    else:
-                        return False
-                    
-                else:
-                    return False
-                
-        except Exception as e:
-            log.error('Error checking device status: {}'.format(e))
-            return False
-
-
-    def calculatePTSRegressionParams(self, y):
-        """ Add pts and perform an online linear regression on pts.
-            smoothed_pts = m*frame_count + b
-            m is the slope in ns per frame (1e9/fps)
-            Adjust b so that the line passes through the earliest frames.
-
-        Arguments:
-            y: [float] pts of the frame
-
-        Return:
-            m: [float] slope in ns per frame
-            b: [float] y-intercept in ns
-
-        """
-        self.n += 1
-        x = self.n
-        self.sum_x += x
-        self.sum_y += y
-        self.sum_xx += x*x
-        self.sum_xy += x*y
-
-        # Update regression parameters
-        if x > 1:
-            m = (self.n*self.sum_xy - self.sum_x*self.sum_y)/(self.n*self.sum_xx - self.sum_x**2)
-        
-        # First frame
-        else:
-            m = self.expected_m
-            self.b = y - m*x
-        
-        ## STARTUP ##
-        # On startup, use expected fps until calculate fps stabilizes
-        if (self.n <= self.startup_frames) and self.startup_flag:
-
-            # Exit startup if calculated m doesn't converge with expected m
-
-            # Check error at increasingly longer intervals
-            if x < self.startup_frames/32:
-                sample_interval = 128
-            elif x < self.startup_frames/16:
-                sample_interval = 512
-            elif x < self.startup_frames/8:
-                sample_interval = 1024
-            elif x < self.startup_frames/4:
-                sample_interval = 2048
-            else:
-                sample_interval = 4096
-
-            # Determine if the values converge. Skipping the first few noisy frames
-            if ((x - 25)%sample_interval == 0) or (x == self.startup_frames):
-
-                m_err = abs(m - self.expected_m)
-                delta_m_err = (m_err - self.last_m_err)/(x - self.last_m_err_n)
-                startup_remaining = self.startup_frames - x
-                final_m_err = m_err + startup_remaining*delta_m_err
-                self.last_m_err = m_err
-                self.last_m_err_n = x
-
-                # If end is reached, or error does not converge to zero, exit startup
-                if (final_m_err > 0) or (x == self.startup_frames):
-
-                    # If residual error on exit is too large, the expected m is probably wrong.
-                    if m_err > 2000:
-
-                        # Reset debt and b as they were probably wrong, and permanently disable startup
-                        self.startup_flag = False
-                        self.b_error_debt = 0
-                        self.b = y - m*x
-                        self.m_jump_error = 0
-
-                        log.info("Check config FPS! Startup sequence exited early probably due to inaccurate FPS value. "
-                                 "Startup is disabled for the remainder of the run")
-
-                    # On normal exit, calculate residual error for smooth transition to calculate m
-                    else:
-
-                        # calculate the jump error
-                        self.m_jump_error = x*(m - self.expected_m) # ns
-
-                    log.info("Exiting startup logic at {:.1f}% of startup sequence, Expected fps: {:.6f}, "
-                             "calculated fps at this point: {:.6f}, residual m error: {:.1f} ns, sample interval: {}"
-                             .format(100*x/self.startup_frames, 1e9/self.expected_m, 1e9/m, m_err, sample_interval))
-
-                    # This will temporarily exit startup
-                    self.startup_frames = 0
-
-            # Use expected value during startup
-            if self.startup_frames > 0:
-                m = self.expected_m
-
-        ### LEAST DELAYED FRAME LOGIC ###
-                
-        # The code attempts to smoothly distribute presentation timestamps (pts) on a line that passes
-        # through the least-delayed frame. The idea is that the least-delayed frames are thought to
-        # be the least affected by network and other delays, and should therefore offer the most
-        # consistent points of reference.
-        # When a new least-delayed frame is detected, the time delta is smoothly distributed over
-        # time.
-        # The line has a slope m (ns per frame) that passes through the least delayed frame by
-        # adjusting b in: y = m*x + b
-        # where y is the pts, and x is the frame number.
-        # A slow positive bias is introduce to keep the line in contact with a slowly accelerating
-        # frame rate.
-        # Finally, the small jump error at the completion of the startup sequence, when
-        # transitioning from expected fps to calculated fps (linear regression), is smoothly
-        # distributed over time.
-                
-        # Calculate the delta between the lowest point and current point
-        delta_b = self.b - (y - m*x)
-
-        # Adjust b error debt to the max of current debt or new delta b
-        self.b_error_debt = max(self.b_error_debt, delta_b)
-        
-        # Skew b, if due
-        if self.b_error_debt > 0 or self.m_jump_error != 0:
-
-            # Don't limit changes to b for the first few blocks of frames
-            if x <= 256*3:
-                max_adjust = float('inf')
-
-            # Then adjust b aggressively for the first few minutes
-            elif x <= 256*6*10: # first ~10 min
-                max_adjust = 100*1000/256 # 0.1 ms per block
-
-            # Then only allow small changes for the remainder of the run
-            else:
-                max_adjust = 25*1000/256 # 0.025 ms per block
-            
-            # Determine the correction factor
-            b_corr = min(self.b_error_debt, max_adjust) # ns
-
-            # Update the lowest b and adjust the debt
-            self.b -= b_corr
-            self.b_error_debt -= b_corr
-
-            # Update m jump error debt
-            if self.m_jump_error > 0:
-                self.m_jump_error = max(self.m_jump_error - max_adjust, 0)
-            else:
-                self.m_jump_error = min(self.m_jump_error + max_adjust, 0)
-
-        else:
-            # Introduce a very small positive bias
-            self.b += 25 # ns
-        
-        return m, self.b - self.m_jump_error
-
-
-    def smoothPTS(self, new_pts):
-        """ Smooth pts using linear regression.
-
-        Arguments:
-            new_pts: [float] pts of the frame
-
-        Return:
-            smoothed_pts: [float] smoothed pts
-
-        """
-
-        # Disable smoothing if too many resets are detected
-        if self.reset_count >= 50:
-            if self.reset_count == 50:
-                log.info("Too many resets. Disabling smoothing function!")
-                self.reset_count += 1
-            return new_pts
-
-        # Calculate linear regression params
-        m, b = self.calculatePTSRegressionParams(new_pts)
-
-        # Store last calculated fps for the longest run so far
-        if self.n > self.last_calculated_fps_n:
-            self.last_calculated_fps = 1e9/m
-            self.last_calculated_fps_n = self.n
-
-        # On initial run or after a reset
-        if self.n == 1:
-            smoothed_pts = new_pts
-
-        # Calculate smoothed pts from regression parameters
-        else:
-            smoothed_pts = m*self.n + b
-
-            # Reset regression on dropped frame (raw pts is more than 1 frame late)
-            if new_pts - smoothed_pts > self.expected_m:
-
-                self.reset_count += 1
-                self.n = 0
-                self.sum_x = 0
-                self.sum_y = 0
-                self.sum_xx = 0
-                self.sum_xy = 0
-                self.startup_frames = 25*60*10 # 10 minutes
-                self.m_jump_error = 0
-                self.b_error_debt = 0
-                self.last_m_err = float('inf')
-                self.last_m_err_n = 0
-                log.info('smooth_pts detected dropped frame. Resetting regression parameters.')
-
-                return new_pts
-        
-        return smoothed_pts
-
-
-    def read(self):
-        """ Retrieve frames and timestamp.
-
-        Return:
-        (tuple): (ret, frame, timestamp) where ret is a boolean indicating success,
-                 frame is the captured frame, and timestamp is the frame timestamp.
-        """
-        ret, frame, timestamp = False, None, None
-
-        # Read Video file frame
-        if self.video_file is not None:
-            ret, frame = self.device.read()
-            if ret:
-                timestamp = None # assigned later
-        
-        # Read capture device frame
-        else:
-
-            # GStreamer
-            if GST_IMPORTED and (self.config.media_backend == 'gst') and (not self.media_backend_override):
-
-<<<<<<< HEAD
-                # Pull a frame from the GStreamer pipeline
-=======
-                # Pull a sample from the appsink
->>>>>>> 5984b481
-                sample = self.device.emit("pull-sample")
-                if not sample:
-                    log.info("GStreamer pipeline did not emit a sample.")
-                    return False, None, None
-<<<<<<< HEAD
-                
-                # Extract the frame buffer and timestamp
-=======
-
-                # Try to get the buffer from the sample
->>>>>>> 5984b481
-                buffer = sample.get_buffer()
-                if not buffer:
-                    log.error("Failed to get buffer from sample.")
-                    return False, None, None
-
-                gst_timestamp_ns = buffer.pts  # GStreamer timestamp in nanoseconds
-
-                # Sanity check for pts value
-                max_expected_ns = 24*60*60*1e9  # 24 hours in nanoseconds
-                if not (0 < gst_timestamp_ns <= max_expected_ns):
-                    log.info("Unexpected PTS value: {}.".format(gst_timestamp_ns))
-                    return False, None, None
-
-                ret, map_info = buffer.map(Gst.MapFlags.READ)
-                if not ret:
-                    log.info("GStreamer Buffer did not contain a frame.")
-                    return False, None, None
-
-                # Handling for grayscale conversion
-                frame = self.handleGrayscaleConversion(map_info)
-
-                # Smooth raw pts and calculate actual timestamp
-                smoothed_pts = self.smoothPTS(gst_timestamp_ns)
-                timestamp = self.start_timestamp + (smoothed_pts/1e9)
-
-                buffer.unmap(map_info)
-
-            # OpenCV
-            else:
-                ret, frame = self.device.read()
-                if ret:
-                    timestamp = time.time()
-
-        return ret, frame, timestamp
-
-
-    def extractRtspUrl(self, input_string):
-        """
-        Return validated camera url
-        """
-
-        # Define a regular expression pattern for RTSP URLs
-        pattern = r'rtsp://[^\s]+'
-
-        # Search for the pattern in the input string
-        match = re.search(pattern, input_string)
-
-        # Extract, format, and return the RTSP URL
-        if match:
-
-            rtsp_url = match.group(0)
-
-            # Add '/' if it's missing from '.sdp' URL
-            if rtsp_url.endswith('.sdp'):
-                rtsp_url += '/'
-
-            return rtsp_url
-
-        # If no match is found, return None or handle as appropriate        
-        else:
-            log.error("No RTSP URL found in the input string: {}".format(input_string))
-            raise ValueError("No RTSP URL found in the input string: {}".format(input_string))
-            
-
-    def isGrayscale(self, frame):
-        """
-        Return True if all color channels contain identical data.
-        """
-
-        # If the frame is one-dimensional, it is grayscale
-        if len(frame.shape) == 2:
-            return True
-
-        # Check if the R, G, and B channels are equal
-        b, g, r = cv2.split(frame)
-        if np.array_equal(r, g) and np.array_equal(g, b):
-            return True
-        
-        return False
-
-    
-    def handleGrayscaleConversion(self, map_info):
-        """Handle conversion of frame to grayscale if necessary."""
-
-        # If the frame is already grayscale, return it as is
-        if len(self.frame_shape) == 2:
-            return np.ndarray(shape=self.frame_shape, buffer=map_info.data, dtype=np.uint8)
-
-        if not self.convert_to_gray:
-            return np.ndarray(shape=self.frame_shape, buffer=map_info.data, dtype=np.uint8)
-
-        # Convert to grayscale by selecting a specific channel
-        bgr_frame = np.ndarray(shape=self.frame_shape, buffer=map_info.data, dtype=np.uint8)
-        gray_frame = bgr_frame[:, :, 0]  # Assuming the blue channel for grayscale
-        return gray_frame
-
-
-<<<<<<< HEAD
-    def createGstreamDevice(self, video_format, gst_decoder='decodebin', 
-                            video_file_dir=None, segment_duration_sec=30):
-=======
-    def createGstreamDevice(self, video_format, max_retries=5, retry_interval=1):
->>>>>>> 5984b481
-        """
-        Creates a GStreamer pipeline for capturing video from an RTSP source and 
-        initializes playback with specific configurations.
-
-        The method also sets an initial timestamp for the pipeline's operation.
-
-        Arguments:
-            video_format: [str] The desired video format for the conversion, 
-                e.g., 'BGR', 'GRAY8', etc.
-            max_retries: [int] The maximum number of retry attempts
-            retry_interval: [float] The number of seconds to wait between retries
-
-
-        Keyword arguments:
-            gst_decoder: [str] The gst_decoder to use for the Gstreamer video stream. Default is 'decodebin'.
-            video_file_dir: [str] The directory where the raw video stream should be saved. 
-                If None, the raw stream will not be saved to disk. Default is None.
-            segment_duration_sec: [int] The duration of each video segment in seconds. 
-                Default is 30.
-
-        Returns:
-            Gst.Element: The appsink element of the created GStreamer pipeline, 
-                which can be used for further processing of the captured video frames.
-        """
-
-        device_url = self.extractRtspUrl(self.config.deviceID)
-
-        # Define the source up to the point where we want to branch off
-        source_to_tee = (
-            "rtspsrc buffer-mode=1 protocols=tcp tcp-timeout=5000000 retry=5 "
-            "location=\"{}\" ! "
-            "rtph264depay ! tee name=t"
-            ).format(device_url)
-
-        # Branch for processing
-        processing_branch = (
-            "t. ! queue ! h264parse ! {} ! videoconvert ! video/x-raw,format={} ! "
-            "queue leaky=downstream max-size-buffers=100 max-size-bytes=0 max-size-time=0 ! "
-            "appsink max-buffers=100 drop=true sync=0 name=appsink"
-            ).format(gst_decoder, video_format)
-        
-         # Branch for storage - if video_file_dir is not None, save the raw stream to a file
-        if video_file_dir is not None:
-
-            video_location = os.path.join(video_file_dir, "video_%05d.mkv")
-            storage_branch = (
-                "t. ! queue ! h264parse ! "
-                "splitmuxsink location={} max-size-time={} muxer-factory=matroskamux"
-                ).format(video_location, int(segment_duration_sec*1e9))
-
-<<<<<<< HEAD
-        # Otherwise, skip saving the raw stream to disk
-        else:
-            storage_branch = ""
-
-         # Combine all parts of the pipeline
-        pipeline_str = "{} {} {}".format(source_to_tee, processing_branch, storage_branch)
-
-=======
->>>>>>> 5984b481
-        log.debug("GStreamer pipeline string: {}".format(pipeline_str))
-
-        # Set the pipeline to PLAYING state with retries
-        for attempt in range(max_retries):
-            
-            # Parse and create the pipeline
-            self.pipeline = Gst.parse_launch(pipeline_str)
-
-            # Set the pipeline to PLAYING state
-            self.pipeline.set_state(Gst.State.PLAYING)
-
-            # Capture time
-            start_time = time.time()
-
-            # Wait for the state change to complete
-            state_change_return, current_state, pending_state = self.pipeline.get_state(Gst.CLOCK_TIME_NONE)
-
-            # Check if the state change was successful
-            if state_change_return != Gst.StateChangeReturn.FAILURE and current_state == Gst.State.PLAYING:
-                log.info("Pipeline is in PLAYING state.")
-
-                # Calculate camera latency from config parameters
-                total_latency = self.config.camera_buffer/self.config.fps + self.config.camera_latency
-
-<<<<<<< HEAD
-        # Calculate camera latency from config parameters
-        total_latency = self.config.camera_buffer/self.config.fps + self.config.camera_latency
-=======
-                # Calculate stream start time
-                self.start_timestamp = start_time - total_latency
-
-                # Log start time
-                start_time_str = (datetime.datetime.fromtimestamp(self.start_timestamp)
-                                  .strftime('%Y-%m-%d %H:%M:%S.%f'))
->>>>>>> 5984b481
-
-                log.info("Start time is {}".format(start_time_str))
-
-                return self.pipeline.get_by_name("appsink")
-
-            # Log the failure and retry if attempts are left
-            log.error("Attempt {}: Pipeline did not transition to PLAYING state, current state is {}. \
-                      Retrying in {} seconds."
-                      .format(attempt + 1, current_state, retry_interval))
-
-            time.sleep(retry_interval)
-
-        log.error("Failed to set pipeline to PLAYING state after {} attempts.".format(max_retries))
-        return False
-
-
-    def initVideoDevice(self):
-        """ Initialize the video device. """
-
-        # Assume OpenCV as the default video device type, which will be overridden if GStreamer is used
-        self.video_device_type = "cv2"
-
-        # Use a file as the video source
-        if self.video_file is not None:
-
-            # If the video file is a GStreamer file, use the GstVideoFile class
-            if GST_IMPORTED and (self.config.media_backend == 'gst'):
-
-                self.device = GstVideoFile(self.video_file, decoder=self.config.gst_decoder,
-                                           video_format=self.config.gst_colorspace)
-
-            # Fall back to OpenCV if GStreamer is not available
-            else:
-                self.device = cv2.VideoCapture(self.video_file)
-
-        # Use a device as the video source
-        else:
-
-            # If an analog camera is used, skip the ping
-            ip_cam = False
-            if "rtsp" in str(self.config.deviceID):
-                ip_cam = True
-
-
-            if ip_cam:
-
-                ### If the IP camera is used, check first if it can be pinged
-
-                # Extract the IP address
-                ip = re.findall(r"[0-9]+(?:\.[0-9]+){3}", self.config.deviceID)
-
-                # Check if the IP address was found
-                if ip:
-                    ip = ip[0]
-
-                    # Try pinging 500 times
-                    ping_success = False
-
-                    for i in range(500):
-
-                        print('Trying to ping the IP camera...')
-                        ping_success = ping(ip)
-
-                        if ping_success:
-                            log.info("Camera IP ping successful! Waiting  10 seconds. ")
-
-                            # Wait for camera to finish booting up
-                            time.sleep(10)
-                            break
-
-                        time.sleep(5)
-
-                    if not ping_success:
-                        log.error("Can't ping the camera IP!")
-                        return False
-
-                else:
-                    log.error("Can't find the camera IP!")
-                    return False
-
-
-            # Init the video device
-            log.info("Initializing the video device...")
-            log.info("Device: " + str(self.config.deviceID))
-
-            # If media backend is set to gst, but GStreamer is not available, switch to openCV
-            if (self.config.media_backend == 'gst') and (not GST_IMPORTED):
-                log.info("GStreamer is not available. Switching to alternative.")
-                self.media_backend_override = True
-
-            if (self.config.media_backend == 'gst') and GST_IMPORTED:
-                
-                log.info("Initialize GStreamer Standalone Device.")
-                
-                # Initialize Smoothing parameters
-                self.reset_count += 1
-                self.n = 0
-                self.sum_x = 0
-                self.sum_y = 0
-                self.sum_xx = 0
-                self.sum_xy = 0
-                self.startup_frames = 25*60*10 # 10 minutes
-                self.b = 0
-                self.b_error_debt = 0
-                self.m_jump_error = 0
-                self.last_m_err = float('inf')
-                self.last_m_err_n = 0
-
-
-                try: 
-
-                    # Initialize GStreamer
-                    Gst.init(None)
-
-                    # Determine if which directory to save the raw video, if any
-                    raw_video_dir = None
-                    if self.config.raw_video_dir_night:
-                        raw_video_dir = self.night_data_dir
-
-                    else:
-                        raw_video_dir = self.config.raw_video_dir
-
-                    # Create and start a GStreamer pipeline
-<<<<<<< HEAD
-                    log.info("Creating GStreamer pipeline...")
-                    self.device = self.createGstreamDevice(
-                        self.config.gst_colorspace, gst_decoder=self.config.gst_decoder,
-                        video_file_dir=raw_video_dir, segment_duration_sec=self.config.raw_video_duration)
-                    
-                    log.info("GStreamer pipeline created!")   
-                    
-                    # Reset presentation time stamp buffer
-                    self.pts_buffer = []
-=======
-                    self.device = self.createGstreamDevice('BGR', max_retries=5, retry_interval=1)
-                    self.pts_buffer = []  # Reset pts buffer
->>>>>>> 5984b481
-
-                    # Attempt to get a sample and determine the frame shape
-                    sample = self.device.emit("pull-sample")
-                    if not sample:
-                        raise ValueError("Could not obtain sample.")
-
-                    buffer = sample.get_buffer()
-                    ret, map_info = buffer.map(Gst.MapFlags.READ)
-                    if not ret:
-                        raise ValueError("Could not obtain frame.")
-
-                    # Extract video information from caps
-                    caps = sample.get_caps()
-                    if not caps:
-                        raise ValueError("Sample caps are None.")
-                        
-                    structure = caps.get_structure(0)
-                    if not structure:
-                        raise ValueError("Could not determine frame shape.")
-                    
-                    # Extract width, height, and format, and create frame
-                    width = structure.get_value('width')
-                    height = structure.get_value('height')
-
-                    if self.config.gst_colorspace == 'GRAY8':
-                        self.frame_shape = (height, width)
-                    else:
-                        self.frame_shape = (height, width, 3)
-
-                    frame = np.ndarray(shape=self.frame_shape, buffer=map_info.data, dtype=np.uint8)
-
-                    # Unmap the buffer
-                    buffer.unmap(map_info)
-                    
-                    # Check if frame is grayscale and set flag
-                    self.convert_to_gray = self.isGrayscale(frame)
-                    log.info("Video format: {}, {}P, color: {}".format(self.config.gst_colorspace, height, 
-                                                                       not self.convert_to_gray))
-
-                    # Set the video device type
-                    self.video_device_type = "gst"
-
-                    return True
-
-                except Exception as e:
-                    log.info("Error initializing GStreamer, switching to alternative. Error: {}".format(e))
-                    self.media_backend_override = True
-                    self.releaseResources()
-
-
-            if self.config.media_backend == 'v4l2':
-                try:
-                    log.info("Initialize OpenCV Device with v4l2.")
-                    self.device = cv2.VideoCapture(self.config.deviceID, cv2.CAP_V4L2)
-                    self.device.set(cv2.CAP_PROP_CONVERT_RGB, 0)
-
-                    return True
-                
-                except Exception as e:
-                    log.info("Could not initialize OpenCV with v4l2. Initialize "
-                             "OpenCV Device without v4l2 instead. Error: {}".format(e))
-                    self.media_backend_override = True
-                    self.releaseResources()
-
-
-            elif (self.config.media_backend == 'cv2') or self.media_backend_override:
-                log.info("Initialize OpenCV Device.")
-                self.device = cv2.VideoCapture(self.config.deviceID)
-
-                return True
-
-            else:
-                error_msg  = "Invalid media backend: {}\n".format(self.config.media_backend)
-                error_msg += "Or GStreamer is not available but is set as the media_backend."
-                raise ValueError(error_msg)
-
-        return False
-
-
-    def releaseResources(self):
-        """Releases resources for GStreamer and OpenCV devices."""
-
-        if self.pipeline:
-
-            try:
-                self.pipeline.set_state(Gst.State.NULL)
-
-                if abs(self.last_calculated_fps - self.config.fps) > 0.0005 and self.last_calculated_fps_n > 25*60*60:
-                    log.info('Config file fps appears to be inaccurate. Consider updating the config file!')
-                log.info("Last calculated FPS: {:.6f} at frame {}, config FPS: {}, resets: {}, startup status: {}"
-                         .format(self.last_calculated_fps, self.last_calculated_fps_n, self.config.fps, self.reset_count, self.startup_flag))
-
-                time.sleep(5)
-                log.info('GStreamer Video device released!')
-
-            except Exception as e:
-                log.error('Error releasing GStreamer pipeline: {}'.format(e))
-                
-        if self.device:
-
-            try:
-
-                if self.video_device_type == "cv2":
-                    self.device.release()
-                    log.info('OpenCV Video device released!')
-
-            except Exception as e:
-                log.error('Error releasing OpenCV device: {}'.format(e))
-
-            finally:
-                self.device = None  # Reset device to None after releasing
-
-
-        # Release the video device if running Gstreamer
-        if self.video_file is not None:
-
-            if GST_IMPORTED and (self.config.media_backend == 'gst'):
-
-                try:
-                    self.device.release()
-                    log.info('GStreamer Video device released!')
-
-                except Exception as e:
-                    log.error('Error releasing GStreamer device: {}'.format(e))
-
-                finally:
-                    self.device = None
-            
-
-    def run(self):
-        """ Capture frames.
-        """
-        
-        # Init the video device
-        while not self.exit.is_set() and not self.initVideoDevice():
-            log.info('Waiting for the video device to be connect...')
-            time.sleep(5)
-
-        if self.device is None:
-
-            log.info('The video source could not be opened!')
-            self.exit.set()
-            return False
-
-        # Wait until the device is opened
-        device_opened = False
-        for i in range(20):
-            time.sleep(1)
-            if self.deviceIsOpened():
-                device_opened = True
-                break
-
-        # If the device could not be opened, stop capturing
-        if not device_opened:
-            log.info('The video source could not be opened!')
-            self.exit.set()
-            return False
-
-        else:
-            log.info('Video device opened!')
-
-
-        # Keep track of the total number of frames
-        total_frames = 0
-
-        # For video devices only (not files), throw away the first 10 frames
-        if (self.video_file is None) and (self.video_device_type == "cv2"):
-
-            first_skipped_frames = 10
-            for i in range(first_skipped_frames):
-                self.read()
-
-            total_frames = first_skipped_frames
-
-        # If a video file was used, set the time of the first frame to the time read from the file name
-        if self.video_file is not None:
-            time_stamp = "_".join(os.path.basename(self.video_file).split("_")[1:4])
-            time_stamp = time_stamp.split(".")[0]
-            video_first_time = datetime.datetime.strptime(time_stamp, "%Y%m%d_%H%M%S_%f")
-            log.info("Using a video file: " + self.video_file)
-            log.info("Setting the time of the first frame to: " + str(video_first_time))
-
-            # Convert the first time to a UNIX timestamp
-            video_first_timestamp = (video_first_time - datetime.datetime(1970, 1, 1)).total_seconds()
-
-        # Use the first frame buffer to start - it will be flip-flopped between the first and the second
-        #   buffer during capture, to prevent any data loss
-        buffer_one = True
-
-        wait_for_reconnect = False
-
-        last_frame_timestamp = False
-        
-        # Run until stopped from the outside
-        while not self.exit.is_set():
-
-            # Wait until the compression is done (only when a video file is used)
-            if self.video_file is not None:
-                
-                wait_for_compression = False
-
-                if buffer_one:
-                    if self.startTime1.value == -1:
-                        wait_for_compression = True
-                else:
-                    if self.startTime2.value == -1:
-                        wait_for_compression = True
-
-                if wait_for_compression:
-                    log.debug("Waiting for the {:d}. compression thread to finish...".format(int(not buffer_one) + 1))
-                    time.sleep(0.1)
-                    continue
-
-            
-            if buffer_one:
-                self.startTime1.value = 0
-            else:
-                self.startTime2.value = 0
-            
-
-            # If the video device was disconnected, wait 5s for reconnection
-            if wait_for_reconnect:
-
-                print('Reconnecting...')
-
-                while not self.exit.is_set() and not self.initVideoDevice():
-
-                    log.info('Waiting for the video device to be reconnected...')
-
-                    time.sleep(5)
-
-                    if self.device is None:
-                        print("The video device couldn't be connected! Retrying...")
-                        continue
-
-
-                    if self.exit.is_set():
-                        break
-
-                    # Read the frame
-                    log.info("Reading frame...")
-                    ret, _, _ = self.read()
-                    log.info("Frame read!")
-
-                    # If the connection was made and the frame was retrieved, continue with the capture
-                    if ret:
-                        log.info('Video device reconnected successfully!')
-                        wait_for_reconnect = False
-                        break
-
-
-                wait_for_reconnect = False
-
-
-            t_frame = 0
-            t_assignment = 0
-            t_convert = 0
-            t_block = time.time()
-            max_frame_interval_normalized = 0.0
-            max_frame_age_seconds = 0.0
-
-
-            # Capture a block of 256 frames
-            block_frames = 256
-
-            log.info('Grabbing a new block of {:d} frames...'.format(block_frames))
-            for i in range(block_frames):
-
-
-                # Read the frame (keep track how long it took to grab it)
-                t1_frame = time.time()
-                ret, frame, frame_timestamp = self.read()
-                t_frame = time.time() - t1_frame
-
-
-                # If the video device was disconnected, wait for reconnection
-                if (self.video_file is None) and (not ret):
-
-                    log.info('Frame grabbing failed, video device is probably disconnected!')
-                    self.releaseResources()
-                    wait_for_reconnect = True
-                    break
-
-
-                # If a video file is used, compute the time using the time from the file timestamp
-                if self.video_file is not None:
-                
-                    frame_timestamp = video_first_timestamp + total_frames/self.config.fps
-
-                    # print("tot={:6d}, i={:3d}, fps={:.2f}, t={:.8f}".format(total_frames, i, self.config.fps, frame_timestamp))
-
-                    
-                # Set the time of the first frame
-                if i == 0:
-
-                    # Initialize last frame timestamp if it's not set
-                    if not last_frame_timestamp:
-                        last_frame_timestamp = frame_timestamp
-                    
-                    # Always set first frame timestamp in the beginning of the block
-                    first_frame_timestamp = frame_timestamp
-
-
-                # If the end of the video file was reached, stop the capture
-                if self.video_file is not None: 
-                    if (frame is None) or (not self.deviceIsOpened()):
-
-                        log.info("End of video file!")
-                        log.debug("Video end status:")
-                        log.debug("Frame:" + str(frame))
-                        log.debug("Device open:" + str(self.deviceIsOpened()))
-
-                        self.exit.set()
-                        time.sleep(0.1)
-                        break
-
-
-                # Check if frame is dropped if it has been more than 1.5 frames than the last frame
-                elif (frame_timestamp - last_frame_timestamp) >= self.time_for_drop:
-                    
-                    # Calculate the number of dropped frames
-                    n_dropped = int((frame_timestamp - last_frame_timestamp)*self.config.fps)
-
-                    self.dropped_frames.value += n_dropped
-
-                    if self.config.report_dropped_frames:
-                        log.info("{}/{} frames dropped or late! Time for frame: {:.3f}, convert: {:.3f}, assignment: {:.3f}".format(
-                            str(n_dropped), str(self.dropped_frames.value), t_frame, t_convert, t_assignment))
-
-
-                # If cv2:
-                if (self.config.media_backend != 'gst') and not self.media_backend_override:
-                    # Calculate the normalized frame interval between the current and last frame read, normalized by frames per second (fps)
-                    frame_interval_normalized = (frame_timestamp - last_frame_timestamp)/(1/self.config.fps)
-                    # Update max_frame_interval_normalized for this cycle
-                    max_frame_interval_normalized = max(max_frame_interval_normalized, frame_interval_normalized)
-
-                # If GStreamer:
-                else:
-                    # Calculate the time difference between the current time and the frame's timestamp
-                    frame_age_seconds = time.time() - frame_timestamp
-                    # Update max_frame_age_seconds for this cycles
-                    max_frame_age_seconds = max(max_frame_age_seconds, frame_age_seconds)
-
-                # On the last loop, report late or dropped frames
-                if i == block_frames - 1:
-
-                    # For cv2, show elapsed time since frame read to assess loop performance
-                    if self.config.media_backend != 'gst' and not self.media_backend_override:
-                        log.info("Block's max frame interval: {:.3f} (normalized). Run's late frames: {}"
-                                 .format(max_frame_interval_normalized, self.dropped_frames.value))
-                    
-                    # For GStreamer, show elapsed time since frame capture to assess sink fill level
-                    else:
-                        log.info("Block's max frame age: {:.3f} seconds. Run's dropped frames: {}"
-                                 .format(max_frame_age_seconds, self.dropped_frames.value))
-
-                last_frame_timestamp = frame_timestamp
-                
-
-                ### Convert the frame to grayscale ###
-
-                t1_convert = time.time()
-
-                # Convert the frame to grayscale
-                #gray = cv2.cvtColor(frame, cv2.COLOR_BGR2GRAY)
-
-                # Convert the frame to grayscale
-                if len(frame.shape) == 3:
-
-                    # If a color image is given, take the green channel
-                    if frame.shape[2] == 3:
-
-                        gray = frame[:, :, 1]
-
-                    # If UYVY image given, take luma (Y) channel
-                    elif self.config.uyvy_pixelformat and (frame.shape[2] == 2):
-                        gray = frame[:, :, 1]
-
-                    # Otherwise, take the first available channel
-                    else:
-                        gray = frame[:, :, 0]
-
-                else:
-                    gray = frame
-
-
-                # Cut the frame to the region of interest (ROI)
-                gray = gray[self.config.roi_up:self.config.roi_down, \
-                    self.config.roi_left:self.config.roi_right]
-
-                # Track time for frame conversion
-                t_convert = time.time() - t1_convert
-
-
-                ### ###
-
-
-
-
-                # Assign the frame to shared memory (track time to do so)
-                t1_assign = time.time()
-                if buffer_one:
-                    self.array1[i, :gray.shape[0], :gray.shape[1]] = gray
-                else:
-                    self.array2[i, :gray.shape[0], :gray.shape[1]] = gray
-
-                t_assignment = time.time() - t1_assign
-
-
-
-                # Keep track of all captured frames
-                total_frames += 1
-
-
-            if self.exit.is_set():
-                wait_for_reconnect = False
-                log.info('Capture exited!')
-                break
-
-
-            if not wait_for_reconnect:
-
-                # Set the starting value of the frame block, which indicates to the compression that the
-                # block is ready for processing
-                if buffer_one:
-                    self.startTime1.value = first_frame_timestamp
-
-                else:
-                    self.startTime2.value = first_frame_timestamp
-
-                log.info('New block of raw frames available for compression with starting time: {:s}'
-                         .format(str(first_frame_timestamp)))
-
-            
-            # Switch the frame block buffer flags
-            buffer_one = not buffer_one
-            if self.config.report_dropped_frames:
-                log.info('Estimated FPS: {:.3f}'.format(block_frames/(time.time() - t_block)))
-        
-
-        log.info('Releasing video device...')
-        self.releaseResources()
-
-
-if __name__ == "__main__":
-
-    import argparse
-    import ctypes
-
-    import multiprocessing
-
-    import RMS.ConfigReader as cr
-    from RMS.Logger import initLogging
-
-    ###
-
-    arg_parser = argparse.ArgumentParser(description='Test capturing frames from a video source defined in the config file. ')
-
-    arg_parser.add_argument('-c', '--config', nargs=1, metavar='CONFIG_PATH', type=str, \
-        help="Path to a config file which will be used instead of the default one.")
-    
-    arg_parser.add_argument('--video_file', metavar='VIDEO_FILE', type=str, \
-        help="Path to a video file to be used as a video source instead of a camera.")
-    
-
-     # Parse the command line arguments
-    cml_args = arg_parser.parse_args()
-
-    ###
-    
-    # Load the config file
-    config = cr.loadConfigFromDirectory(cml_args.config, os.path.abspath('.'))
-
-    # Initialize the logger
-    initLogging(config)
-
-    # Get the logger handle
-    log = logging.getLogger("logger")
-
-    # Print the kind of media backend
-    print("Station code: {}".format(config.stationID))
-    print('Media backend: {}'.format(config.media_backend))
-
-
-    # Init dummy shared memory
-    sharedArrayBase = multiprocessing.Array(ctypes.c_uint8, 256*(config.width)*(config.height))
-    sharedArray = np.ctypeslib.as_array(sharedArrayBase.get_obj())
-    sharedArray = sharedArray.reshape(256, (config.height), (config.width))
-    startTime = multiprocessing.Value('d', 0.0)
-
-
-    # If a video is given, use it as the video source
-    if cml_args.video_file:
-
-        print("Using video file: {}".format(cml_args.video_file))
-
-        bc = BufferedCapture(sharedArray, startTime, sharedArray, startTime, config, 
-                             video_file=cml_args.video_file)
-        
-        bc.initVideoDevice()
-        
-
-        # Read at least 256 frames from the video file
-        for i in range(256):
-            ret, frame = bc.device.read()
-
-            print('Frame read: {}'.format(i))
-            if not ret:
-                print("End of video file!")
-                break
-                
-        # Close the device
-        bc.releaseResources()
-
-        
-    
-    # Capture from a camera
-    else:
-
-        # Init the BufferedCapture object
-        bc = BufferedCapture(sharedArray, startTime, sharedArray, startTime, config)
-
-        device = bc.createGstreamDevice('BGR', video_file_dir=None, segment_duration_sec=config.raw_video_duration)
-
-        print('GStreamer device created!')
-
-        ### TEST
-        print("Pulling a sample...", end=' ')
-        sample = device.emit("pull-sample")
-        print('Sample pulled!')
-
-        print('Mapping buffer...', end=' ')
-        buffer = sample.get_buffer()
-        ret, map_info = buffer.map(Gst.MapFlags.READ)
-        print('Buffer mapped!')
-
-        print('Getting caps...', end=' ')
-        caps = sample.get_caps()
-        print('Caps obtained!')
-
-        print('Getting structure...', end=' ')
-        structure = caps.get_structure(0)
-        print('Structure obtained!')
-
-        print('Extracting width and height...', end=' ')
-        width = structure.get_value('width')
-        height = structure.get_value('height')
-        print('Width and height extracted!')
-
-        print('Creating frame...', end=' ')
-        frame_shape = (height, width, 3)
-        frame = np.ndarray(shape=frame_shape, buffer=map_info.data, dtype=np.uint8)
-        print('Frame created!')
-
-        print('Unmapping buffer...', end=' ')
-        buffer.unmap(map_info)
-        print('Buffer unmapped!')
-        ###
-
-        # Close the device
-        bc.releaseResources()
+# RPi Meteor Station
+# Copyright (C) 2015  Dario Zubovic
+# 
+# This program is free software: you can redistribute it and/or modify
+# it under the terms of the GNU General Public License as published by
+# the Free Software Foundation, either version 3 of the License, or
+# (at your option) any later version.
+# 
+# This program is distributed in the hope that it will be useful,
+# but WITHOUT ANY WARRANTY; without even the implied warranty of
+# MERCHANTABILITY or FITNESS FOR A PARTICULAR PURPOSE.  See the
+# GNU General Public License for more details.
+# 
+# You should have received a copy of the GNU General Public License
+# along with this program.  If not, see <http://www.gnu.org/licenses/>.
+
+from __future__ import print_function, division, absolute_import
+
+import os
+import sys
+import traceback
+# Set GStreamer debug level. Use '2' for warnings in production environments.
+os.environ['GST_DEBUG'] = '3'
+
+import re
+import time
+import logging
+import datetime
+import os.path
+from multiprocessing import Process, Event, Value
+
+import cv2
+import numpy as np
+
+from RMS.Misc import ping
+from RMS.Routines.GstreamerCapture import GstVideoFile
+
+# Get the logger from the main module
+log = logging.getLogger("logger")
+
+GST_IMPORTED = False
+try:
+    import gi
+    gi.require_version('Gst', '1.0')
+    from gi.repository import Gst
+    GST_IMPORTED = True
+
+except ImportError as e:
+    log.info('Could not import gi: {}. Using OpenCV.'.format(e))
+
+
+class BufferedCapture(Process):
+    """ Capture from device to buffer in memory.
+    """
+    
+    running = False
+    
+    def __init__(self, array1, startTime1, array2, startTime2, config, video_file=None, night_data_dir=None):
+        """ Populate arrays with (startTime, frames) after startCapture is called.
+        
+        Arguments:
+            array1: numpy array in shared memory that is going to be filled with frames
+            startTime1: float in shared memory that holds time of first frame in array1
+            array2: second numpy array in shared memory
+            startTime2: float in shared memory that holds time of first frame in array2
+
+        Keyword arguments:
+            video_file: [str] Path to the video file, if it was given as the video source. None by default.
+            night_data_dir: [str] Path to the directory where night data is stored. None by default.
+
+        """
+        
+        super(BufferedCapture, self).__init__()
+        self.array1 = array1
+        self.startTime1 = startTime1
+        self.array2 = array2
+        self.startTime2 = startTime2
+        
+        self.startTime1.value = 0
+        self.startTime2.value = 0
+        
+        self.config = config
+        self.media_backend_override = False
+        self.video_device_type = "cv2"
+
+        self.video_file = video_file
+
+        self.night_data_dir = night_data_dir
+
+        # A frame will be considered dropped if it was late more then half a frame
+        self.time_for_drop = 1.5*(1.0/config.fps)
+
+        # Initialize Smoothing variables
+        self.startup_flag = True
+        self.last_calculated_fps = 0
+        self.last_calculated_fps_n = 0
+        self.expected_m = 1e9/self.config.fps
+        self.reset_count = -1
+
+        self.dropped_frames = Value('i', 0)
+        self.device = None
+        self.pipeline = None
+        self.start_timestamp = 0
+        self.frame_shape = None
+        self.convert_to_gray = False
+
+
+    def startCapture(self, cameraID=0):
+        """ Start capture using specified camera.
+        
+        Arguments:
+            cameraID: ID of video capturing device (ie. ID for /dev/video3 is 3). Default is 0.
+            
+        """
+        
+        self.cameraID = cameraID
+        self.exit = Event()
+        self.start()
+    
+
+    def stopCapture(self):
+        """ Stop capture.
+        """
+        
+        self.exit.set()
+
+        time.sleep(1)
+
+        log.info("Joining capture...")
+
+        # Wait for the capture to join for 60 seconds, then terminate
+        for i in range(60):
+            if self.is_alive():
+                time.sleep(1)
+            else:
+                break
+
+        if self.is_alive():
+            log.info('Terminating capture...')
+            self.terminate()
+        
+        # Free shared memory after the compressor is done
+        try:
+            log.debug('Freeing frame buffers in BufferedCapture...')
+            del self.array1
+            del self.array2
+        except Exception as e:
+            log.debug('Freeing frame buffers failed with error:' + repr(e))
+            log.debug(repr(traceback.format_exception(*sys.exc_info())))
+
+        return self.dropped_frames.value
+
+
+    def deviceIsOpened(self):
+        """ Return True if media backend is opened.
+        """
+
+        if self.device is None:
+            return False
+        
+        try:
+            # OpenCV
+            if self.video_device_type == "cv2":
+
+                return self.device.isOpened()
+            
+            # GStreamer
+            else:
+
+                if GST_IMPORTED:
+
+                    state = self.device.get_state(Gst.CLOCK_TIME_NONE).state
+                    if state == Gst.State.PLAYING:
+                        return True
+                    else:
+                        return False
+                    
+                else:
+                    return False
+                
+        except Exception as e:
+            log.error('Error checking device status: {}'.format(e))
+            return False
+
+
+    def calculatePTSRegressionParams(self, y):
+        """ Add pts and perform an online linear regression on pts.
+            smoothed_pts = m*frame_count + b
+            m is the slope in ns per frame (1e9/fps)
+            Adjust b so that the line passes through the earliest frames.
+
+        Arguments:
+            y: [float] pts of the frame
+
+        Return:
+            m: [float] slope in ns per frame
+            b: [float] y-intercept in ns
+
+        """
+        self.n += 1
+        x = self.n
+        self.sum_x += x
+        self.sum_y += y
+        self.sum_xx += x*x
+        self.sum_xy += x*y
+
+        # Update regression parameters
+        if x > 1:
+            m = (self.n*self.sum_xy - self.sum_x*self.sum_y)/(self.n*self.sum_xx - self.sum_x**2)
+        
+        # First frame
+        else:
+            m = self.expected_m
+            self.b = y - m*x
+        
+        ## STARTUP ##
+        # On startup, use expected fps until calculate fps stabilizes
+        if (self.n <= self.startup_frames) and self.startup_flag:
+
+            # Exit startup if calculated m doesn't converge with expected m
+
+            # Check error at increasingly longer intervals
+            if x < self.startup_frames/32:
+                sample_interval = 128
+            elif x < self.startup_frames/16:
+                sample_interval = 512
+            elif x < self.startup_frames/8:
+                sample_interval = 1024
+            elif x < self.startup_frames/4:
+                sample_interval = 2048
+            else:
+                sample_interval = 4096
+
+            # Determine if the values converge. Skipping the first few noisy frames
+            if ((x - 25)%sample_interval == 0) or (x == self.startup_frames):
+
+                m_err = abs(m - self.expected_m)
+                delta_m_err = (m_err - self.last_m_err)/(x - self.last_m_err_n)
+                startup_remaining = self.startup_frames - x
+                final_m_err = m_err + startup_remaining*delta_m_err
+                self.last_m_err = m_err
+                self.last_m_err_n = x
+
+                # If end is reached, or error does not converge to zero, exit startup
+                if (final_m_err > 0) or (x == self.startup_frames):
+
+                    # If residual error on exit is too large, the expected m is probably wrong.
+                    if m_err > 2000:
+
+                        # Reset debt and b as they were probably wrong, and permanently disable startup
+                        self.startup_flag = False
+                        self.b_error_debt = 0
+                        self.b = y - m*x
+                        self.m_jump_error = 0
+
+                        log.info("Check config FPS! Startup sequence exited early probably due to inaccurate FPS value. "
+                                 "Startup is disabled for the remainder of the run")
+
+                    # On normal exit, calculate residual error for smooth transition to calculate m
+                    else:
+
+                        # calculate the jump error
+                        self.m_jump_error = x*(m - self.expected_m) # ns
+
+                    log.info("Exiting startup logic at {:.1f}% of startup sequence, Expected fps: {:.6f}, "
+                             "calculated fps at this point: {:.6f}, residual m error: {:.1f} ns, sample interval: {}"
+                             .format(100*x/self.startup_frames, 1e9/self.expected_m, 1e9/m, m_err, sample_interval))
+
+                    # This will temporarily exit startup
+                    self.startup_frames = 0
+
+            # Use expected value during startup
+            if self.startup_frames > 0:
+                m = self.expected_m
+
+        ### LEAST DELAYED FRAME LOGIC ###
+                
+        # The code attempts to smoothly distribute presentation timestamps (pts) on a line that passes
+        # through the least-delayed frame. The idea is that the least-delayed frames are thought to
+        # be the least affected by network and other delays, and should therefore offer the most
+        # consistent points of reference.
+        # When a new least-delayed frame is detected, the time delta is smoothly distributed over
+        # time.
+        # The line has a slope m (ns per frame) that passes through the least delayed frame by
+        # adjusting b in: y = m*x + b
+        # where y is the pts, and x is the frame number.
+        # A slow positive bias is introduce to keep the line in contact with a slowly accelerating
+        # frame rate.
+        # Finally, the small jump error at the completion of the startup sequence, when
+        # transitioning from expected fps to calculated fps (linear regression), is smoothly
+        # distributed over time.
+                
+        # Calculate the delta between the lowest point and current point
+        delta_b = self.b - (y - m*x)
+
+        # Adjust b error debt to the max of current debt or new delta b
+        self.b_error_debt = max(self.b_error_debt, delta_b)
+        
+        # Skew b, if due
+        if self.b_error_debt > 0 or self.m_jump_error != 0:
+
+            # Don't limit changes to b for the first few blocks of frames
+            if x <= 256*3:
+                max_adjust = float('inf')
+
+            # Then adjust b aggressively for the first few minutes
+            elif x <= 256*6*10: # first ~10 min
+                max_adjust = 100*1000/256 # 0.1 ms per block
+
+            # Then only allow small changes for the remainder of the run
+            else:
+                max_adjust = 25*1000/256 # 0.025 ms per block
+            
+            # Determine the correction factor
+            b_corr = min(self.b_error_debt, max_adjust) # ns
+
+            # Update the lowest b and adjust the debt
+            self.b -= b_corr
+            self.b_error_debt -= b_corr
+
+            # Update m jump error debt
+            if self.m_jump_error > 0:
+                self.m_jump_error = max(self.m_jump_error - max_adjust, 0)
+            else:
+                self.m_jump_error = min(self.m_jump_error + max_adjust, 0)
+
+        else:
+            # Introduce a very small positive bias
+            self.b += 25 # ns
+        
+        return m, self.b - self.m_jump_error
+
+
+    def smoothPTS(self, new_pts):
+        """ Smooth pts using linear regression.
+
+        Arguments:
+            new_pts: [float] pts of the frame
+
+        Return:
+            smoothed_pts: [float] smoothed pts
+
+        """
+
+        # Disable smoothing if too many resets are detected
+        if self.reset_count >= 50:
+            if self.reset_count == 50:
+                log.info("Too many resets. Disabling smoothing function!")
+                self.reset_count += 1
+            return new_pts
+
+        # Calculate linear regression params
+        m, b = self.calculatePTSRegressionParams(new_pts)
+
+        # Store last calculated fps for the longest run so far
+        if self.n > self.last_calculated_fps_n:
+            self.last_calculated_fps = 1e9/m
+            self.last_calculated_fps_n = self.n
+
+        # On initial run or after a reset
+        if self.n == 1:
+            smoothed_pts = new_pts
+
+        # Calculate smoothed pts from regression parameters
+        else:
+            smoothed_pts = m*self.n + b
+
+            # Reset regression on dropped frame (raw pts is more than 1 frame late)
+            if new_pts - smoothed_pts > self.expected_m:
+
+                self.reset_count += 1
+                self.n = 0
+                self.sum_x = 0
+                self.sum_y = 0
+                self.sum_xx = 0
+                self.sum_xy = 0
+                self.startup_frames = 25*60*10 # 10 minutes
+                self.m_jump_error = 0
+                self.b_error_debt = 0
+                self.last_m_err = float('inf')
+                self.last_m_err_n = 0
+                log.info('smooth_pts detected dropped frame. Resetting regression parameters.')
+
+                return new_pts
+        
+        return smoothed_pts
+
+
+    def read(self):
+        """ Retrieve frames and timestamp.
+
+        Return:
+        (tuple): (ret, frame, timestamp) where ret is a boolean indicating success,
+                 frame is the captured frame, and timestamp is the frame timestamp.
+        """
+        ret, frame, timestamp = False, None, None
+
+        # Read Video file frame
+        if self.video_file is not None:
+            ret, frame = self.device.read()
+            if ret:
+                timestamp = None # assigned later
+        
+        # Read capture device frame
+        else:
+
+            # GStreamer
+            if GST_IMPORTED and (self.config.media_backend == 'gst') and (not self.media_backend_override):
+
+                # Pull a frame from the GStreamer pipeline
+                sample = self.device.emit("pull-sample")
+                if not sample:
+                    log.info("GStreamer pipeline did not emit a sample.")
+                    return False, None, None
+                
+                # Extract the frame buffer and timestamp
+                buffer = sample.get_buffer()
+                if not buffer:
+                    log.error("Failed to get buffer from sample.")
+                    return False, None, None
+
+                gst_timestamp_ns = buffer.pts  # GStreamer timestamp in nanoseconds
+
+                # Sanity check for pts value
+                max_expected_ns = 24*60*60*1e9  # 24 hours in nanoseconds
+                if not (0 < gst_timestamp_ns <= max_expected_ns):
+                    log.info("Unexpected PTS value: {}.".format(gst_timestamp_ns))
+                    return False, None, None
+
+                ret, map_info = buffer.map(Gst.MapFlags.READ)
+                if not ret:
+                    log.info("GStreamer Buffer did not contain a frame.")
+                    return False, None, None
+
+                # Handling for grayscale conversion
+                frame = self.handleGrayscaleConversion(map_info)
+
+                # Smooth raw pts and calculate actual timestamp
+                smoothed_pts = self.smoothPTS(gst_timestamp_ns)
+                timestamp = self.start_timestamp + (smoothed_pts/1e9)
+
+                buffer.unmap(map_info)
+
+            # OpenCV
+            else:
+                ret, frame = self.device.read()
+                if ret:
+                    timestamp = time.time()
+
+        return ret, frame, timestamp
+
+
+    def extractRtspUrl(self, input_string):
+        """
+        Return validated camera url
+        """
+
+        # Define a regular expression pattern for RTSP URLs
+        pattern = r'rtsp://[^\s]+'
+
+        # Search for the pattern in the input string
+        match = re.search(pattern, input_string)
+
+        # Extract, format, and return the RTSP URL
+        if match:
+
+            rtsp_url = match.group(0)
+
+            # Add '/' if it's missing from '.sdp' URL
+            if rtsp_url.endswith('.sdp'):
+                rtsp_url += '/'
+
+            return rtsp_url
+
+        # If no match is found, return None or handle as appropriate        
+        else:
+            log.error("No RTSP URL found in the input string: {}".format(input_string))
+            raise ValueError("No RTSP URL found in the input string: {}".format(input_string))
+            
+
+    def isGrayscale(self, frame):
+        """
+        Return True if all color channels contain identical data.
+        """
+
+        # If the frame is one-dimensional, it is grayscale
+        if len(frame.shape) == 2:
+            return True
+
+        # Check if the R, G, and B channels are equal
+        b, g, r = cv2.split(frame)
+        if np.array_equal(r, g) and np.array_equal(g, b):
+            return True
+        
+        return False
+
+    
+    def handleGrayscaleConversion(self, map_info):
+        """Handle conversion of frame to grayscale if necessary."""
+
+        # If the frame is already grayscale, return it as is
+        if len(self.frame_shape) == 2:
+            return np.ndarray(shape=self.frame_shape, buffer=map_info.data, dtype=np.uint8)
+
+        if not self.convert_to_gray:
+            return np.ndarray(shape=self.frame_shape, buffer=map_info.data, dtype=np.uint8)
+
+        # Convert to grayscale by selecting a specific channel
+        bgr_frame = np.ndarray(shape=self.frame_shape, buffer=map_info.data, dtype=np.uint8)
+        gray_frame = bgr_frame[:, :, 0]  # Assuming the blue channel for grayscale
+        return gray_frame
+
+
+    def createGstreamDevice(self, video_format, gst_decoder='decodebin', 
+                            video_file_dir=None, segment_duration_sec=30, max_retries=5, retry_interval=1):
+        """
+        Creates a GStreamer pipeline for capturing video from an RTSP source and 
+        initializes playback with specific configurations.
+
+        The method also sets an initial timestamp for the pipeline's operation.
+
+        Arguments:
+            video_format: [str] The desired video format for the conversion, 
+                e.g., 'BGR', 'GRAY8', etc.
+            
+        Keyword arguments:
+            gst_decoder: [str] The gst_decoder to use for the Gstreamer video stream. Default is 'decodebin'.
+            video_file_dir: [str] The directory where the raw video stream should be saved. 
+                If None, the raw stream will not be saved to disk. Default is None.
+            segment_duration_sec: [int] The duration of each video segment in seconds. 
+                Default is 30.
+            max_retries: [int] The maximum number of retry attempts
+            retry_interval: [float] The number of seconds to wait between retries
+
+        Returns:
+            Gst.Element: The appsink element of the created GStreamer pipeline, 
+                which can be used for further processing of the captured video frames.
+        """
+
+        device_url = self.extractRtspUrl(self.config.deviceID)
+
+        # Define the source up to the point where we want to branch off
+        source_to_tee = (
+            "rtspsrc buffer-mode=1 protocols=tcp tcp-timeout=5000000 retry=5 "
+            "location=\"{}\" ! "
+            "rtph264depay ! tee name=t"
+            ).format(device_url)
+
+        # Branch for processing
+        processing_branch = (
+            "t. ! queue ! h264parse ! {} ! videoconvert ! video/x-raw,format={} ! "
+            "queue leaky=downstream max-size-buffers=100 max-size-bytes=0 max-size-time=0 ! "
+            "appsink max-buffers=100 drop=true sync=0 name=appsink"
+            ).format(gst_decoder, video_format)
+        
+         # Branch for storage - if video_file_dir is not None, save the raw stream to a file
+        if video_file_dir is not None:
+
+            video_location = os.path.join(video_file_dir, "video_%05d.mkv")
+            storage_branch = (
+                "t. ! queue ! h264parse ! "
+                "splitmuxsink location={} max-size-time={} muxer-factory=matroskamux"
+                ).format(video_location, int(segment_duration_sec*1e9))
+
+        # Otherwise, skip saving the raw stream to disk
+        else:
+            storage_branch = ""
+
+         # Combine all parts of the pipeline
+        pipeline_str = "{} {} {}".format(source_to_tee, processing_branch, storage_branch)
+
+        log.debug("GStreamer pipeline string: {}".format(pipeline_str))
+
+        # Set the pipeline to PLAYING state with retries
+        for attempt in range(max_retries):
+            
+            # Parse and create the pipeline
+            self.pipeline = Gst.parse_launch(pipeline_str)
+
+            # Set the pipeline to PLAYING state
+            self.pipeline.set_state(Gst.State.PLAYING)
+
+            # Capture time
+            start_time = time.time()
+
+            # Wait for the state change to complete
+            state_change_return, current_state, pending_state = self.pipeline.get_state(Gst.CLOCK_TIME_NONE)
+
+            # Check if the state change was successful
+            if state_change_return != Gst.StateChangeReturn.FAILURE and current_state == Gst.State.PLAYING:
+                log.info("Pipeline is in PLAYING state.")
+
+                # Calculate camera latency from config parameters
+                total_latency = self.config.camera_buffer/self.config.fps + self.config.camera_latency
+
+                # Calculate stream start time
+                self.start_timestamp = start_time - total_latency
+
+                # Log start time
+                start_time_str = (datetime.datetime.fromtimestamp(self.start_timestamp)
+                                  .strftime('%Y-%m-%d %H:%M:%S.%f'))
+
+                log.info("Start time is {}".format(start_time_str))
+
+                return self.pipeline.get_by_name("appsink")
+
+            # Log the failure and retry if attempts are left
+            log.error("Attempt {}: Pipeline did not transition to PLAYING state, current state is {}. \
+                      Retrying in {} seconds."
+                      .format(attempt + 1, current_state, retry_interval))
+
+            time.sleep(retry_interval)
+
+        log.error("Failed to set pipeline to PLAYING state after {} attempts.".format(max_retries))
+        return False
+
+
+    def initVideoDevice(self):
+        """ Initialize the video device. """
+
+        # Assume OpenCV as the default video device type, which will be overridden if GStreamer is used
+        self.video_device_type = "cv2"
+
+        # Use a file as the video source
+        if self.video_file is not None:
+
+            # If the video file is a GStreamer file, use the GstVideoFile class
+            if GST_IMPORTED and (self.config.media_backend == 'gst'):
+
+                self.device = GstVideoFile(self.video_file, decoder=self.config.gst_decoder,
+                                           video_format=self.config.gst_colorspace)
+
+            # Fall back to OpenCV if GStreamer is not available
+            else:
+                self.device = cv2.VideoCapture(self.video_file)
+
+        # Use a device as the video source
+        else:
+
+            # If an analog camera is used, skip the ping
+            ip_cam = False
+            if "rtsp" in str(self.config.deviceID):
+                ip_cam = True
+
+
+            if ip_cam:
+
+                ### If the IP camera is used, check first if it can be pinged
+
+                # Extract the IP address
+                ip = re.findall(r"[0-9]+(?:\.[0-9]+){3}", self.config.deviceID)
+
+                # Check if the IP address was found
+                if ip:
+                    ip = ip[0]
+
+                    # Try pinging 500 times
+                    ping_success = False
+
+                    for i in range(500):
+
+                        print('Trying to ping the IP camera...')
+                        ping_success = ping(ip)
+
+                        if ping_success:
+                            log.info("Camera IP ping successful! Waiting  10 seconds. ")
+
+                            # Wait for camera to finish booting up
+                            time.sleep(10)
+                            break
+
+                        time.sleep(5)
+
+                    if not ping_success:
+                        log.error("Can't ping the camera IP!")
+                        return False
+
+                else:
+                    log.error("Can't find the camera IP!")
+                    return False
+
+
+            # Init the video device
+            log.info("Initializing the video device...")
+            log.info("Device: " + str(self.config.deviceID))
+
+            # If media backend is set to gst, but GStreamer is not available, switch to openCV
+            if (self.config.media_backend == 'gst') and (not GST_IMPORTED):
+                log.info("GStreamer is not available. Switching to alternative.")
+                self.media_backend_override = True
+
+            if (self.config.media_backend == 'gst') and GST_IMPORTED:
+                
+                log.info("Initialize GStreamer Standalone Device.")
+                
+                # Initialize Smoothing parameters
+                self.reset_count += 1
+                self.n = 0
+                self.sum_x = 0
+                self.sum_y = 0
+                self.sum_xx = 0
+                self.sum_xy = 0
+                self.startup_frames = 25*60*10 # 10 minutes
+                self.b = 0
+                self.b_error_debt = 0
+                self.m_jump_error = 0
+                self.last_m_err = float('inf')
+                self.last_m_err_n = 0
+
+
+                try: 
+
+                    # Initialize GStreamer
+                    Gst.init(None)
+
+                    # Determine if which directory to save the raw video, if any
+                    raw_video_dir = None
+                    if self.config.raw_video_dir_night:
+                        raw_video_dir = self.night_data_dir
+
+                    else:
+                        raw_video_dir = self.config.raw_video_dir
+
+                    # Create and start a GStreamer pipeline
+                    log.info("Creating GStreamer pipeline...")
+                    self.device = self.createGstreamDevice(
+                        self.config.gst_colorspace, gst_decoder=self.config.gst_decoder,
+                        video_file_dir=raw_video_dir, segment_duration_sec=self.config.raw_video_duration.
+                        max_retries=5, retry_interval=1)
+                    
+                    log.info("GStreamer pipeline created!")   
+                    
+                    # Reset presentation time stamp buffer
+                    self.pts_buffer = []
+
+                    # Attempt to get a sample and determine the frame shape
+                    sample = self.device.emit("pull-sample")
+                    if not sample:
+                        raise ValueError("Could not obtain sample.")
+
+                    buffer = sample.get_buffer()
+                    ret, map_info = buffer.map(Gst.MapFlags.READ)
+                    if not ret:
+                        raise ValueError("Could not obtain frame.")
+
+                    # Extract video information from caps
+                    caps = sample.get_caps()
+                    if not caps:
+                        raise ValueError("Sample caps are None.")
+                        
+                    structure = caps.get_structure(0)
+                    if not structure:
+                        raise ValueError("Could not determine frame shape.")
+                    
+                    # Extract width, height, and format, and create frame
+                    width = structure.get_value('width')
+                    height = structure.get_value('height')
+
+                    if self.config.gst_colorspace == 'GRAY8':
+                        self.frame_shape = (height, width)
+                    else:
+                        self.frame_shape = (height, width, 3)
+
+                    frame = np.ndarray(shape=self.frame_shape, buffer=map_info.data, dtype=np.uint8)
+
+                    # Unmap the buffer
+                    buffer.unmap(map_info)
+                    
+                    # Check if frame is grayscale and set flag
+                    self.convert_to_gray = self.isGrayscale(frame)
+                    log.info("Video format: {}, {}P, color: {}".format(self.config.gst_colorspace, height, 
+                                                                       not self.convert_to_gray))
+
+                    # Set the video device type
+                    self.video_device_type = "gst"
+
+                    return True
+
+                except Exception as e:
+                    log.info("Error initializing GStreamer, switching to alternative. Error: {}".format(e))
+                    self.media_backend_override = True
+                    self.releaseResources()
+
+
+            if self.config.media_backend == 'v4l2':
+                try:
+                    log.info("Initialize OpenCV Device with v4l2.")
+                    self.device = cv2.VideoCapture(self.config.deviceID, cv2.CAP_V4L2)
+                    self.device.set(cv2.CAP_PROP_CONVERT_RGB, 0)
+
+                    return True
+                
+                except Exception as e:
+                    log.info("Could not initialize OpenCV with v4l2. Initialize "
+                             "OpenCV Device without v4l2 instead. Error: {}".format(e))
+                    self.media_backend_override = True
+                    self.releaseResources()
+
+
+            elif (self.config.media_backend == 'cv2') or self.media_backend_override:
+                log.info("Initialize OpenCV Device.")
+                self.device = cv2.VideoCapture(self.config.deviceID)
+
+                return True
+
+            else:
+                error_msg  = "Invalid media backend: {}\n".format(self.config.media_backend)
+                error_msg += "Or GStreamer is not available but is set as the media_backend."
+                raise ValueError(error_msg)
+
+        return False
+
+
+    def releaseResources(self):
+        """Releases resources for GStreamer and OpenCV devices."""
+
+        if self.pipeline:
+
+            try:
+                self.pipeline.set_state(Gst.State.NULL)
+
+                if abs(self.last_calculated_fps - self.config.fps) > 0.0005 and self.last_calculated_fps_n > 25*60*60:
+                    log.info('Config file fps appears to be inaccurate. Consider updating the config file!')
+                log.info("Last calculated FPS: {:.6f} at frame {}, config FPS: {}, resets: {}, startup status: {}"
+                         .format(self.last_calculated_fps, self.last_calculated_fps_n, self.config.fps, self.reset_count, self.startup_flag))
+
+                time.sleep(5)
+                log.info('GStreamer Video device released!')
+
+            except Exception as e:
+                log.error('Error releasing GStreamer pipeline: {}'.format(e))
+                
+        if self.device:
+
+            try:
+
+                if self.video_device_type == "cv2":
+                    self.device.release()
+                    log.info('OpenCV Video device released!')
+
+            except Exception as e:
+                log.error('Error releasing OpenCV device: {}'.format(e))
+
+            finally:
+                self.device = None  # Reset device to None after releasing
+
+
+        # Release the video device if running Gstreamer
+        if self.video_file is not None:
+
+            if GST_IMPORTED and (self.config.media_backend == 'gst'):
+
+                try:
+                    self.device.release()
+                    log.info('GStreamer Video device released!')
+
+                except Exception as e:
+                    log.error('Error releasing GStreamer device: {}'.format(e))
+
+                finally:
+                    self.device = None
+            
+
+    def run(self):
+        """ Capture frames.
+        """
+        
+        # Init the video device
+        while not self.exit.is_set() and not self.initVideoDevice():
+            log.info('Waiting for the video device to be connect...')
+            time.sleep(5)
+
+        if self.device is None:
+
+            log.info('The video source could not be opened!')
+            self.exit.set()
+            return False
+
+        # Wait until the device is opened
+        device_opened = False
+        for i in range(20):
+            time.sleep(1)
+            if self.deviceIsOpened():
+                device_opened = True
+                break
+
+        # If the device could not be opened, stop capturing
+        if not device_opened:
+            log.info('The video source could not be opened!')
+            self.exit.set()
+            return False
+
+        else:
+            log.info('Video device opened!')
+
+
+        # Keep track of the total number of frames
+        total_frames = 0
+
+        # For video devices only (not files), throw away the first 10 frames
+        if (self.video_file is None) and (self.video_device_type == "cv2"):
+
+            first_skipped_frames = 10
+            for i in range(first_skipped_frames):
+                self.read()
+
+            total_frames = first_skipped_frames
+
+        # If a video file was used, set the time of the first frame to the time read from the file name
+        if self.video_file is not None:
+            time_stamp = "_".join(os.path.basename(self.video_file).split("_")[1:4])
+            time_stamp = time_stamp.split(".")[0]
+            video_first_time = datetime.datetime.strptime(time_stamp, "%Y%m%d_%H%M%S_%f")
+            log.info("Using a video file: " + self.video_file)
+            log.info("Setting the time of the first frame to: " + str(video_first_time))
+
+            # Convert the first time to a UNIX timestamp
+            video_first_timestamp = (video_first_time - datetime.datetime(1970, 1, 1)).total_seconds()
+
+        # Use the first frame buffer to start - it will be flip-flopped between the first and the second
+        #   buffer during capture, to prevent any data loss
+        buffer_one = True
+
+        wait_for_reconnect = False
+
+        last_frame_timestamp = False
+        
+        # Run until stopped from the outside
+        while not self.exit.is_set():
+
+            # Wait until the compression is done (only when a video file is used)
+            if self.video_file is not None:
+                
+                wait_for_compression = False
+
+                if buffer_one:
+                    if self.startTime1.value == -1:
+                        wait_for_compression = True
+                else:
+                    if self.startTime2.value == -1:
+                        wait_for_compression = True
+
+                if wait_for_compression:
+                    log.debug("Waiting for the {:d}. compression thread to finish...".format(int(not buffer_one) + 1))
+                    time.sleep(0.1)
+                    continue
+
+            
+            if buffer_one:
+                self.startTime1.value = 0
+            else:
+                self.startTime2.value = 0
+            
+
+            # If the video device was disconnected, wait 5s for reconnection
+            if wait_for_reconnect:
+
+                print('Reconnecting...')
+
+                while not self.exit.is_set() and not self.initVideoDevice():
+
+                    log.info('Waiting for the video device to be reconnected...')
+
+                    time.sleep(5)
+
+                    if self.device is None:
+                        print("The video device couldn't be connected! Retrying...")
+                        continue
+
+
+                    if self.exit.is_set():
+                        break
+
+                    # Read the frame
+                    log.info("Reading frame...")
+                    ret, _, _ = self.read()
+                    log.info("Frame read!")
+
+                    # If the connection was made and the frame was retrieved, continue with the capture
+                    if ret:
+                        log.info('Video device reconnected successfully!')
+                        wait_for_reconnect = False
+                        break
+
+
+                wait_for_reconnect = False
+
+
+            t_frame = 0
+            t_assignment = 0
+            t_convert = 0
+            t_block = time.time()
+            max_frame_interval_normalized = 0.0
+            max_frame_age_seconds = 0.0
+
+
+            # Capture a block of 256 frames
+            block_frames = 256
+
+            log.info('Grabbing a new block of {:d} frames...'.format(block_frames))
+            for i in range(block_frames):
+
+
+                # Read the frame (keep track how long it took to grab it)
+                t1_frame = time.time()
+                ret, frame, frame_timestamp = self.read()
+                t_frame = time.time() - t1_frame
+
+
+                # If the video device was disconnected, wait for reconnection
+                if (self.video_file is None) and (not ret):
+
+                    log.info('Frame grabbing failed, video device is probably disconnected!')
+                    self.releaseResources()
+                    wait_for_reconnect = True
+                    break
+
+
+                # If a video file is used, compute the time using the time from the file timestamp
+                if self.video_file is not None:
+                
+                    frame_timestamp = video_first_timestamp + total_frames/self.config.fps
+
+                    # print("tot={:6d}, i={:3d}, fps={:.2f}, t={:.8f}".format(total_frames, i, self.config.fps, frame_timestamp))
+
+                    
+                # Set the time of the first frame
+                if i == 0:
+
+                    # Initialize last frame timestamp if it's not set
+                    if not last_frame_timestamp:
+                        last_frame_timestamp = frame_timestamp
+                    
+                    # Always set first frame timestamp in the beginning of the block
+                    first_frame_timestamp = frame_timestamp
+
+
+                # If the end of the video file was reached, stop the capture
+                if self.video_file is not None: 
+                    if (frame is None) or (not self.deviceIsOpened()):
+
+                        log.info("End of video file!")
+                        log.debug("Video end status:")
+                        log.debug("Frame:" + str(frame))
+                        log.debug("Device open:" + str(self.deviceIsOpened()))
+
+                        self.exit.set()
+                        time.sleep(0.1)
+                        break
+
+
+                # Check if frame is dropped if it has been more than 1.5 frames than the last frame
+                elif (frame_timestamp - last_frame_timestamp) >= self.time_for_drop:
+                    
+                    # Calculate the number of dropped frames
+                    n_dropped = int((frame_timestamp - last_frame_timestamp)*self.config.fps)
+
+                    self.dropped_frames.value += n_dropped
+
+                    if self.config.report_dropped_frames:
+                        log.info("{}/{} frames dropped or late! Time for frame: {:.3f}, convert: {:.3f}, assignment: {:.3f}".format(
+                            str(n_dropped), str(self.dropped_frames.value), t_frame, t_convert, t_assignment))
+
+
+                # If cv2:
+                if (self.config.media_backend != 'gst') and not self.media_backend_override:
+                    # Calculate the normalized frame interval between the current and last frame read, normalized by frames per second (fps)
+                    frame_interval_normalized = (frame_timestamp - last_frame_timestamp)/(1/self.config.fps)
+                    # Update max_frame_interval_normalized for this cycle
+                    max_frame_interval_normalized = max(max_frame_interval_normalized, frame_interval_normalized)
+
+                # If GStreamer:
+                else:
+                    # Calculate the time difference between the current time and the frame's timestamp
+                    frame_age_seconds = time.time() - frame_timestamp
+                    # Update max_frame_age_seconds for this cycles
+                    max_frame_age_seconds = max(max_frame_age_seconds, frame_age_seconds)
+
+                # On the last loop, report late or dropped frames
+                if i == block_frames - 1:
+
+                    # For cv2, show elapsed time since frame read to assess loop performance
+                    if self.config.media_backend != 'gst' and not self.media_backend_override:
+                        log.info("Block's max frame interval: {:.3f} (normalized). Run's late frames: {}"
+                                 .format(max_frame_interval_normalized, self.dropped_frames.value))
+                    
+                    # For GStreamer, show elapsed time since frame capture to assess sink fill level
+                    else:
+                        log.info("Block's max frame age: {:.3f} seconds. Run's dropped frames: {}"
+                                 .format(max_frame_age_seconds, self.dropped_frames.value))
+
+                last_frame_timestamp = frame_timestamp
+                
+
+                ### Convert the frame to grayscale ###
+
+                t1_convert = time.time()
+
+                # Convert the frame to grayscale
+                #gray = cv2.cvtColor(frame, cv2.COLOR_BGR2GRAY)
+
+                # Convert the frame to grayscale
+                if len(frame.shape) == 3:
+
+                    # If a color image is given, take the green channel
+                    if frame.shape[2] == 3:
+
+                        gray = frame[:, :, 1]
+
+                    # If UYVY image given, take luma (Y) channel
+                    elif self.config.uyvy_pixelformat and (frame.shape[2] == 2):
+                        gray = frame[:, :, 1]
+
+                    # Otherwise, take the first available channel
+                    else:
+                        gray = frame[:, :, 0]
+
+                else:
+                    gray = frame
+
+
+                # Cut the frame to the region of interest (ROI)
+                gray = gray[self.config.roi_up:self.config.roi_down, \
+                    self.config.roi_left:self.config.roi_right]
+
+                # Track time for frame conversion
+                t_convert = time.time() - t1_convert
+
+
+                ### ###
+
+
+
+
+                # Assign the frame to shared memory (track time to do so)
+                t1_assign = time.time()
+                if buffer_one:
+                    self.array1[i, :gray.shape[0], :gray.shape[1]] = gray
+                else:
+                    self.array2[i, :gray.shape[0], :gray.shape[1]] = gray
+
+                t_assignment = time.time() - t1_assign
+
+
+
+                # Keep track of all captured frames
+                total_frames += 1
+
+
+            if self.exit.is_set():
+                wait_for_reconnect = False
+                log.info('Capture exited!')
+                break
+
+
+            if not wait_for_reconnect:
+
+                # Set the starting value of the frame block, which indicates to the compression that the
+                # block is ready for processing
+                if buffer_one:
+                    self.startTime1.value = first_frame_timestamp
+
+                else:
+                    self.startTime2.value = first_frame_timestamp
+
+                log.info('New block of raw frames available for compression with starting time: {:s}'
+                         .format(str(first_frame_timestamp)))
+
+            
+            # Switch the frame block buffer flags
+            buffer_one = not buffer_one
+            if self.config.report_dropped_frames:
+                log.info('Estimated FPS: {:.3f}'.format(block_frames/(time.time() - t_block)))
+        
+
+        log.info('Releasing video device...')
+        self.releaseResources()
+
+
+if __name__ == "__main__":
+
+    import argparse
+    import ctypes
+
+    import multiprocessing
+
+    import RMS.ConfigReader as cr
+    from RMS.Logger import initLogging
+
+    ###
+
+    arg_parser = argparse.ArgumentParser(description='Test capturing frames from a video source defined in the config file. ')
+
+    arg_parser.add_argument('-c', '--config', nargs=1, metavar='CONFIG_PATH', type=str, \
+        help="Path to a config file which will be used instead of the default one.")
+    
+    arg_parser.add_argument('--video_file', metavar='VIDEO_FILE', type=str, \
+        help="Path to a video file to be used as a video source instead of a camera.")
+    
+
+     # Parse the command line arguments
+    cml_args = arg_parser.parse_args()
+
+    ###
+    
+    # Load the config file
+    config = cr.loadConfigFromDirectory(cml_args.config, os.path.abspath('.'))
+
+    # Initialize the logger
+    initLogging(config)
+
+    # Get the logger handle
+    log = logging.getLogger("logger")
+
+    # Print the kind of media backend
+    print("Station code: {}".format(config.stationID))
+    print('Media backend: {}'.format(config.media_backend))
+
+
+    # Init dummy shared memory
+    sharedArrayBase = multiprocessing.Array(ctypes.c_uint8, 256*(config.width)*(config.height))
+    sharedArray = np.ctypeslib.as_array(sharedArrayBase.get_obj())
+    sharedArray = sharedArray.reshape(256, (config.height), (config.width))
+    startTime = multiprocessing.Value('d', 0.0)
+
+
+    # If a video is given, use it as the video source
+    if cml_args.video_file:
+
+        print("Using video file: {}".format(cml_args.video_file))
+
+        bc = BufferedCapture(sharedArray, startTime, sharedArray, startTime, config, 
+                             video_file=cml_args.video_file)
+        
+        bc.initVideoDevice()
+        
+
+        # Read at least 256 frames from the video file
+        for i in range(256):
+            ret, frame = bc.device.read()
+
+            print('Frame read: {}'.format(i))
+            if not ret:
+                print("End of video file!")
+                break
+                
+        # Close the device
+        bc.releaseResources()
+
+        
+    
+    # Capture from a camera
+    else:
+
+        # Init the BufferedCapture object
+        bc = BufferedCapture(sharedArray, startTime, sharedArray, startTime, config)
+
+        device = bc.createGstreamDevice('BGR', video_file_dir=None, segment_duration_sec=config.raw_video_duration)
+
+        print('GStreamer device created!')
+
+        ### TEST
+        print("Pulling a sample...", end=' ')
+        sample = device.emit("pull-sample")
+        print('Sample pulled!')
+
+        print('Mapping buffer...', end=' ')
+        buffer = sample.get_buffer()
+        ret, map_info = buffer.map(Gst.MapFlags.READ)
+        print('Buffer mapped!')
+
+        print('Getting caps...', end=' ')
+        caps = sample.get_caps()
+        print('Caps obtained!')
+
+        print('Getting structure...', end=' ')
+        structure = caps.get_structure(0)
+        print('Structure obtained!')
+
+        print('Extracting width and height...', end=' ')
+        width = structure.get_value('width')
+        height = structure.get_value('height')
+        print('Width and height extracted!')
+
+        print('Creating frame...', end=' ')
+        frame_shape = (height, width, 3)
+        frame = np.ndarray(shape=frame_shape, buffer=map_info.data, dtype=np.uint8)
+        print('Frame created!')
+
+        print('Unmapping buffer...', end=' ')
+        buffer.unmap(map_info)
+        print('Buffer unmapped!')
+        ###
+
+        # Close the device
+        bc.releaseResources()