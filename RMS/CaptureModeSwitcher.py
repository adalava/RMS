from __future__ import print_function, division, absolute_import

import time
import ephem
import logging
import Utils.CameraControl as cc
from RMS.Misc import RmsDateTime

# Get the logger from the main module
log = logging.getLogger("logger")

# Function to switch capture between day and night modes
def captureModeSwitcher(config, daytime_mode):
    """ Wait and switch between day and night capture modes based on current time.
    
    Arguments:
        config: [Config] config object for determining location and controlling camera settings if specified
        daytime_mode: [multiprocessing.Value] shared boolean variable to communicate the mode switch with other processes
                            True = Day time, False = Night time
    """
    is_first_switch = True  # Track whether it's the initial switch

    try:
        while True:

            # Initialize observer
            o = ephem.Observer()
            o.lat = str(config.latitude)
            o.long = str(config.longitude)
            o.elevation = config.elevation

            # The Sun should be about 9 degrees below the horizon when the capture modes switch
            o.horizon = '-9'

            # Set the current time
            current_time = RmsDateTime.utcnow()
            o.date = current_time

            # Calculate sun positions
            s = ephem.Sun()
            s.compute()

            # Based on whether next event is a sunrise or sunset, set the value for daytime_mode
<<<<<<< HEAD
            # Except on initial run, apply the capture_wait_seconds from the config to stagger the mode
            # switching. This can help prevent disconnects in multi-camera setups
=======
>>>>>>> 43b70626
            try:
                next_rise = o.next_rising(s).datetime()
                next_set = o.next_setting(s).datetime()

                if next_set < next_rise:
                    log.info("Next event is a sunset ({}), switching to daytime mode".format(next_set))

                    if config.switch_camera_modes:
<<<<<<< HEAD
                        if not is_first_switch:
                            time.sleep(config.capture_wait_seconds)
=======
>>>>>>> 43b70626
                        cc.cameraControlV2(config, 'SwitchDayTime')

                    daytime_mode.value = True
                    time_to_wait = (next_set - current_time).total_seconds()

                else:
                    log.info("Next event is a sunrise ({}), switching to nighttime mode".format(next_rise))

                    if config.switch_camera_modes:
<<<<<<< HEAD
                        if not is_first_switch:
                            time.sleep(config.capture_wait_seconds)
=======
>>>>>>> 43b70626
                        cc.cameraControlV2(config, 'SwitchNightTime')

                    daytime_mode.value = False
                    time_to_wait = (next_rise - current_time).total_seconds()


            # If the day last more than 24 hours, continue daytime capture for the whole day
            except ephem.AlwaysUpError:

                if config.switch_camera_modes:
                    if not is_first_switch:
                        time.sleep(config.capture_wait_seconds)
                    cc.cameraControlV2(config, 'SwitchDayTime')

                daytime_mode.value = True
                time_to_wait = 86400


            # If the night lasts more than 24 hours, continue nighttime capture for the whole day
            except ephem.NeverUpError:

                if config.switch_camera_modes:
                    if not is_first_switch:
                        time.sleep(config.capture_wait_seconds)
                    cc.cameraControlV2(config, 'SwitchNightTime')

                daytime_mode.value = False
                time_to_wait = 86400

<<<<<<< HEAD
            # Mark that the first switch has occurred
            is_first_switch = False
=======
>>>>>>> 43b70626

            # Sleep until the next switch time
            time.sleep(time_to_wait)


    except Exception as e:

        log.error('CaptureModeSwitcher thread failed with following error: ' + repr(e))


    ### For testing switching only ###

    # wait_interval = 5*60
    
    # while True:

    #     if not daytime_mode.value:
    #         log.info(f'Switching to day time mode')
    #         daytime_mode.value = True

    #         if config.switch_camera_modes:
    #             cc.cameraControlV2(config, 'SwitchDayTime')

    #     else:
    #         log.info(f'Switching to night time mode')
    #         daytime_mode.value = False
    
    #         if config.switch_camera_modes:
    #             cc.cameraControlV2(config, 'SwitchNightTime')

    #     time.sleep(wait_interval)


if __name__ == "__main__":
    
    import RMS.ConfigReader as cr
    import os

    config = cr.loadConfigFromDirectory('.', os.path.abspath('.'))

    config.latitude = -80.833763
<<<<<<< HEAD
    config.longitude = -44.674523
=======
    config.longitude =  -44.674523
>>>>>>> 43b70626
    config.elevation = -20
    config.switch_camera_modes = False

    # Test the time now - remove daytime_mode above
    # captureModeSwitcher(config)
    <|MERGE_RESOLUTION|>--- conflicted
+++ resolved
@@ -41,11 +41,8 @@
             s.compute()
 
             # Based on whether next event is a sunrise or sunset, set the value for daytime_mode
-<<<<<<< HEAD
             # Except on initial run, apply the capture_wait_seconds from the config to stagger the mode
             # switching. This can help prevent disconnects in multi-camera setups
-=======
->>>>>>> 43b70626
             try:
                 next_rise = o.next_rising(s).datetime()
                 next_set = o.next_setting(s).datetime()
@@ -54,11 +51,8 @@
                     log.info("Next event is a sunset ({}), switching to daytime mode".format(next_set))
 
                     if config.switch_camera_modes:
-<<<<<<< HEAD
                         if not is_first_switch:
                             time.sleep(config.capture_wait_seconds)
-=======
->>>>>>> 43b70626
                         cc.cameraControlV2(config, 'SwitchDayTime')
 
                     daytime_mode.value = True
@@ -68,11 +62,8 @@
                     log.info("Next event is a sunrise ({}), switching to nighttime mode".format(next_rise))
 
                     if config.switch_camera_modes:
-<<<<<<< HEAD
                         if not is_first_switch:
                             time.sleep(config.capture_wait_seconds)
-=======
->>>>>>> 43b70626
                         cc.cameraControlV2(config, 'SwitchNightTime')
 
                     daytime_mode.value = False
@@ -102,11 +93,8 @@
                 daytime_mode.value = False
                 time_to_wait = 86400
 
-<<<<<<< HEAD
             # Mark that the first switch has occurred
             is_first_switch = False
-=======
->>>>>>> 43b70626
 
             # Sleep until the next switch time
             time.sleep(time_to_wait)
@@ -148,11 +136,8 @@
     config = cr.loadConfigFromDirectory('.', os.path.abspath('.'))
 
     config.latitude = -80.833763
-<<<<<<< HEAD
     config.longitude = -44.674523
-=======
     config.longitude =  -44.674523
->>>>>>> 43b70626
     config.elevation = -20
     config.switch_camera_modes = False
 
