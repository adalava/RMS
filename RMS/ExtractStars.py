--- conflicted
+++ resolved
@@ -626,12 +626,7 @@
     num_cores = min(config.num_cores, len(extraction_list))
 
     # Run the QueuedPool for detection
-<<<<<<< HEAD
-    workpool = QueuedPool(extractStarsFF, cores=config.num_cores, backup_dir=ff_dir, input_queue_maxsize=None, low_priority=True)
-=======
-    workpool = QueuedPool(extractStarsFF, cores=num_cores, backup_dir=ff_dir, input_queue_maxsize=None)
->>>>>>> 488501d0
-
+    workpool = QueuedPool(extractStarsFF, cores=num_cores, backup_dir=ff_dir, input_queue_maxsize=None, low_priority=True)
 
     # Add jobs for the pool
     for ff_name in extraction_list:
