
# RPi Meteor Station
# Copyright (C) 2016 Denis Vida
# 
# This program is free software: you can redistribute it and/or modify
# it under the terms of the GNU General Public License as published by
# the Free Software Foundation, either version 3 of the License, or
# (at your option) any later version.
# 
# This program is distributed in the hope that it will be useful,
# but WITHOUT ANY WARRANTY; without even the implied warranty of
# MERCHANTABILITY or FITNESS FOR A PARTICULAR PURPOSE.  See the
# GNU General Public License for more details.
# 
# You should have received a copy of the GNU General Public License
# along with this program.  If not, see <http://www.gnu.org/licenses/>.

from __future__ import print_function, division, absolute_import

import time
import sys
import os
import argparse

import cv2
import matplotlib.pyplot as plt
import numpy as np
import scipy.optimize as opt
import scipy.ndimage as ndimage
import scipy.ndimage.filters as filters

# RMS imports
import RMS.ConfigReader as cr
from RMS.Formats import FFfile
from RMS.Formats import CALSTARS
from RMS.DetectionTools import loadImageCalibration
from RMS.Logger import getLogger
from RMS.Math import twoDGaussian
from RMS.Routines import MaskImage
from RMS.Routines import Image
from RMS.QueuedPool import QueuedPool

# Morphology - Cython init
import pyximport
pyximport.install(setup_args={'include_dirs':[np.get_include()]})
#import RMS.Routines.MorphCy as morph


# Get the logger from the main module
log = getLogger("logger")



def extractStars(img, img_median=None, mask=None, gamma=1.0, max_star_candidates=1000, border=10,
                 neighborhood_size=10, intensity_threshold=18, 
                 segment_radius=4, roundness_threshold=0.5, max_feature_ratio=0.8, bit_depth=8):
    """ Extracts stars on a given image by searching for local maxima and applying PSF fit for star 
        confirmation.

    Arguments:
        img: [ndarray] Image data.

    Keyword arguments:
        img_median: [float] Median value of the image. If not given, it will be computed.
        mask: [ndarray] Mask image. None by default.
        gamma: [float] Gamma correction factor for the image.
        max_star_candidates: [int] Maximum number of star candidates to process. If the number of 
            candidates is larger than this number, the image will be skipped.
        border: [int] apply a mask on the detections by removing all that are too close to the given image 
            border (in pixels)
        neighborhood_size: [int] size of the neighbourhood for the maximum search (in pixels)
        intensity_threshold: [float] a threshold for cutting the detections which are too faint (0-255)
        segment_radius: [int] Radius (in pixels) of image segment around the detected star on which to 
            perform the fit.
        roundness_threshold: [float] Minimum ratio of 2D Gaussian sigma X and sigma Y to be taken as a stars
            (hot pixels are narrow, while stars are round).
        max_feature_ratio: [float] Maximum ratio between 2 sigma of the star and the image segment area.
        bit_depth: [int] Bit depth of the image. 8 bits by default.
    
    Return:
        x2, y2, background, intensity, fwhm: [list of ndarrays]
            - x2: X axis coordinates of the star
            - y2: Y axis coordinates of the star
            - background: background intensity
            - intensity: intensity of the star
            - Gaussian Full width at half maximum (FWHM) of fitted stars

    """


    # Compute the image median if not given
    if img_median is None:
        img_median = np.median(img)

    # Apply a mean filter to the image to reduce noise
    img_convolved = ndimage.filters.convolve(img, weights=np.full((2, 2), 1.0/4))

    # Locate local maxima on the image
    img_max = filters.maximum_filter(img_convolved, neighborhood_size)
    maxima = (img_convolved == img_max)
    img_min = filters.minimum_filter(img_convolved, neighborhood_size)
    diff = ((img_max - img_min) > intensity_threshold)
    maxima[diff == 0] = 0

    # Apply a border mask
    border_mask = np.ones_like(maxima)*255
    border_mask[:border,:] = 0
    border_mask[-border:,:] = 0
    border_mask[:,:border] = 0
    border_mask[:,-border:] = 0
    maxima = MaskImage.applyMask(maxima, border_mask, image=True)

    # Remove all detections close to the mask image
    if mask is not None:
        erosion_kernel = np.ones((5, 5), mask.img.dtype)
        mask_eroded = cv2.erode(mask.img, erosion_kernel, iterations=1)

        maxima = MaskImage.applyMask(maxima, mask_eroded, image=True)


    # Find and label the maxima
    labeled, num_objects = ndimage.label(maxima)

    # Skip the image if there are too many maxima to process
    if num_objects > max_star_candidates:
        log.warning('Too many candidate stars to process! {:d}/{:d}'.format(num_objects, max_star_candidates))
        return False

    # Find centres of mass of each labeled objects
    xy = np.array(ndimage.center_of_mass(img_convolved, labeled, range(1, num_objects + 1)))

    # Remove all detection on the border
    #xy = xy[np.where((xy[:, 1] > border) & (xy[:,1] < ff.ncols - border) & (xy[:,0] > border) & (xy[:,0] < ff.nrows - border))]

    # Unpack star coordinates
    y_init, x_init = np.hsplit(xy, 2)

    # Compensate for half-pixel shift caused by the 2x2 mean filter
    x_init = [x + 0.5 for x in x_init]
    y_init = [y + 0.5 for y in y_init]

    # # Plot stars before the PSF fit
    # plotStars(ff, x, y)

    # Fit a PSF to each star on the raw image
    (
        x_arr, y_arr, amplitude, intensity, 
        sigma_y_fitted, sigma_x_fitted, background, snr, saturated_count
    ) = fitPSF(
        img, img_median, x_init, y_init, 
        gamma=gamma,
        segment_radius=segment_radius, roundness_threshold=roundness_threshold, 
        max_feature_ratio=max_feature_ratio, bit_depth=bit_depth
        )
    
    # x_arr, y_arr, amplitude, intensity = list(x), list(y), [], [] # Skip PSF fit

    # # Plot stars after PSF fit filtering
    # plotStars(ff, x_arr, y_arr)
    

    # Compute FWHM from one dimensional sigma
    sigma_x_fitted = np.array(sigma_x_fitted)
    sigma_y_fitted = np.array(sigma_y_fitted)
    sigma_fitted = np.sqrt(sigma_x_fitted**2 + sigma_y_fitted**2)
    fwhm = 2.355*sigma_fitted

    return x_arr, y_arr, amplitude, intensity, fwhm, background, snr, saturated_count


def extractStarsAuto(img, mask=None, 
        max_star_candidates=1500, segment_radius=8, 
        min_stars_detect=50, max_stars_detect=150,
        bit_depth=8,
        verbose=False
        ):
    """ Automatically tried to extract stars from the given image by trying different intensity thresholds.
    
    Arguments:
        img: [ndarray] Image data.

    Keyword arguments:
        mask: [ndarray] Mask image. None by default.
        max_star_candidates: [int] Maximum number of star candidates when trying an intensity threshold.
            If there are too many, PSF fitting would take too long.
        segment_radius: [int] Radius (in pixels) of image segment around the detected star on which to 
            perform the fit.
        min_stars_detect: [int] Minimum number of stars retrieved with a given intensity threshold before
            a new one is tried.
        max_stars_detect: [int] Maximum number of stars to be detected before the process is stopped.
        bit_depth: [int] Bit depth of the image. 8 bits by default.
        verbose: [bool] Print verbose output.
    
    """

    # Precompute the median of the image
    img_median = np.median(img)

    x_data = []
    y_data = []
    amplitude = []
    intensity = []
    fwhm = []

    # Try different intensity thresholds until the greatest number of stars is found
    intens_thresh_list = [70, 50, 40, 30, 20, 10, 5]

    # Repeat the process until the number of returned stars falls within the range
    min_stars_detect = 50
    max_stars_detect = 150
    for intens_thresh in intens_thresh_list:

        if verbose:
            print("Detecting stars with intensity threshold: ", intens_thresh)

        status = extractStars(img, img_median=img_median, mask=mask, 
                                max_star_candidates=max_star_candidates, segment_radius=segment_radius, 
                                intensity_threshold=intens_thresh, bit_depth=bit_depth)

        if status == False:
            continue

        x_data, y_data, amplitude, intensity, fwhm, background, snr, saturated_count = status
        x_data = np.array(x_data)
        y_data = np.array(y_data)

        if len(x_data) < min_stars_detect:

            if verbose:
                print("Skipping, the number of stars {:d} outside {:d} - {:d} range".format(
                    len(x_data), min_stars_detect, max_stars_detect))
            
            continue
        
        elif len(x_data) > max_stars_detect:
            
            # If too many stars are found even with the first very high threshold, take that solution
            break

        else:
            break


    return x_data, y_data, amplitude, intensity, fwhm, background, snr, saturated_count


def extractStarsFF(
        ff_dir, ff_name, 
        flat_struct=None, dark=None, mask=None,
        config=None, 
        border=10,
        max_global_intensity=150, 
        neighborhood_size=10, intensity_threshold=18, 
        segment_radius=4, roundness_threshold=0.5, max_feature_ratio=0.8
        ):
    """ Extracts stars on a given FF bin by searching for local maxima and applying PSF fit for star 
        confirmation.

        Source of one part of the code: 
    http://stackoverflow.com/questions/9111711/get-coordinates-of-local-maxima-in-2d-array-above-certain-value
    
    Arguments:
        ff_dir: [str] Path to directory where FF files are.
        ff_name: [str] Name of the FF file.
        config: [config object] configuration object (loaded from the .config file)
        max_global_intensity: [int] maximum mean intensity of an image before it is discarded as too bright
        border: [int] apply a mask on the detections by removing all that are too close to the given image 
            border (in pixels)
        neighborhood_size: [int] size of the neighbourhood for the maximum search (in pixels)
        intensity_threshold: [float] a threshold for cutting the detections which are too faint (0-255)
        flat_struct: [Flat struct] Structure containing the flat field. None by default.
        dark: [ndarray] Dark frame. None by default.
        mask: [ndarray] Mask image. None by default.

    Return:
        x2, y2, background, intensity, fwhm: [list of ndarrays]
            - x2: X axis coordinates of the star
            - y2: Y axis coordinates of the star
            - background: background intensity
            - intensity: intensity of the star
            - Gaussian Full width at half maximum (FWHM) of fitted stars
    """

    # This will be returned if there was an error
    error_return = [[], [], [], [], [], [], [], [], []]

    # Load parameters from config if given
    if config is not None:
        max_global_intensity = config.max_global_intensity
        border = config.border
        neighborhood_size = config.neighborhood_size
        intensity_threshold = config.intensity_threshold
        segment_radius = config.segment_radius
        roundness_threshold = config.roundness_threshold
        max_feature_ratio = config.max_feature_ratio
        
    # Load the FF bin file
    ff = FFfile.read(ff_dir, ff_name)


    # If the FF file could not be read, skip star extraction
    if ff is None:
        return error_return


    # Apply the dark frame
    if dark is not None:
        ff.avepixel = Image.applyDark(ff.avepixel, dark)

    # Apply the flat
    if flat_struct is not None:
        ff.avepixel = Image.applyFlat(ff.avepixel, flat_struct)

    # Mask the FF file
    if mask is not None:
        ff = MaskImage.applyMask(ff, mask, ff_flag=True)


    # Calculate image mean and stddev
    img_median = np.median(ff.avepixel)

    # Check if the image is too bright and skip the image
    if img_median > max_global_intensity:
        return error_return

    # Get the image data from the average pixel image
    img = ff.avepixel.astype(np.float32)


    # Find the stars in the image
    status = extractStars(
        img, img_median=img_median, 
        mask=mask, gamma=config.gamma,
        max_star_candidates=config.max_stars, border=border,
        neighborhood_size=neighborhood_size, intensity_threshold=intensity_threshold, 
        segment_radius=segment_radius, roundness_threshold=roundness_threshold, 
        max_feature_ratio=max_feature_ratio, bit_depth=config.bit_depth
    )

    # If the star extraction failed, return an empty list
    if status is False:
        return error_return
    
    # Unpack the star data
    x_arr, y_arr, amplitude, intensity, fwhm, background, snr, saturated_count = status


    log.info('extracted ' + str(len(x_arr)) + ' stars from ' + ff_name)
    return ff_name, x_arr, y_arr, amplitude, intensity, fwhm, background, snr, saturated_count


def extractStarsImgHandle(img_handle,
        flat_struct=None, dark=None, mask=None,
        config=None, 
        border=10,
        max_global_intensity=150, 
        neighborhood_size=10, intensity_threshold=18, 
        segment_radius=4, roundness_threshold=0.5, max_feature_ratio=0.8
    ):

    """ Extracts stars on a given image handle by searching for local maxima and applying PSF fit for star 
        confirmation.

    Arguments:
        img_handle: [FrameInterface instance] Image data handle.

    Keyword arguments:
        flat_struct: [Flat struct] Structure containing the flat field. None by default.
        dark: [ndarray] Dark frame. None by default.
        mask: [ndarray] Mask image. None by default.
        config: [config object] configuration object (loaded from the .config file)
        max_global_intensity: [int] maximum mean intensity of an image before it is discarded as too bright
        border: [int] apply a mask on the detections by removing all that are too close to the given image 
            border (in pixels)
        neighborhood_size: [int] size of the neighbourhood for the maximum search (in pixels)
        intensity_threshold: [float] a threshold for cutting the detections which are too faint (0-255)
        segment_radius: [int] Radius (in pixels) of image segment around the detected star on which to 
            perform the fit.
        roundness_threshold: [float] Minimum ratio of 2D Gaussian sigma X and sigma Y to be taken as a stars
            (hot pixels are narrow, while stars are round).
        max_feature_ratio: [float] Maximum ratio between 2 sigma of the star and the image segment area.

    Return:
        x2, y2, background, intensity, fwhm: [list of ndarrays]
            - x2: X axis coordinates of the star
            - y2: Y axis coordinates of the star
            - background: background intensity
            - intensity: intensity of the star
            - Gaussian Full width at half maximum (FWHM) of fitted stars
    """

    # This will be returned if there was an error
    error_return = [[], [], [], [], [], [], [], [], []]

    # Load parameters from config if given
    if config is not None:
        max_global_intensity = config.max_global_intensity
        border = config.border
        neighborhood_size = config.neighborhood_size
        intensity_threshold = config.intensity_threshold
        segment_radius = config.segment_radius
        roundness_threshold = config.roundness_threshold
        max_feature_ratio = config.max_feature_ratio


    star_list = []


    # Set the reference frame to 0
    img_handle.setFrame(0)

    # Go through all the chunks in the image handle
    for chunk_no in range(img_handle.total_fr_chunks):

        # Load one video frame chunk
        ff_tmp = img_handle.loadChunk()

        # Extract the image to work on
        avepixel = ff_tmp.avepixel


        # Apply the dark frame
        if dark is not None:
            avepixel = Image.applyDark(avepixel, dark)

        # Apply the flat
        if flat_struct is not None:
            avepixel = Image.applyFlat(avepixel, flat_struct)

        # Mask the FF file
        if mask is not None:
            avepixel = MaskImage.applyMask(avepixel, mask, ff_flag=False)


        # Calculate image mean and stddev
        img_median = np.median(avepixel)

        # Check if the image is too bright and skip the image
        if img_median > max_global_intensity:
            return error_return

        # Get the image data from the average pixel image
        img = avepixel.astype(np.float32)

        # Extract stars from the average pixel image
        status = extractStars(
            img, img_median=img_median, 
            mask=mask, gamma=config.gamma,
            max_star_candidates=config.max_stars, border=border,
            neighborhood_size=neighborhood_size, intensity_threshold=intensity_threshold, 
            segment_radius=segment_radius, roundness_threshold=roundness_threshold, 
            max_feature_ratio=max_feature_ratio
        )

        # If the star extraction failed, return an empty list
        if status is False:
            return error_return
        
        # Unpack the star data
        x_arr, y_arr, amplitude, intensity, fwhm, background, snr, saturated_count = status


        # Construct an FF name from the chunk time
        ff_name = FFfile.constructFFName(
            config.stationID, img_handle.currentTime(dt_obj=True, beginning=True)
            )

        # Print the results
        print()
        print("FF name:", ff_name)
        print("Num frames:", img_handle.chunk_frames)
        print("Number of stars:", len(x_arr))
        for x, y, a, i, f, bg, s, satcnt in zip(x_arr, y_arr, amplitude, intensity, fwhm, background, snr, saturated_count):
            print("{:7.2f} {:7.2f} {:9d} {:6d} {:5.2f} {:6d} {:5.2f} {:6d}".format(
                round(y, 2), round(x, 2), 
                int(a), int(i), f, int(bg), s, int(satcnt)
                )
            )


        star_list.append(
            [ff_name, list(zip(y_arr, x_arr, amplitude, intensity, fwhm, background, snr, saturated_count))]
             )

        # Go to the next chunk
        img_handle.nextChunk()
    

    # If the star list is empty, return the error return
    if not star_list:
        return error_return

    return star_list




def fitPSF(img, img_median, x_init, y_init, gamma=1.0, segment_radius=4, roundness_threshold=0.5, 
           max_feature_ratio=0.8, bit_depth=8):
    """ Fit a 2D Gaussian to the star candidate cutout to check if it's a star.
    
    Arguments:
        img: [ndarray] Image data.
        x_init: [list] A list of estimated star position (X axis).
        y_init: [list] A list of estimated star position (Y axis).
        
    Keyword arguments:
        gamma: [float] Gamma correction factor for the image.
        segment_radius: [int] Radius (in pixels) of image segment around the detected star on which to 
            perform the fit.
        roundness_threshold: [float] Minimum ratio of 2D Gaussian sigma X and sigma Y to be taken as a stars
            (hot pixels are narrow, while stars are round).
        max_feature_ratio: [float] Maximum ratio between 2 sigma of the star and the image segment area.
        bit_depth: [int] Bit depth of the image.

    """


    x_fitted = []
    y_fitted = []
    amplitude_fitted = []
    intensity_fitted = []
    sigma_y_fitted = []
    sigma_x_fitted = []
    background_fitted = []
    snr_fitted = []
    saturated_count_fitted = []

    # Set the initial guess
    initial_guess = (30.0, segment_radius, segment_radius, 1.0, 1.0, 0.0, img_median)

    # Get the image dimensions
    nrows, ncols = img.shape

    # Threshold for the reported numbers of saturated pixels (98% of the dynamic range)
    saturation_threshold_report = int(round(0.98*(2**bit_depth - 1)))
    
    
    # Go through all stars
    for star in zip(list(y_init), list(x_init)):

        y, x = star

        y_min = y - segment_radius
        y_max = y + segment_radius
        x_min = x - segment_radius
        x_max = x + segment_radius

        if y_min < 0:
            y_min = np.array([0])
        if y_max > nrows:
            y_max = np.array([nrows])
        if x_min < 0:
            x_min = np.array([0])
        if x_max > ncols:
            x_max = np.array([ncols])

        # Check if any of these values is NaN and skip the star
        if np.any(np.isnan([x_min, x_max, y_min, y_max])):
            continue

        x_min = int(x_min)
        x_max = int(x_max)
        y_min = int(y_min)
        y_max = int(y_max)

        # Extract an image segment around each star
        star_seg = img[y_min:y_max, x_min:x_max]

        # Create x and y indices
        y_ind, x_ind = np.indices(star_seg.shape)

        # Estimate saturation level from image type
        saturation = (2**bit_depth - 1)*np.ones_like(y_ind)

        # Fit a PSF to the star
        try:
            # Fit the 2D Gaussian with the limited number of iterations - this reduces the processing time
            # and most of the bad star candidates take more iterations to fit
            popt, pcov = opt.curve_fit(twoDGaussian, (y_ind, x_ind, saturation), star_seg.ravel(), \
                p0=initial_guess, maxfev=200)
            # print(popt)
        except RuntimeError:
            # print('Fitting failed!')

            # Skip stars that can't be fitted in 200 iterations
            continue

        # Unpack fitted gaussian parameters
        amplitude, yo, xo, sigma_y, sigma_x, theta, offset = popt

        # Take absolute values of some parameters
        amplitude = abs(amplitude)
        sigma_x = abs(sigma_x)
        sigma_y = abs(sigma_y)

        # Filter hot pixels by looking at the ratio between x and y sigmas (HPs are very narrow)
        if min(sigma_y/sigma_x, sigma_x/sigma_y) < roundness_threshold:
            # Skip if it is a hot pixel
            continue

        # Reject the star candidate if it is too large 
        if (4*sigma_x*sigma_y/segment_radius**2 > max_feature_ratio):
            continue


        ### If the fitting was successful, compute the star intensity

        # Crop the star segment to take 3 sigma portion around the star
        crop_y_min = int(yo - 3*sigma_y) + 1
        if crop_y_min < 0: crop_y_min = 0
        
        crop_y_max = int(yo + 3*sigma_y) + 1
        if crop_y_max >= star_seg.shape[0]: crop_y_max = star_seg.shape[0] - 1

        crop_x_min = int(xo - 3*sigma_x) + 1
        if crop_x_min < 0: crop_x_min = 0

        crop_x_max = int(xo + 3*sigma_x) + 1
        if crop_x_max >= star_seg.shape[1]: crop_x_max = star_seg.shape[1] - 1

        # If the segment is too small, set a fixed size
        if (y_max - y_min) < 3:
            crop_y_min = int(yo - 2)
            crop_y_max = int(yo + 2)

        if (x_max - x_min) < 3:
            crop_x_min = int(xo - 2)
            crop_x_max = int(xo + 2)


        star_seg_crop = star_seg[crop_y_min:crop_y_max, crop_x_min:crop_x_max]

        # Skip the star if the shape is too small
        if (star_seg_crop.shape[0] == 0) or (star_seg_crop.shape[1] == 0):
            continue

        # Gamma correct the star segment
        star_seg_crop_corr = Image.gammaCorrectionImage(star_seg_crop.astype(np.float32), gamma)

        # Correct the background for gamma
        bg_corrected = Image.gammaCorrectionScalar(offset, gamma)

        # Subtract the background from the star segment and compute the total intensity
        intensity = np.sum(star_seg_crop_corr - bg_corrected)

        # Skip stars with zero intensity
        if intensity <= 0:
            continue


        ### Compute the star's SNR

        # Compute the number of pixels inside the 3 sigma ellipse around the star
        star_px_area = np.pi*(3*sigma_x)*(3*sigma_y)

        # Estimate the standard deviation of the background, which is area outside the 3 sigma ellipse
        star_seg_crop_nan = np.copy(star_seg_crop_corr)
        star_seg_crop_nan[crop_y_min:crop_y_max, crop_x_min:crop_x_max] = np.nan
        bg_std = np.nanstd(star_seg_crop_nan)

        # Make sure the background standard deviation is not zero
        if (bg_std <= 0) or np.isnan(bg_std):
            bg_std = 1

        # Compute the SNR
        snr = Image.signalToNoise(intensity, star_px_area, bg_corrected, bg_std)

        ###


        ### Determine the number of saturated pixels ###

        # Count the number of saturated pixels (before gamma correction)
        saturated_count = np.sum(star_seg_crop >= saturation_threshold_report)

        ###


        # print(intensity)
        # plt.imshow(star_seg_crop - bg_corrected, cmap='gray', vmin=0, vmax=255)
        # plt.show()


        ###

        # Calculate the intensity (as a volume under the 2D Gaussian) (OLD, before gamma correction)
        # intensity = 2*np.pi*amplitude*sigma_x*sigma_y



        # # Skip if the star intensity is below background level
        # if intensity < offset:
        #     continue

        # Add stars to the final list
        x_fitted.append(x_min + xo)
        y_fitted.append(y_min + yo)
        amplitude_fitted.append(amplitude)
        intensity_fitted.append(intensity)
        sigma_y_fitted.append(sigma_y)
        sigma_x_fitted.append(sigma_x)
        background_fitted.append(bg_corrected)
        snr_fitted.append(snr)
        saturated_count_fitted.append(saturated_count)

        # # Plot fitted stars
        # data_fitted = twoDGaussian((y_ind, x_ind), *popt) - offset

        # fig, ax = plt.subplots(1, 1)
        # ax.hold(True)
        # plt.title('Center Y: '+str(y_min[0])+', X:'+str(x_min[0]))
        # ax.imshow(star_seg.reshape(segment_radius*2, segment_radius*2), cmap=plt.cm.inferno, origin='bottom',
        #     extent=(x_ind.min(), x_ind.max(), y_ind.min(), y_ind.max()))
        # # ax.imshow(data_fitted.reshape(segment_radius*2, segment_radius*2), cmap=plt.cm.jet, origin='bottom')
        # ax.contour(x_ind, y_ind, data_fitted.reshape(segment_radius*2, segment_radius*2), 8, colors='w')

        # plt.show()
        # plt.clf()
        # plt.close()

    return (
            x_fitted, y_fitted, 
            amplitude_fitted, intensity_fitted, 
            sigma_y_fitted, sigma_x_fitted, 
            background_fitted, snr_fitted, saturated_count_fitted
            )




def plotStars(ff, x2, y2):
    """ Plots detected stars on the input image.
    """

    # Plot image with adjusted levels to better see stars
    plt.imshow(Image.adjustLevels(ff.avepixel, 0, 1.3, 255), cmap='gray')

    # Plot stars
    for star in zip(list(y2), list(x2)):
        y, x = star
        c = plt.Circle((x, y), 5, fill=False, color='r')
        plt.gca().add_patch(c)

    plt.show()

    plt.clf()
    plt.close()




def extractStarsAndSave(config, ff_dir):
    """ Extract stars in the given folder and save the CALSTARS file. 
    
    Arguments:
        config: [config object] configuration object (loaded from the .config file)
        ff_dir: [str] Path to directory where FF files are.

    Return:
        star_list: [list] A list of [ff_name, star_data] entries, where star_data contains a list of 
            (column, row, amplitude, intensity, fwhm) values for every star.

    """




    time_start = time.time()

    # Load mask, dark, flat
    mask, dark, flat_struct = loadImageCalibration(ff_dir, config)
    

    extraction_list = []

    # Go through all files in the directory and add them to the detection list
    for ff_name in sorted(os.listdir(ff_dir)):

        # Check if the given file is a valid FF file
        if not FFfile.validFFName(ff_name):
            continue

        extraction_list.append(ff_name)


    # If just one file is given, run the extraction on it instead of using the QueuedPool
    workpool = None
    if len(extraction_list) == 1:
        ff_name = extraction_list[0]

<<<<<<< HEAD
    # Run the QueuedPool for detection
    workpool = QueuedPool(extractStarsFF, cores=num_cores, backup_dir=ff_dir, input_queue_maxsize=None, low_priority=True)
=======
        log.info('Extracting stars from ' + ff_name)

        # Run the extraction
        result = extractStarsFF(
            ff_dir, ff_name, flat_struct=flat_struct, dark=dark, mask=mask,
            config=config
        )

        results = [result]
>>>>>>> 3437d45d


    else:

        # The number of workers should be the minimum of cores and the number of tasks, so we don't have too many
        # workers waiting for the tasks to finish
        num_cores = min(config.num_cores, len(extraction_list))

        # Run the QueuedPool for detection
        workpool = QueuedPool(extractStarsFF, cores=num_cores, backup_dir=ff_dir, input_queue_maxsize=None)


        # Add jobs for the pool
        for ff_name in extraction_list:
            log.info('Adding for extraction: ' + ff_name)
            workpool.addJob([ff_dir, ff_name, flat_struct, dark, mask, config, None, None, None, None, None, None, None])


        log.info('Starting pool...')

        # Start the detection
        workpool.startPool()


        log.info('Waiting for the detection to finish...')

        # Wait for the detector to finish and close it
        workpool.closePool()

        results = workpool.getResults()


    # Get extraction results
    star_list = []
    for result in results:

        try:
            ff_name, x2, y2, amplitude, intensity, fwhm_data, background, snr, saturated_count = result
            
        except ValueError:
            ff_name, x2, y2, amplitude, intensity, fwhm_data = result
            background = np.zeros_like(x2)
            snr = np.zeros_like(x2)
            saturated_count = np.zeros_like(x2)

        # Skip if no stars were found
        if not x2:
            continue


        # Construct the table of the star parameters
        star_data = list(zip(y2, x2, amplitude, intensity, fwhm_data, background, snr, saturated_count))

        # Add star info to the star list
        star_list.append([ff_name, star_data])



    dir_name = os.path.basename(os.path.abspath(ff_dir))
    if dir_name.startswith(config.stationID):
        prefix = dir_name
    else:
        prefix = "{:s}_{:s}".format(config.stationID, dir_name)

    # Generate the name for the CALSTARS file
    calstars_name = 'CALSTARS_' + prefix + '.txt'


    # Write detected stars to the CALSTARS file
    CALSTARS.writeCALSTARS(star_list, ff_dir, calstars_name, config.stationID, config.height, config.width)

    # Delete QueuedPool backed up files
    if workpool is not None:
        workpool.deleteBackupFiles()

    log.info('Total time taken: {:.2f} s'.format(time.time() - time_start))


    return star_list




if __name__ == "__main__":

    ### COMMAND LINE ARGUMENTS

    # Init the command line arguments parser
    arg_parser = argparse.ArgumentParser(description="Extract stars on FF files in the given folder.")

    arg_parser.add_argument('dir_path', nargs=1, metavar='DIR_PATH', type=str, \
        help='Path to the folder with FF files.')

    arg_parser.add_argument('-c', '--config', nargs=1, metavar='CONFIG_PATH', type=str, \
        help="Path to a config file which will be used instead of the default one.")

    arg_parser.add_argument('-s', '--showstd', action="store_true", help="""Show a histogram of stddevs of PSFs of all detected stars. """)

    # Parse the command line arguments
    cml_args = arg_parser.parse_args()

    #########################

    # Load the config file
    config = cr.loadConfigFromDirectory(cml_args.config, cml_args.dir_path)

    # Get paths to every FF bin file in a directory 
    ff_dir = os.path.abspath(cml_args.dir_path[0])
    ff_list = [ff_name for ff_name in os.listdir(ff_dir) if FFfile.validFFName(ff_name)]

    # Check if there are any file in the directory
    if len(ff_list) is None:
        log.warning("No files found!")
        sys.exit()



    # Run extraction and save the resulting CALSTARS file
    star_list = extractStarsAndSave(config, ff_dir)


    fwhm_list = []
    intensity_list = []
    x_list = []
    y_list = []
    background_list = []
    snr_list = []
    saturated_count_list = []


    # Print found stars
    for ff_name, star_data in star_list:

        print()
        print(ff_name)
        print('  ROW     COL       amp  intens FWHM Bg SNR SatCount')
        for x, y, max_ampl, level, fwhm, background, snr, saturated_count in star_data:
            print(' {:7.2f} {:7.2f} {:6d} {:6d} {:5.2f} {:6d} {:5.2f} {:6d}'.format(round(y, 2), round(x, 2), int(max_ampl), \
                int(level), fwhm, int(background), snr, saturated_count))


        x2, y2, amplitude, intensity, fwhm_data, background, snr, saturated_count = np.array(star_data).T

        # Store the star info to list        
        x_list += x2.tolist()
        y_list += y2.tolist()
        intensity_list += intensity.tolist()
        fwhm_list += fwhm_data.tolist()
        background_list += background.tolist()
        snr_list += snr.tolist()
        saturated_count_list += saturated_count.tolist()


        # # Show stars if there are only more then 10 of them
        # if len(x2) < 20:
        #     continue

        # # Load the FF bin file
        # ff = FFfile.read(ff_dir, ff_name)

        # plotStars(ff, x2, y2)


    


    # Show the histogram of PSF FWHMs
    if cml_args.showstd:

        print('Median FWHM: {:.3f}'.format(np.median(fwhm_list)))

        # Compute the bin number
        nbins = int(np.ceil(np.sqrt(len(fwhm_list))))
        if nbins < 10:
            nbins = 10

        plt.hist(fwhm_list, bins=nbins)

        plt.xlabel('PSF FWHM')
        plt.ylabel('Count')

        plt.savefig(os.path.join(ff_dir, 'PSF_FWHM_hist.png'), dpi=300)

        plt.show()


        # Plot stddev by intensity
        
        hexbin_grid = int(1.0/np.sqrt(2)*nbins)
        lsp_list = -2.5*np.log10(np.array(intensity_list))
        fwhm_list = np.array(fwhm_list)

        # Compute plot limits
        x_min = np.percentile(lsp_list[~np.isnan(lsp_list)], 0.5)
        x_max = np.percentile(lsp_list[~np.isnan(lsp_list)], 99.5)
        y_min = np.percentile(fwhm_list[~np.isnan(fwhm_list)], 0.5)
        y_max = np.percentile(fwhm_list[~np.isnan(fwhm_list)], 99.5)

        plt.hexbin(lsp_list, fwhm_list, gridsize=(hexbin_grid, hexbin_grid), extent=(x_min, x_max, \
            y_min, y_max))
        plt.xlabel('Uncalibrated magnitude')
        plt.ylabel('PSF FWHM')

        plt.xlim(x_min, x_max)
        plt.ylim(y_min, y_max)

        plt.gca().invert_xaxis()

        plt.savefig(os.path.join(ff_dir, 'PSF_FWHM_vs_mag.png'), dpi=300)

        plt.show()


        # Plot stddev by X and Y
        fig, (ax1, ax2) = plt.subplots(nrows=2)

        x_min = np.min(x_list)
        x_max = np.max(x_list)
        ax1.hexbin(x_list, fwhm_list, gridsize=(hexbin_grid, hexbin_grid), extent=(x_min, x_max, \
            y_min, y_max))

        
        ax1.set_ylabel('PSF FWHM')
        ax1.set_xlabel('X')

        ax1.set_xlim(x_min, x_max)
        ax1.set_ylim(y_min, y_max)


        x_min = np.min(y_list)
        x_max = np.max(y_list)
        ax2.hexbin(y_list, fwhm_list, gridsize=(hexbin_grid, hexbin_grid), extent=(x_min, x_max, \
            y_min, y_max))

        ax2.set_ylabel('PSF FWHM')
        ax2.set_xlabel('Y')

        ax2.set_xlim(x_min, x_max)
        ax2.set_ylim(y_min, y_max)

        plt.tight_layout()

        plt.savefig(os.path.join(ff_dir, 'PSF_xy_vs_FWHM.png'), dpi=300)

        plt.show()


        # Plot stddev by radius from centre
        x_list = np.array(x_list)
        y_list = np.array(y_list)
        radius_list = np.hypot(x_list - config.width/2, y_list - config.height/2)

        radius_min = 0
        radius_max = np.hypot(config.width/2, config.height/2)

        plt.hexbin(radius_list, np.array(fwhm_list), gridsize=(hexbin_grid, hexbin_grid), \
            extent=(radius_min, radius_max, y_min, y_max))


        plt.xlabel("Radius from center (px)")
        plt.ylabel("PSF FWHM (px)")

        plt.xlim(radius_min, radius_max)
        plt.ylim(y_min, y_max)

        plt.tight_layout()

        plt.savefig(os.path.join(ff_dir, 'PSF_radius_vs_FWHM.png'), dpi=300)

        plt.show()


<|MERGE_RESOLUTION|>--- conflicted
+++ resolved
@@ -789,10 +789,6 @@
     if len(extraction_list) == 1:
         ff_name = extraction_list[0]
 
-<<<<<<< HEAD
-    # Run the QueuedPool for detection
-    workpool = QueuedPool(extractStarsFF, cores=num_cores, backup_dir=ff_dir, input_queue_maxsize=None, low_priority=True)
-=======
         log.info('Extracting stars from ' + ff_name)
 
         # Run the extraction
@@ -802,8 +798,6 @@
         )
 
         results = [result]
->>>>>>> 3437d45d
-
 
     else:
 
@@ -812,7 +806,7 @@
         num_cores = min(config.num_cores, len(extraction_list))
 
         # Run the QueuedPool for detection
-        workpool = QueuedPool(extractStarsFF, cores=num_cores, backup_dir=ff_dir, input_queue_maxsize=None)
+        workpool = QueuedPool(extractStarsFF, cores=num_cores, backup_dir=ff_dir, input_queue_maxsize=None, low_priority=True)
 
 
         # Add jobs for the pool
