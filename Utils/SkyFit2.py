from __future__ import print_function, division, absolute_import, unicode_literals

import os
import math
import argparse
import traceback
import copy
import cProfile
import json
import datetime
import collections
import glob

import numpy as np
import matplotlib
import matplotlib.pyplot as plt
import matplotlib.gridspec as gridspec
import pyqtgraph as pg

import RMS
from RMS.Astrometry.ApplyAstrometry import xyToRaDecPP, raDecToXYPP, \
    rotationWrtHorizon, rotationWrtHorizonToPosAngle, computeFOVSize, photomLine, photometryFit, \
    rotationWrtStandard, rotationWrtStandardToPosAngle, correctVignetting, \
    extinctionCorrectionTrueToApparent, applyAstrometryFTPdetectinfo, getFOVSelectionRadius
from RMS.Astrometry.AtmosphericExtinction import atmosphericExtinctionCorrection
from RMS.Astrometry.Conversions import date2JD, JD2HourAngle, trueRaDec2ApparentAltAz, raDec2AltAz, \
    apparentAltAz2TrueRADec, J2000_JD, jd2Date, datetime2JD, JD2LST, geo2Cartesian, vector2RaDec, raDec2Vector
from RMS.Astrometry.AstrometryNet import astrometryNetSolve
from RMS.Astrometry.FFTalign import alignPlatepar
import RMS.ConfigReader as cr
from RMS.ExtractStars import extractStarsAndSave
import RMS.Formats.CALSTARS as CALSTARS
from RMS.Formats.Platepar import Platepar, getCatalogStarsImagePositions
from RMS.Formats.FFfile import convertFRNameToFF, constructFFName
from RMS.Formats.FrameInterface import detectInputTypeFolder, detectInputTypeFile
from RMS.Formats.FTPdetectinfo import writeFTPdetectinfo
from RMS.Formats import StarCatalog
from RMS.Pickling import loadPickle, savePickle
from RMS.Math import angularSeparation, RMSD, vectNorm, cartesianToPolar, isAngleBetween
from RMS.Misc import decimalDegreesToSexHours
from RMS.Routines.AddCelestialGrid import updateRaDecGrid, updateAzAltGrid
from RMS.Routines.CustomPyqtgraphClasses import *
from RMS.Routines.GreatCircle import fitGreatCircle, greatCircle, greatCirclePhase
from RMS.Routines.MaskImage import getMaskFile
from RMS.Routines import RollingShutterCorrection
from RMS.Routines.MaskImage import loadMask, MaskStructure, getMaskFile

import pyximport
pyximport.install(setup_args={'include_dirs': [np.get_include()]})
from RMS.Astrometry.CyFunctions import subsetCatalog, equatorialCoordPrecession



class QFOVinputDialog(QtWidgets.QDialog):

    lenses = "none"
    lenses_vbox = None

    def __init__(self, *args, **kwargs):
        super(QFOVinputDialog, self).__init__(*args, **kwargs)

        self.setWindowTitle("Pointing information")

        btn = QtWidgets.QDialogButtonBox.Ok | QtWidgets.QDialogButtonBox.Cancel

        buttonBox = QtWidgets.QDialogButtonBox(btn)
        buttonBox.accepted.connect(self.accept)
        buttonBox.rejected.connect(self.reject)

        self.azim_edit = QtWidgets.QLineEdit(self)
        self.alt_edit = QtWidgets.QLineEdit(self)
        self.rot_edit = QtWidgets.QLineEdit(self)


        azim_validator = QtGui.QDoubleValidator(-180, 360, 9)
        azim_validator.setNotation(QtGui.QDoubleValidator.StandardNotation)
        self.azim_edit.setValidator(azim_validator)

        alt_validator = QtGui.QDoubleValidator(0, 90, 9)
        alt_validator.setNotation(QtGui.QDoubleValidator.StandardNotation)
        self.alt_edit.setValidator(alt_validator)

        rot_validator = QtGui.QDoubleValidator(-180, 360, 9)
        rot_validator.setNotation(QtGui.QDoubleValidator.StandardNotation)
        self.rot_edit.setValidator(rot_validator)

        layout = QtWidgets.QVBoxLayout(self)

        layout.addWidget(QtWidgets.QLabel("Please enter FOV centre (degrees),\nAzimuth +E of due N\nRotation from vertical"))

        formlayout = QtWidgets.QFormLayout()
        formlayout.setLabelAlignment(QtCore.Qt.AlignLeft)

        formlayout.addRow("Azimuth", self.azim_edit)
        formlayout.addRow("Altitude", self.alt_edit)
        formlayout.addRow("Rotation", self.rot_edit)
        layout.addLayout(formlayout)

        # Reference lenses options
        groupbox = QtWidgets.QGroupBox("Template lenses:")
        groupbox.setCheckable(False)
        layout.addWidget(groupbox)

        self.lenses_vbox = QtWidgets.QVBoxLayout()
        groupbox.setLayout(self.lenses_vbox)

        fov = QtWidgets.QRadioButton("No distortion (default)")
        fov.lenses = "none"
        fov.setChecked(True)
        fov.toggled.connect(self.lensesSelected)
        self.lenses_vbox.addWidget(fov)

        layout.addWidget(buttonBox)
        self.setLayout(layout)

    def loadLensTemplates(self, config, data_dir, width, height):
        """ Load the lens templates and add them to the dialog box. The provided resolution will be used to
            enable only the templates with the same resolution.

        Arguments:
            width: [int] Image width.
            height: [int] Image height.
        """

        print()
        print('Loading platepar templates from:')
        print(" ", config.platepar_template_dir)
        print(" ", data_dir)

        # Find all template_*.cal files in both the data and config directories
        platepar_template_files = []
        for root_dir in [config.platepar_template_dir, data_dir]:
            for template_file in glob.glob(os.path.join(root_dir, 'template_*.cal')):
                platepar_template_files.append(template_file)


        # Load the lens templates
        templates = []
        for template_path in platepar_template_files:

            with open(template_path) as f:
                data = json.load(f)

            if ('template_metadata' not in data) or \
                     ('description' not in data['template_metadata']):
                
                print('WARNING: Missing or invalid "template_metadata" section in file ' + template_file)

                continue

            templates.append({
                       'description' : data['template_metadata']['description'],
                       'X_res' : data['X_res'],
                       'Y_res' : data['Y_res'],
                       'file_name' : template_path
                      })
        templates.sort(key=lambda x: x['description'])

        # add lenses options to the dialog box
        for template in templates:
            fov = self.createTemplateLensOption(template['file_name'], template['description'])

            # enable option if resolution is compatible
            if template['X_res'] == width and template['Y_res'] == height:
                fov.setEnabled(True)

    def createTemplateLensOption(self, lenses_id, lenses_description):

        fov = QtWidgets.QRadioButton(lenses_description)
        fov.lenses = lenses_id
        fov.setEnabled(False)
        fov.toggled.connect(self.lensesSelected)
        self.lenses_vbox.addWidget(fov)
        return fov

    def lensesSelected(self):
        radioButton = self.sender()
        if radioButton.isChecked():
            self.lenses = radioButton.lenses


    def getInputs(self):

        try:
            azim = float(self.azim_edit.text())%360

        except ValueError:
            print("Azimuth could not be read as a number! Assuming 90 deg.")
            azim = 90


        try:
            alt = float(self.alt_edit.text())
        
        except ValueError:
            print("Altitude could not be read as a number! Assuming 45 deg.")
            alt = 45

        # Read the rotation
        rot_text = self.rot_edit.text()
        if rot_text:
            rot = float(rot_text)%360
        else:
            # If the rotation is not given, set it to 0
            rot = 0

        lenses = self.lenses

        return azim, alt, rot, lenses


class GeoPoints(object):
    def __init__(self, geo_points_input):

        self.geo_points_input = geo_points_input

        # Geo coordinates (degrees, meters)
        self.names = []
        self.lat_data = []
        self.lon_data = []
        self.ele_data = []

        # Equatorial coordinates (degrees)
        self.ra_data = []
        self.dec_data = []

        # Load the points from a file
        self.load()


    def load(self):
        """ Load the geo catalog file. """
        
        if os.path.isfile(self.geo_points_input):
            with open(self.geo_points_input) as f:
                for line in f:

                    # Skip comments
                    if line.startswith("#"):
                        continue

                    line = line.replace('\n', '').replace('\r', '')
                    line = line.split(',')

                    name, lat, lon, ele = line

                    self.names.append(name)
                    self.lat_data.append(float(lat))
                    self.lon_data.append(float(lon))
                    self.ele_data.append(float(ele))




    def update(self, platepar, jd):
        """ Project points to the observer's point of view. """

        # Reset RA/Dec array
        self.ra_data = []
        self.dec_data = []

        # Compute ECI coordinates of the observer's location
        ref_eci = geo2Cartesian(platepar.lat, platepar.lon, platepar.elev, jd)

        for name, lat, lon, elev in zip(self.names, self.lat_data, self.lon_data, self.ele_data):

            # Compute ECI coordiantes of the current point
            eci = geo2Cartesian(lat, lon, elev, jd)

            # Compute the vector pointing from the reference position to the current position
            eci_point = np.array(eci) - np.array(ref_eci)

            # Compute ra/dec in radians
            ra, dec = vector2RaDec(eci_point)

            # # Compute alt/az
            # azim, alt = raDec2AltAz(np.radians(ra), np.radians(dec), jd, np.radians(platepar.lat), \
            #     np.radians(platepar.lon))

            # print("{:>25s}, {:8.3f}, {:7.3f}".format(name, np.degrees(azim), np.degrees(alt)))


            # Precess RA/Dec to J2000
            ra, dec = equatorialCoordPrecession(jd, J2000_JD.days, np.radians(ra), np.radians(dec))

            self.ra_data.append(np.degrees(ra))
            self.dec_data.append(np.degrees(dec))


        self.ra_data = np.array(self.ra_data)
        self.dec_data = np.array(self.dec_data)

        

class CatalogStar(object):
    def __init__(self, ra, dec, mag):
        """ Container for a catalog star. """

        self.pick_type = "star"

        self.ra = ra
        self.dec = dec
        self.mag = mag


    def coords(self):
        """ Return sky coordinates. """

        return self.ra, self.dec, self.mag



class GeoPoint(object):
    def __init__(self, geo_points_obj, geo_point_index):
        """ Container for a geo point. """

        self.pick_type = "geopoint"

        self.geo_points_obj = geo_points_obj
        self.geo_point_index = geo_point_index


    def coords(self):
        """ Return sky coordinates. """

        ra = self.geo_points_obj.ra_data[self.geo_point_index]
        dec = self.geo_points_obj.dec_data[self.geo_point_index]
        mag = 1.0

        return ra, dec, mag




class PairedStars(object):
    def __init__(self):
        """ Container for picked stars and geo points. """

        self.paired_stars = []


    def addPair(self, x, y, intens_acc, obj):
        """ Add a pair between image coordinates and a star or a geo point. 
    
        Arguments:
            x: [float] Image X coordiante.
            y: [float] Image Y coordinate.
            intens_acc: [float] Sum of pixel intensities.
            obj: [object] Instance of CatalogStar or GeoPoint.

        """

        self.paired_stars.append([x, y, intens_acc, obj])


    def removeGeoPoints(self):
        """ Remove all geo points form the list of pairs. """

        self.paired_stars = [entry for entry in self.paired_stars if entry[3].pick_type != "geopoint"]



    def findClosestPickedStarIndex(self, pos_x, pos_y):
        """ Finds the index of the closest picked star on the image to the given image position. """

        min_index = 0
        min_dist = np.inf

        picked_x = [star[0] for star in self.paired_stars]
        picked_y = [star[1] for star in self.paired_stars]

        # Find the index of the closest catalog star to the given image coordinates
        for i, (x, y) in enumerate(zip(picked_x, picked_y)):

            dist = (pos_x - x)**2 + (pos_y - y)**2

            if dist < min_dist:
                min_dist = dist
                min_index = i

        return min_index


    def removeClosestPair(self, pos_x, pos_y):
        """ Remove pair closest to the given image coordinates. """

        if not len(self.paired_stars):
            return None

        # Find the closest star to the coordiantes
        min_index = self.findClosestPickedStarIndex(pos_x, pos_y)

        # Remove the star from the list
        self.paired_stars.pop(min_index)


    def imageCoords(self, draw=False):
        """ Return a list of image coordinates of the pairs. 
    
        Keyword arguments:
            draw: [bool] Add an offset of 0.5 px for drwaing using pyqtgraph.
        """

        offset = 0
        if draw:
            offset = 0.5

        img_coords = [(x + offset, y + offset, intens_acc) for x, y, intens_acc, _ in self.paired_stars]

        return img_coords


    def skyCoords(self):
        """ Return a list of sky coordinates. """

        return [obj.coords() for _, _, _, obj in self.paired_stars]


    def allCoords(self):
        """ Return all coordiantes, image and sky in the [(x, y, intens_acc), (ra, dec, mag)] list form 
            for every entry. 
        """

        return [[(x, y, intens_acc), obj.coords()] for x, y, intens_acc, obj in self.paired_stars]




    def __len__(self):
        """ Return the total number of paired stars. """

        return len(self.paired_stars)



class PlateTool(QtWidgets.QMainWindow):
    def __init__(self, input_path, config, beginning_time=None, fps=None, gamma=None, use_fr_files=False, \
<<<<<<< HEAD
        geo_points_input=None, startUI=True, camera_mask=None):
=======
        geo_points_input=None, startUI=True, nobg=False, flipud=False):
>>>>>>> c3f6e32b
        """ SkyFit interactive window.

        Arguments:
            input_path: [str] Absolute path to the directory containing FF or image files, or a path to a 
                video file.
            config: [Config struct]

        Keyword arguments:
            beginning_time: [datetime] Datetime of the video beginning. Optional, only can be given for
                video input formats.
            fps: [float] Frames per second, used only when images in a folder are used.
            gamma: [float] Camera gamma. None by default, then it will be used from the platepar file or
                config.
            use_fr_files: [bool] Include FR files together with FF files. False by default.
            geo_points_input: [str] Path to a file with a list of geo coordinates which will be projected on
                the image as seen from the perspective of the observer.
            startUI: [bool] Start the GUI. True by default.
            nobg: [bool] Do not subtract the background for photometry. False by default.
            flipud: [bool] Flip the image upside down. False by default.
        """

        super(PlateTool, self).__init__()

        # Mode of operation - skyfit for fitting astrometric plates, manualreduction for manual picking
        #   of position on frames and photometry
        self.mode = 'skyfit'
        self.mode_list = ['skyfit', 'manualreduction']
        self.max_radius_between_matched_stars = np.inf
        self.autopan_mode = False
        self.input_path = input_path
        if os.path.isfile(self.input_path):
            self.dir_path = os.path.dirname(self.input_path)
        else:
            self.dir_path = self.input_path


        self.config = config

        # Store forced time of first frame
        self.beginning_time = beginning_time

        # Store the background subtraction flag
        self.no_background_subtraction = nobg

        # Store the flip upside down flag
        self.flipud = flipud

        # Extract the directory path if a file was given
        if os.path.isfile(self.dir_path):
            self.dir_path, _ = os.path.split(self.dir_path)

        # If camera gamma was given, change the value in config
        if gamma is not None:
            config.gamma = gamma

        # If the FPS was given, change the FPS in the config file
        self.fps = fps
        if self.fps is not None:
            config.fps = fps

        self.use_fr_files = use_fr_files

        
        # Load the file with geo points, if given
        self.geo_points_input = geo_points_input
        
        self.geo_points_obj = None

        if self.geo_points_input is not None:
            
            if os.path.isfile(self.geo_points_input):
                self.geo_points_obj = GeoPoints(self.geo_points_input)

            else:
                print("The file with geo points does not exist:", self.geo_points_input)


        # Measure points on the ground, not on the sky
        self.meas_ground_points = False

        # Do the astrometric pick and the photometry in a single click
        self.single_click_photometry = False

        # Star picking mode variables
        self.star_aperature_radius = 5
        self.x_centroid = self.y_centroid = None
        self.closest_type = None
        self.closest_cat_star_indx = None

        # List of paired image and catalog stars
        self.pick_list = {}
        self.paired_stars = PairedStars()
        self.residuals = None

        # Positions of the mouse cursor
        self.mouse_x = 0
        self.mouse_y = 0

        # Key increment
        self.key_increment = 1.0
        
        # Init a blank platepar
        self.platepar = Platepar()

        # Platepar format (json or txt)
        self.platepar_fmt = None

        # Store the mask
        self.camera_mask = camera_mask

        # Flat field
        self.flat_struct = None

        # Dark frame
        self.dark = None

        # Image coordinates of catalog stars
        self.catalog_x = self.catalog_y = None
        self.catalog_x_filtered = self.catalog_y_filtered = None
        self.mag_band_string = ''

        # Flag indicating that the first platepar fit has to be done
        self.first_platepar_fit = True

        # Flag indicating that only the pointing will be fit, not the distortion
        self.fit_only_pointing = False

        # Flag indicating that the scale will not be fit
        self.fixed_scale = False

        # Flag indicating that the astrometry will be automatically re-fit when the station is moved (only 
        #   when geopoints are available)
        self.station_moved_auto_refit = False

        ###################################################################################################


        # Detect data input type and init the image handle
        self.detectInputType(load=True, beginning_time=beginning_time, use_fr_files=self.use_fr_files)

        # Update the FPS if it's forced
        self.setFPS()


        ###################################################################################################

        # LOADING STARS

        # Load catalog stars
        self.catalog_stars = self.loadCatalogStars(self.config.catalog_mag_limit)
        self.cat_lim_mag = self.config.catalog_mag_limit

        # Check if the catalog exists
        if not self.catalog_stars.any():

            qmessagebox(title='Star catalog error', \
                message='Star catalog from path ' \
                    + os.path.join(self.config.star_catalog_path, self.config.star_catalog_file) \
                    + 'could not be loaded!',
                message_type="error")

            sys.exit()

        else:
            print('Star catalog loaded: ', self.config.star_catalog_file)


        self.calstars = {}
        self.loadCalstars()


        ###################################################################################################
        # PLATEPAR

        # Load the platepar file
        self.loadPlatepar()


        # Set the given gamma value to platepar
        if gamma is not None:
            self.platepar.gamma = gamma


        # Load distorion type index
        self.dist_type_index = self.platepar.distortion_type_list.index(self.platepar.distortion_type)


        ###################################################################################################

        print()

        # INIT WINDOW
        if startUI:
            self.setupUI()


    def setFPS(self):
        """ Update the FPS if it's forced. """

        # Force FPS for videos if needed
        if (self.fps is not None) and (self.img_handle is not None):
            if self.img_handle.input_type == "video":
                self.img_handle.fps = self.fps
                print("Forcing video FPS to:", self.fps)


    def setupUI(self, loaded_file=False):
        """ Setup pyqt UI with widgets. No variables worth saving should be defined here.

        Keyword arguments:
            loaded_file: [bool] Loaded a state from a file. False by default.
        """

        self.central = QtWidgets.QWidget()
        self.setCentralWidget(self.central)

        layout = QtWidgets.QGridLayout()
        self.central.setLayout(layout)

        ###################################################################################################
        # TOP MENU

        menu = self.menuBar()

        self.new_platepar_action = QtWidgets.QAction("New platepar")
        self.new_platepar_action.setShortcut("Ctrl+N")  # key bindings here do not get passed to keypress
        self.new_platepar_action.triggered.connect(self.makeNewPlatepar)

        self.load_platepar_action = QtWidgets.QAction("Load platepar")
        self.load_platepar_action.setShortcut('Ctrl+P')
        self.load_platepar_action.triggered.connect(lambda: self.loadPlatepar(update=True))

        self.save_platepar_action = QtWidgets.QAction("Save platepar")
        self.save_platepar_action.triggered.connect(self.savePlatepar)

        self.save_reduction_action = QtWidgets.QAction('Save state and reduction')
        self.save_reduction_action.setShortcut('Ctrl+S')
        self.save_reduction_action.triggered.connect(lambda: [self.saveState(),
                                                              self.saveFTPdetectinfo(),
                                                              self.saveECSV()])

        self.save_current_frame_action = QtWidgets.QAction('Save current frame')
        self.save_current_frame_action.setShortcut('Ctrl+W')
        self.save_current_frame_action.triggered.connect(self.saveCurrentFrame)

        self.save_default_platepar_action = QtWidgets.QAction("Save default platepar")
        self.save_default_platepar_action.setShortcut('Ctrl+Shift+S')
        self.save_default_platepar_action.triggered.connect(self.saveDefaultPlatepar)

        self.save_state_platepar_action = QtWidgets.QAction("Save state and platepar")
        self.save_state_platepar_action.triggered.connect(lambda: [self.saveState(), self.savePlatepar()])
        self.save_state_platepar_action.setShortcut('Ctrl+S')

        self.load_state_action = QtWidgets.QAction("Load state")
        self.load_state_action.triggered.connect(self.findLoadState)

        self.station_action = QtWidgets.QAction("Change station")
        self.station_action.triggered.connect(self.changeStation)

        self.toggle_info_action = QtWidgets.QAction("Toggle Info")
        self.toggle_info_action.triggered.connect(self.toggleInfo)
        self.toggle_info_action.setShortcut('F1')

        self.toggle_zoom_window = QtWidgets.QAction("Toggle zoom window")
        self.toggle_zoom_window = QtWidgets.QAction("Toggle zoom window")
        self.toggle_zoom_window.triggered.connect(self.toggleZoomWindow)
        self.toggle_zoom_window.setShortcut('shift+Z')

        self.file_menu = menu.addMenu('File')
        self.view_menu = menu.addMenu('View')

        # TESTING
        self.i = 0
        self.n = 100
        self.frames = np.zeros(self.n)
        self.profile = cProfile.Profile()
        self.keys_pressed = []  # keeps track of all the keys pressed

        ###################################################################################################
        # STATUS BAR ON BOTTOM

        # bottom information
        self.status_bar = QtWidgets.QStatusBar()
        self.status_bar.setFont(QtGui.QFont('monospace'))
        self.setStatusBar(self.status_bar)

        self.skyfit_button = QtWidgets.QPushButton('SkyFit')
        self.skyfit_button.pressed.connect(lambda: self.changeMode('skyfit'))
        self.manualreduction_button = QtWidgets.QPushButton('ManualReduction')
        self.manualreduction_button.pressed.connect(lambda: self.changeMode('manualreduction'))
        self.status_bar.addPermanentWidget(self.skyfit_button)
        self.status_bar.addPermanentWidget(self.manualreduction_button)

        self.nextstar_button = QtWidgets.QPushButton('SkyFit')
        self.nextstar_button.pressed.connect(lambda: self.nextstar())

        ###################################################################################################
        # CENTRAL WIDGET (DISPLAY)

        # Main Image
        self.scrolls_back = 0
        self.clicked = 0

        # Init the central image window
        self.view_widget = pg.GraphicsView()
        self.img_frame = ViewBox()
        self.img_frame.setAspectLocked()
        self.img_frame.setMenuEnabled(False)

        # Override the scroll function
        self.img_frame.wheelEvent = self.wheelEvent

        self.view_widget.setCentralWidget(self.img_frame)
        self.img_frame.invertY()
        layout.addWidget(self.view_widget, 0, 1)

        # zoom window
        self.show_zoom_window = False
        self.show_zoom_window_size = 200
        self.v_zoom = pg.GraphicsView(self.view_widget)
        self.zoom_window = ViewBox()
        self.zoom_window.setAspectLocked()
        self.zoom_window.setMouseEnabled(False, False)
        self.zoom_window.setMenuEnabled(False)
        self.v_zoom.setFixedWidth(self.show_zoom_window_size)
        self.v_zoom.setFixedHeight(self.show_zoom_window_size)
        self.zoom()
        self.v_zoom.hide()
        self.v_zoom.setCentralItem(self.zoom_window)
        self.v_zoom.move(QtCore.QPoint(0, 0))
        self.v_zoom_left = True  # whether to draw zoom window on left or right
        self.zoom_window.invertY()

        # top left label
        self.show_key_help = 1

        self.label1 = TextItem(color=(0, 0, 0), fill=(255, 255, 255, 100))
        self.label1.setFont(QtGui.QFont('monospace', 8))
        self.label1.setTextWidth(200)
        self.label1.setZValue(1000)
        self.label1.setParentItem(self.img_frame)

        # bottom left label
        self.label2 = TextItem(color=(0, 0, 0), fill=(255, 255, 255, 100))
        self.label2.setFont(QtGui.QFont('monospace', 8))
        self.label2.setTextWidth(200)
        self.label2.setZValue(1000)
        self.label2.setParentItem(self.img_frame)

        # F1 info label
        self.label_f1 = TextItem(color=(0, 0, 0), fill=(255, 255, 255, 100))
        self.label_f1.setFont(QtGui.QFont('monospace', 8))
        self.label_f1.setTextWidth(100)
        self.label_f1.setZValue(1000)
        self.label_f1.setParentItem(self.img_frame)
        self.label_f1.hide()

        self.catalog_stars_visible = True

        # catalog star markers (main window)
        self.cat_star_markers = pg.ScatterPlotItem()
        self.cat_star_markers.setPen('r')
        self.cat_star_markers.setBrush((0, 0, 0, 0))
        self.cat_star_markers.setSymbol(Crosshair())
        self.cat_star_markers.setZValue(4)
        self.img_frame.addItem(self.cat_star_markers)

        # catalog star markers (zoom window)
        self.cat_star_markers2 = pg.ScatterPlotItem()
        self.cat_star_markers2.setPen('r')
        self.cat_star_markers2.setBrush((0, 0, 0, 0))
        self.cat_star_markers2.setSize(20)
        self.cat_star_markers2.setSymbol(Crosshair())
        self.cat_star_markers2.setZValue(4)
        self.zoom_window.addItem(self.cat_star_markers2)

        # geo points markers (main window)
        self.geo_markers = pg.ScatterPlotItem()
        self.geo_markers.setPen('g')
        self.geo_markers.setBrush((0, 0, 0, 0))
        self.geo_markers.setSymbol(Plus())
        self.geo_markers.setZValue(4)
        self.img_frame.addItem(self.geo_markers)

        # geo points markers (zoom window)
        self.geo_markers2 = pg.ScatterPlotItem()
        self.geo_markers2.setPen('g')
        self.geo_markers2.setBrush((0, 0, 0, 0))
        self.geo_markers2.setSize(20)
        self.geo_markers2.setSymbol(Plus())
        self.geo_markers2.setZValue(4)
        self.zoom_window.addItem(self.geo_markers2)

        self.selected_stars_visible = True

        # selected catalog star markers (main window)
        self.sel_cat_star_markers = pg.ScatterPlotItem()
        self.sel_cat_star_markers.setPen('b', width=3)
        self.sel_cat_star_markers.setSize(10)
        self.sel_cat_star_markers.setSymbol(Cross())
        self.sel_cat_star_markers.setZValue(4)
        self.img_frame.addItem(self.sel_cat_star_markers)

        # selected catalog star markers (zoom window)
        self.sel_cat_star_markers2 = pg.ScatterPlotItem()
        self.sel_cat_star_markers2.setPen('b', width=3)
        self.sel_cat_star_markers2.setSize(10)
        self.sel_cat_star_markers2.setSymbol(Cross())
        self.sel_cat_star_markers2.setZValue(4)
        self.zoom_window.addItem(self.sel_cat_star_markers2)

        # centroid star markers (main window)
        self.centroid_star_markers = pg.ScatterPlotItem()
        self.centroid_star_markers.setPen((255, 165, 0), width=2)
        self.centroid_star_markers.setSize(20)
        self.centroid_star_markers.setSymbol(Plus())
        self.centroid_star_markers.setZValue(4)
        self.img_frame.addItem(self.centroid_star_markers)

        # centroid star markers (zoom window)
        self.centroid_star_markers2 = pg.ScatterPlotItem()
        self.centroid_star_markers2.setPen((255, 165, 0), width=2)
        self.centroid_star_markers2.setSize(20)
        self.centroid_star_markers2.setSymbol(Plus())
        self.centroid_star_markers2.setZValue(4)
        self.zoom_window.addItem(self.centroid_star_markers2)

        self.draw_calstars = True

        # calstar markers (main window)
        self.calstar_markers = pg.ScatterPlotItem()
        self.calstar_markers.setPen((0, 255, 0, 100))
        self.calstar_markers.setBrush((0, 0, 0, 0))
        self.calstar_markers.setSize(10)
        self.calstar_markers.setSymbol('o')
        self.calstar_markers.setZValue(2)
        self.img_frame.addItem(self.calstar_markers)

        # calstar markers (zoom window)
        self.calstar_markers2 = pg.ScatterPlotItem()
        self.calstar_markers2.setPen((0, 255, 0, 100))
        self.calstar_markers2.setBrush((0, 0, 0, 0))
        self.calstar_markers2.setSize(20)
        self.calstar_markers2.setSymbol('o')
        self.calstar_markers2.setZValue(5)
        self.zoom_window.addItem(self.calstar_markers2)

        # pick markers (manual reduction)
        self.pick_marker = pg.ScatterPlotItem()
        self.pick_marker.setSymbol(Plus())
        self.pick_marker.setZValue(5)
        self.img_frame.addItem(self.pick_marker)

        # pick marker (manual reduction - zoom window)
        self.pick_marker2 = pg.ScatterPlotItem()
        self.pick_marker2.setSymbol(Plus())
        self.pick_marker2.setZValue(5)
        self.zoom_window.addItem(self.pick_marker2)

        # Star pick info
        self.star_pick_info_text_str = "STAR PICKING MODE keys:\n"
        self.star_pick_info_text_str += "LEFT CLICK - Centroid star\n"
        self.star_pick_info_text_str += "CTRL + LEFT CLICK - Manual star position\n"
        self.star_pick_info_text_str += "ENTER or SPACE - Accept pair\n"
        self.star_pick_info_text_str += "RIGHT CLICK - Remove pair\n"
        self.star_pick_info_text_str += "CTRL + SCROLL - Aperture radius adjust\n"
        self.star_pick_info_text_str += "CTRL + Z - Fit stars\n"
        self.star_pick_info_text_str += "CTRL + SHIFT + Z - Fit with initial distortion params set to 0\n"
        self.star_pick_info_text_str += "L - Astrometry fit plot\n"
        self.star_pick_info_text_str += "P - Photometry fit plot"
        self.star_pick_info = TextItem(self.star_pick_info_text_str, anchor=(0.0, 0.75), color=(0, 0, 0), fill=(255, 255, 255, 100))
        self.star_pick_info.setFont(QtGui.QFont('monospace', 8))
        self.star_pick_info.setAlign(QtCore.Qt.AlignLeft)
        self.star_pick_info.hide()
        self.star_pick_info.setZValue(10)
        self.star_pick_info.setParentItem(self.img_frame)
        self.star_pick_info.setPos(0, self.platepar.Y_res)

        # Default variables even when constructor isnt called
        self.star_pick_mode = False

        # Cursor
        self.cursor = CursorItem(self.star_aperature_radius, pxmode=True)
        self.img_frame.addItem(self.cursor, ignoreBounds=True)
        self.cursor.hide()
        self.cursor.setZValue(20)

        # Cursor (window)
        self.cursor2 = CursorItem(self.star_aperature_radius, pxmode=True, thickness=2)
        self.zoom_window.addItem(self.cursor2, ignoreBounds=True)
        self.cursor2.hide()
        self.cursor2.setZValue(20)

        # Distortion lines (window)
        self.draw_distortion = False
        self.distortion_lines = pg.PlotCurveItem(connect='pairs', pen=(255, 255, 0, 200))
        self.distortion_lines.hide()
        self.img_frame.addItem(self.distortion_lines)
        self.distortion_lines.setZValue(2)

        # Celestial grid
        self.grid_visible = 1
        self.celestial_grid = pg.PlotCurveItem(pen=pg.mkPen((255, 255, 255, 150), style=QtCore.Qt.DotLine))
        self.celestial_grid.setZValue(1)
        self.img_frame.addItem(self.celestial_grid)


        # Great circle fit
        self.great_circle_line = pg.PlotCurveItem(pen=pg.mkPen((138, 43, 226, 255), style=QtCore.Qt.DotLine))
        self.great_circle_line.setZValue(1)
        self.img_frame.addItem(self.great_circle_line)


        # Fit residuals (image, orange)
        self.residual_lines_img = pg.PlotCurveItem(connect='pairs', pen=pg.mkPen((255, 128, 0),
                                                                             style=QtCore.Qt.DashLine))
        self.img_frame.addItem(self.residual_lines_img)
        self.residual_lines_img.setZValue(2)
        
        # Fit residuals (astrometric, yellow)
        self.residual_lines_astro = pg.PlotCurveItem(connect='pairs', pen=pg.mkPen((255, 255, 0),
                                                                             style=QtCore.Qt.DashLine))
        self.img_frame.addItem(self.residual_lines_astro)
        self.residual_lines_astro.setZValue(2)


        # Text
        self.stdev_text_filter = 0
        self.residual_text = TextItemList()
        self.img_frame.addItem(self.residual_text)
        self.residual_text.setZValue(10)

        ###################################################################################################
        # RIGHT WIDGET

        # If the file is being loaded, detect the input type
        if loaded_file:
            detect_input_type = False

            if not hasattr(self, "img_handle"):
                detect_input_type = True

            else:
                if self.img_handle is None:
                    detect_input_type = True


            if detect_input_type:

                if hasattr(self, "beginning_time"):
                    beginning_time = self.beginning_time
                else:
                    beginning_time = None

                # Detect data input type and init the image handle
                self.detectInputType(load=True, beginning_time=beginning_time)

                # If picks were made, change the frame to the first pick
                if len(self.pick_list):
                    self.img_handle.setFrame(min(self.pick_list.keys()))


        # adding img
        gamma = 1
        invert = False

        # Add saturation mask (R, G, B, alpha) - alpha can only be 0 or 1
        saturation_mask_img = np.zeros_like(self.img_handle.loadChunk().maxpixel).T
        self.saturation_mask_img = np.zeros(saturation_mask_img.shape + (4, ), dtype='uint8')
        self.saturation_mask = pg.ImageItem()
        self.saturation_mask.setImage(self.saturation_mask_img)
        self.saturation_mask.setZValue(1)
        self.img_frame.addItem(self.saturation_mask)

        # Add main image
        self.img_type_flag = 'avepixel'
        self.img = ImageItem(img_handle=self.img_handle, gamma=gamma, invert=invert, saturation_mask=self.saturation_mask)
        self.img_frame.addItem(self.img)
        self.img_frame.autoRange(padding=0)

        self.fr_box = QtWidgets.QGraphicsRectItem()
        self.fr_box.setPen(QtGui.QColor(255, 0, 0, 255))
        self.fr_box.setBrush(QtGui.QColor(0, 0, 0, 0))
        self.fr_box.hide()
        self.img_frame.addItem(self.fr_box)

        self.img_zoom = ImageItem(img_handle=self.img_handle, gamma=gamma, invert=invert)
        self.zoom_window.addItem(self.img_zoom)

        lut = np.array([[0, 0, 0, 0], [0, 255, 0, 76]], dtype=np.ubyte)
        self.region = pg.ImageItem(lut=lut)
        self.region.setCompositionMode(QtGui.QPainter.CompositionMode_SourceOver)
        self.region.setZValue(10)
        self.img_frame.addItem(self.region)

        self.tab = RightOptionsTab(self)
        self.tab.hist.setImageItem(self.img)
        self.tab.hist.setImages(self.img_zoom)
        self.tab.hist.setLevels(0, 2**(8*self.img.data.itemsize) - 1)

        self.tab.settings.updateInvertColours()
        self.tab.settings.updateImageGamma()
        if loaded_file:
            self.updatePairedStars()

        # Make connections to sidebar gui
        #self.tab.param_manager.sigElevChanged.connect(self.onExtinctionChanged)
        self.tab.param_manager.sigLocationChanged.connect(self.onAzAltChanged)
        self.tab.param_manager.sigAzAltChanged.connect(self.onAzAltChanged)
        self.tab.param_manager.sigRotChanged.connect(self.onRotChanged)
        self.tab.param_manager.sigScaleChanged.connect(self.onScaleChanged)
        self.tab.param_manager.sigFitParametersChanged.connect(self.onFitParametersChanged)
        self.tab.param_manager.sigExtinctionChanged.connect(self.onExtinctionChanged)
        self.tab.param_manager.sigVignettingChanged.connect(self.onVignettingChanged)

        self.tab.param_manager.sigFitOnlyPointingToggled.connect(self.onFitParametersChanged)
        self.tab.param_manager.sigRefractionToggled.connect(self.onRefractionChanged)
        self.tab.param_manager.sigEqAspectToggled.connect(self.onFitParametersChanged)
        self.tab.param_manager.sigForceDistortionToggled.connect(self.onFitParametersChanged)
        self.tab.param_manager.sigOnVignettingFixedToggled.connect(self.onVignettingChanged)

        # Connect astronmetry & photometry buttons to functions
        self.tab.param_manager.sigFitPressed.connect(lambda: self.fitPickedStars())
        self.tab.param_manager.sigNextStarPressed.connect(lambda: self.jumpNextStar())
        self.tab.param_manager.sigPhotometryPressed.connect(lambda: self.photometry(show_plot=True))
        self.tab.param_manager.sigAstrometryPressed.connect(self.showAstrometryFitPlots)
        self.tab.param_manager.sigResetDistortionPressed.connect(self.resetDistortion)

        self.tab.geolocation.sigLocationChanged.connect(self.onAzAltChanged)
        self.tab.geolocation.sigReloadGeoPoints.connect(self.reloadGeoPoints)
        self.tab.geolocation.sigFitPressed.connect(lambda: self.fitPickedStars())

        self.tab.settings.sigMaxAveToggled.connect(self.toggleImageType)
        self.tab.settings.sigCatStarsToggled.connect(self.toggleShowCatStars)
        self.tab.settings.sigCalStarsToggled.connect(self.toggleShowCalStars)
        self.tab.settings.sigSelStarsToggled.connect(self.toggleShowSelectedStars)
        self.tab.settings.sigPicksToggled.connect(self.toggleShowPicks)
        self.tab.settings.sigGreatCircleToggled.connect(self.toggleShowGreatCircle)
        self.tab.settings.sigRegionToggled.connect(self.toggleShowRegion)
        self.tab.settings.sigDistortionToggled.connect(self.toggleDistortion)
        self.tab.settings.sigMeasGroundPointsToggled.connect(self.toggleMeasGroundPoints)
        self.tab.settings.sigGridToggled.connect(self.onGridChanged)
        self.tab.settings.sigInvertToggled.connect(self.toggleInvertColours)
        self.tab.settings.sigAutoPanToggled.connect(self.toggleAutoPan)
        self.tab.settings.sigSingleClickPhotometryToggled.connect(self.toggleSingleClickPhotometry)

        layout.addWidget(self.tab, 0, 2)

        ###################################################################################################
        # SETUP

        # mouse binding
        self.img_frame.scene().sigMouseMoved.connect(self.onMouseMoved)
        self.img_frame.sigMouseReleased.connect(self.onMouseReleased)
        self.img_frame.sigMousePressed.connect(self.onMousePressed)
        self.img_frame.sigResized.connect(self.onFrameResize)

        self.setMinimumSize(1200, 800)

        # Open in full screen
        self.showMaximized()


        self.show()

        self.updateLeftLabels()
        self.updateStars()
        self.updateDistortion()
        self.tab.param_manager.updatePlatepar()
        self.changeMode(self.mode)




    def changeMode(self, new_mode):
        """
        Changes the mode to either 'skyfit' or 'manualreduction', updating the gui accordingly. Will not 
        update image if the mode stays the same.

        Arguments:
            new_mode [str]: either 'skyfit' or 'manualreduction'

        """
        # Won't update image if not necessary
        if self.mode == new_mode:
            first_time = True
        else:
            first_time = False


        if new_mode == 'skyfit':

            self.mode = 'skyfit'
            self.skyfit_button.setDisabled(True)
            self.manualreduction_button.setDisabled(False)
            self.setWindowTitle('SkyFit')

            self.updateLeftLabels()
            self.tab.onSkyFit()
            self.pick_marker.hide()
            self.pick_marker2.hide()
            self.great_circle_line.hide()
            self.region.hide()
            self.img_frame.setMouseEnabled(True, True)
            self.star_pick_mode = False
            self.cursor.hide()
            self.cursor2.hide()
            self.fr_box.hide()

            if not first_time and self.img.img_handle.input_type != 'dfn':
                self.img_zoom.loadImage(self.mode, self.img_type_flag)
                self.img.loadImage(self.mode, self.img_type_flag)

            for action in self.file_menu.actions():
                self.file_menu.removeAction(action)

            for action in self.view_menu.actions():
                self.view_menu.removeAction(action)

            self.file_menu.addActions([self.new_platepar_action,
                                       self.load_platepar_action,
                                       self.save_platepar_action,
                                       self.save_default_platepar_action,
                                       self.save_state_platepar_action,
                                       self.load_state_action,
                                       self.station_action])

            self.view_menu.addActions([self.toggle_info_action,
                                       self.toggle_zoom_window])

            self.star_pick_info.setText(self.star_pick_info_text_str)

        else:
            self.mode = 'manualreduction'
            self.skyfit_button.setDisabled(False)
            self.manualreduction_button.setDisabled(True)
            self.setWindowTitle('ManualReduction')

            self.img_type_flag = 'avepixel'
            self.tab.settings.updateMaxAvePixel()
            self.img_zoom.loadImage(self.mode, self.img_type_flag)
            self.img.loadImage(self.mode, self.img_type_flag)
            self.showFRBox()

            for action in self.file_menu.actions():
                self.file_menu.removeAction(action)

            for action in self.view_menu.actions():
                self.view_menu.removeAction(action)

            self.file_menu.addActions([self.save_reduction_action,
                                       self.save_current_frame_action,
                                       self.load_platepar_action,
                                       self.load_state_action])

            self.view_menu.addActions([self.toggle_info_action,
                                       self.toggle_zoom_window])
            #self.star_pick_info.setText(self.star_pick_info_text_str)

            self.updateLeftLabels()
            # self.show_zoom_window = False
            # self.zoom_window.hide()

            self.resetStarPick()
            self.img_frame.setMouseEnabled(True, True)
            self.star_pick_info.hide()
            self.star_pick_mode = False
            self.cursor.hide()
            self.cursor2.hide()
            self.tab.onManualReduction()
            self.pick_marker.show()
            self.pick_marker2.show()
            self.great_circle_line.show()
            self.region.show()

            # Update the great circle
            self.updateGreatCircle()


    def changeStation(self):
        """
        Opens folder explorer window for user to select new station folder, then loads a platepar from that
        folder, and reads the config file, updating the gui to show what it should
        """
        dir_path = str(QtWidgets.QFileDialog.getExistingDirectory(self, "Select new station folder",
                                                              self.dir_path, QtWidgets.QFileDialog.ShowDirsOnly))

        if not dir_path:
            return

        self.dir_path = dir_path
        self.config = cr.loadConfigFromDirectory('.', self.dir_path)
        self.detectInputType()
        self.catalog_stars = self.loadCatalogStars(self.config.catalog_mag_limit)
        self.cat_lim_mag = self.config.catalog_mag_limit
        self.loadCalstars()
        self.loadPlatepar(update=True)
        print()

        self.img.changeHandle(self.img_handle)
        self.img_zoom.changeHandle(self.img_handle)
        self.tab.hist.setLevels(0, 2**(8*self.img.data.itemsize) - 1)
        self.img_frame.autoRange(padding=0)

        self.paired_stars = PairedStars()
        self.updatePairedStars()
        self.pick_list = {}
        self.residuals = None
        self.updateFitResiduals()
        self.updatePicks()
        self.drawPhotometryColoring()
        self.photometry()

        self.updateLeftLabels()
        self.tab.debruijn.updateTable()

    def onRefractionChanged(self):
        
        # Update the reference apparent alt/az, as the refraction influences the pointing
        self.platepar.updateRefAltAz()

        self.updateMeasurementRefractionCorrection()

        self.updateStars()
        self.updateLeftLabels()
        self.tab.param_manager.updatePlatepar()


    def onGridChanged(self):
        if self.grid_visible == 0:
            self.celestial_grid.hide()
        elif self.grid_visible == 1:
            self.celestial_grid.show()
            updateRaDecGrid(self.celestial_grid, self.platepar)
        else:
            self.celestial_grid.show()
            updateAzAltGrid(self.celestial_grid, self.platepar)

    def onScaleChanged(self):
        self.updateFitResiduals()
        self.updateStars()
        self.updateLeftLabels()

    def onFitParametersChanged(self):
        self.updateDistortion()
        self.updateStars()
        self.updateLeftLabels()

    def onExtinctionChanged(self):
        self.photometry()
        self.updateLeftLabels()

    def onVignettingChanged(self):
        self.photometry()
        self.updateLeftLabels()

    def onAzAltChanged(self):
        self.platepar.updateRefRADec(preserve_rotation=True)
        self.updateStars()
        self.updateLeftLabels()

    def onRotChanged(self):
        self.platepar.pos_angle_ref = rotationWrtHorizonToPosAngle(self.platepar,
                                                                   self.platepar.rotation_from_horiz)
        self.updateStars()
        self.updateLeftLabels()

    def onFrameResize(self):
        """ What happens when the window is resized. """

        self.label2.setPos(self.img_frame.width() - self.label2.boundingRect().width(), \
            self.img_frame.height() - self.label2.boundingRect().height())
        self.label_f1.setPos(self.img_frame.width() - self.label_f1.boundingRect().width(), \
            self.img_frame.height() - self.label_f1.boundingRect().height())

        self.star_pick_info.setPos(0, self.img_frame.height() - 50)

        if self.config.height/self.config.width < self.img_frame.height()/self.img_frame.width():
            self.img_frame.setLimits(xMin=0,
                                     xMax=self.config.width,
                                     yMin=None,
                                     yMax=None)
        else:
            self.img_frame.setLimits(xMin=None,
                                     xMax=None,
                                     yMin=0,
                                     yMax=self.config.height)

    def mouseOverStatus(self, x, y):
        """ Format the status message which will be printed in the status bar below the plot.

        Arguments:
            x: [float] Plot X coordiante.
            y: [float] Plot Y coordinate.

        Return:
            [str]: formatted output string to be written in the status bar
        """

        # Write image X, Y coordinates and image intensity
        if 0 <= x <= self.img.data.shape[0] - 1 and 0 <= y <= self.img.data.shape[1] - 1:
            status_str = "x={:7.2f}  y={:7.2f}  Intens={:5d}".format(x, y, self.img.data[int(x), int(y)])
        else:
            status_str = "x={:7.2f}  y={:7.2f}  Intens=--".format(x, y)

        # Add coordinate info if platepar is present
        if self.platepar is not None:

            # Get the current frame time
            time_data = [self.img.img_handle.currentTime()]

            # Use a modified platepar if ground points are being picked
            pp_tmp = copy.deepcopy(self.platepar)
            if self.meas_ground_points:
                pp_tmp.switchToGroundPicks()

            # Compute RA, dec
            jd, ra, dec, _ = xyToRaDecPP(time_data, [x], [y], [1], pp_tmp, extinction_correction=False)

            # Compute alt, az
            azim, alt = trueRaDec2ApparentAltAz(ra[0], dec[0], jd[0], pp_tmp.lat, pp_tmp.lon, \
                                                pp_tmp.refraction)


            # If ground points are measured, change the text for alt/az
            if self.meas_ground_points:
                status_str += ",  Azim={:6.2f} Alt={:6.2f} (GROUND)".format(azim, alt)
            else:
                status_str += ",  Azim={:6.2f} Alt={:6.2f} (date)".format(azim, alt)


            # Add RA/Dec info
            status_str += ", RA={:6.2f} Dec={:+6.2f} (J2000)".format(ra[0], dec[0])

            # Show mode for debugging purposes
            if False:
                if self.star_pick_mode and not self.autopan_mode:
                    pass
                elif self.star_pick_mode and self.autopan_mode:
                    status_str += ", Auto pan"

                if self.max_radius_between_matched_stars != np.inf:
                    status_str += ", Angle {:3.2f} {}/{}".format(self.max_radius_between_matched_stars, len(self.paired_stars), len(self.catalog_x_filtered))


        return status_str


    def zoom(self):
        """ Update the zoom window to zoom on the correct position """
        self.zoom_window.autoRange()
        # zoom_scale = 0.1
        # self.zoom_window.scaleBy(zoom_scale, QPoint(*self.mouse))
        self.zoom_window.setXRange(self.mouse_x - 20, self.mouse_x + 20)
        self.zoom_window.setYRange(self.mouse_y - 20, self.mouse_y + 20)

    def updateBottomLabel(self):
        """ Update bottom label with current mouse position """
        self.status_bar.showMessage(self.mouseOverStatus(self.mouse_x, self.mouse_y))

    def updateLeftLabels(self):
        """ Update the two labels on the left with their information """

        # Sky fit
        if self.mode == 'skyfit':
            ra_centre, dec_centre = self.computeCentreRADec()

            # Show text on image with platepar parameters
            text_str = "Station: {:s} \n".format(self.platepar.station_code)
            text_str += self.img_handle.name() + '\n\n'
            text_str += self.img_type_flag + '\n'
            text_str += u'Ref Az   = {:.3f}\N{DEGREE SIGN}\n'.format(self.platepar.az_centre)
            text_str += u'Ref Alt  = {:.3f}\N{DEGREE SIGN}\n'.format(self.platepar.alt_centre)
            text_str += u'Rot horiz = {:.3f}\N{DEGREE SIGN}\n'.format(rotationWrtHorizon(self.platepar))
            text_str += u'Rot eq    = {:.3f}\N{DEGREE SIGN}\n'.format(rotationWrtStandard(self.platepar))
            # text_str += 'Ref RA  = {:.3f}\n'.format(self.platepar.RA_d)
            # text_str += 'Ref Dec = {:.3f}\n'.format(self.platepar.dec_d)
            text_str += "Pix scale = {:.3f}'/px\n".format(60/self.platepar.F_scale)
            text_str += 'Lim mag   = {:.1f}\n'.format(self.cat_lim_mag)
            text_str += 'Increment = {:.2f}\n'.format(self.key_increment)
            text_str += 'Img Gamma = {:.2f}\n'.format(self.img.gamma)
            text_str += 'Camera Gamma = {:.2f}\n'.format(self.config.gamma)
            text_str += "Refraction corr = {:s}\n".format(str(self.platepar.refraction))
            text_str += "Distortion type = {:s}\n".format(
                self.platepar.distortion_type)

            # Add aspect info if the radial distortion is used
            if not self.platepar.distortion_type.startswith("poly"):
                text_str += "Equal aspect    = {:s}\n".format(str(self.platepar.equal_aspect))

            text_str += "Extinction Scale = {:.2f}\n".format(self.platepar.extinction_scale)
            text_str += '\n'
            sign, hh, mm, ss = decimalDegreesToSexHours(ra_centre)
            if sign < 0:
                sign_str = '-'
            else:
                sign_str = ' '
            text_str += 'RA centre  = {:s}{:02d}h {:02d}m {:05.2f}s\n'.format(sign_str, hh, mm, ss)
            text_str += u'Dec centre = {:.3f}\N{DEGREE SIGN}\n'.format(dec_centre)
            text_str += 'FOV = {:.2f}x{:.2f}\N{DEGREE SIGN}'.format(*computeFOVSize(self.platepar))

        # Manual reduction
        else:
            text_str = "Station: {:s} \n".format(self.platepar.station_code)
            text_str += self.img_handle.name() + '\n\n'
            text_str += self.img_type_flag + '\n'
            text_str += "Time  = {:s}\n".format(
                self.img_handle.currentFrameTime(dt_obj=True).strftime("%Y/%m/%d %H:%M:%S.%f")[:-3])
            text_str += 'Frame = {:d}\n'.format(self.img.getFrame())
            if self.img_handle.input_type == "ff":
                if self.use_fr_files:
                    text_str += 'Line = {:d}\n'.format(self.img_handle.current_line)
            text_str += 'Image gamma = {:.2f}\n'.format(self.img.gamma)
            text_str += 'Camera gamma = {:.2f}\n'.format(self.config.gamma)
            text_str += 'Refraction = {:s}'.format(str(self.platepar.refraction))

        self.label1.setText(text_str)

        if self.mode == 'skyfit':
            text_str = 'Keys:\n'
            text_str += '-----\n'
            text_str += 'F1 - Hide/show this text\n'
            text_str += 'Left/Right - Previous/next image\n'
            text_str += 'CTRL + Left/Right - +/- 10 images\n'
            text_str += 'A/D - Azimuth\n'
            text_str += 'S/W - Altitude\n'
            text_str += 'Q/E - Position angle\n'
            text_str += 'Up/Down - Scale\n'
            text_str += 'T - Toggle refraction correction\n'

            # Add aspect info if the radial distortion is used
            if not self.platepar.distortion_type.startswith("poly"):
                text_str += 'G - Toggle equal aspect\n'
                text_str += 'Y - Toggle asymmetry correction\n'
                text_str += 'B - Dist = img centre toggle\n'

            text_str += '1/2 - X offset\n'
            text_str += '3/4 - Y offset\n'
            text_str += '5/6 - X 1st dist. coeff.\n'
            text_str += '7/8 - Y 1st dist. coeff.\n'
            text_str += '9/0 - extinction scale\n'
            text_str += 'CTRL + 1 - poly3+radial distortion\n'
            text_str += 'CTRL + 2 - poly3+radial3 distortion\n'
            text_str += 'CTRL + 3 - radial3 distortion\n'
            text_str += 'CTRL + 4 - radial5 distortion\n'
            text_str += 'CTRL + 5 - radial7 distortion\n'
            text_str += 'CTRL + 6 - radial9 distortion\n'
            text_str += '\n'
            text_str += 'CTRL + R - Pick stars\n'
            text_str += '\n'
            text_str += 'Scroll - zoom in/out\n'
            text_str += 'R/F - Lim mag\n'
            text_str += '+/- - Increment adjust\n'
            text_str += '\n'
            text_str += 'M - Toggle maxpixel/avepixel\n'
            text_str += 'H - Hide/show catalog stars\n'
            text_str += 'C - Hide/show detected stars\n'
            text_str += 'CTRL + I - Show/hide distortion\n'
            text_str += 'U/J - Img Gamma\n'
            text_str += 'I - Invert colors\n'
            text_str += 'V - FOV centre\n'
            text_str += '\n'
            text_str += 'CTRL + A - Auto levels\n'
            text_str += 'CTRL + D - Load dark\n'
            text_str += 'CTRL + F - Load flat\n'
            text_str += 'CTRL + G - Cycle grids\n'
            text_str += 'CTRL + U - Pan to next\n'
            text_str += 'CTRL + O - Toggle auto pan\n'
            text_str += 'CTRL + X - astrometry.net img upload\n'
            text_str += 'CTRL + SHIFT + X - astrometry.net XY only\n'
            text_str += 'SHIFT + Z - Show zoomed window\n'
            text_str += 'CTRL + N - New platepar\n'
            text_str += 'CTRL + S - Save platepar & state'
        else:
            text_str = 'Keys:\n'
            text_str += '-----------\n'
            text_str += 'F1 - Hide/show this text\n'
            text_str += 'Left/Right - Previous/next frame\n'
            text_str += 'CTRL + Left/Right - +/- 10 frames\n'
            text_str += 'Down/Up - +/- 25 frames\n'
            text_str += ',/. - Previous/next FR line\n'
            text_str += '\n'
            text_str += 'CTRL + R - Pick points\n'
            text_str += 'Left click - Centroid\n'
            text_str += 'CTRL + Left click - Force pick\n'
            text_str += 'ALT/Num0 + Left click - Mark gap (DFN)\n'
            text_str += '\n'
            text_str += 'Scroll - zoom in/out\n'
            text_str += 'M - Show maxpixel\n'
            text_str += 'K - Subtract average\n'
            text_str += 'T - Toggle refraction correction\n'
            text_str += 'U/J - Img Gamma\n'
            text_str += '\n'
            text_str += 'P - Show lightcurve\n'
            text_str += 'CTRL + A - Auto levels\n'
            text_str += 'CTRL + D - Load dark\n'
            text_str += 'CTRL + F - Load flat\n'
            text_str += 'CTRL + P - Load platepar\n'
            text_str += 'CTRL + W - Save current frame\n'
            text_str += 'CTRL + S - Save FTPdetectinfo'

        self.label2.setText(text_str)
        self.label2.setPos(self.img_frame.width() - self.label2.boundingRect().width(), \
            self.img_frame.height() - self.label2.boundingRect().height())


        # F1 info label which will be shown when labels 1 and 2 are hidden
        self.label_f1.setText("F1 - Show hotkeys")
        self.label_f1.setPos(self.img_frame.width() - self.label_f1.boundingRect().width(), \
            self.img_frame.height() - self.label_f1.boundingRect().height())



    def updateStars(self, only_update_catalog=False):
        """ Updates only the stars, including catalog stars, calstars and paired stars.
         
        Keyword arguments:
            only_update_catalog: [bool] If True, only the catalog stars will be updated. (default: False)

        """

        if not only_update_catalog:

            # Draw stars that were paired in picking mode
            self.updatePairedStars()
            self.onGridChanged()  # for ease of use

            # Draw stars detected on this image
            if self.draw_calstars:
                self.updateCalstars()


        # If in skyfit mode, take the time of the chunk
        # If in manual reduction mode, take the time of the current frame
        if self.mode == 'skyfit':
            ff_jd = date2JD(*self.img_handle.currentTime())
        else:
            ff_jd = date2JD(*self.img_handle.currentFrameTime())

        # Update the geo points
        if self.geo_points_obj is not None:

            # Compute RA/Dec of geo points
            self.geo_points_obj.update(self.platepar, ff_jd)

            # RA, dec, and fake magnitude of geo points
            self.geo_points = np.c_[self.geo_points_obj.ra_data, self.geo_points_obj.dec_data, \
                np.ones_like(self.geo_points_obj.ra_data)]

            # Compute image coordiantes of geo points (always without refraction)
            pp_noref = copy.deepcopy(self.platepar)
            pp_noref.refraction = False
            pp_noref.updateRefRADec(preserve_rotation=True)
            self.geo_x, self.geo_y, _ = getCatalogStarsImagePositions(self.geo_points, ff_jd, pp_noref)

            geo_xy = np.c_[self.geo_x, self.geo_y]

            # Get indices of points inside the fov
            filtered_indices, _ = self.filterCatalogStarsInsideFOV(self.geo_points, \
                remove_under_horizon=False, sort_declination=True)

            # Create a mask to filter out all points outside the image and the FOV
            filter_indices_mask = np.zeros(len(geo_xy), dtype=bool)
            filter_indices_mask[filtered_indices] = True
            filtered_indices_all = filter_indices_mask & (geo_xy[:, 0] > 0) \
                                                    & (geo_xy[:, 0] < self.platepar.X_res) \
                                                    & (geo_xy[:, 1] > 0) \
                                                    & (geo_xy[:, 1] < self.platepar.Y_res)

            self.geo_filtered_indices = filtered_indices_all


            # Hold a list of geo points (equatorial coordiantes) which are visible inside the FOV (with a 
            #   fake magnitude)
            geo_xy = geo_xy[self.geo_filtered_indices]
            self.geo_x_filtered, self.geo_y_filtered = geo_xy.T

            # Plot geo points
            if self.catalog_stars_visible:
                geo_size = 5
                self.geo_markers.setData(x=self.geo_x_filtered + 0.5, y=self.geo_y_filtered + 0.5, \
                    size=geo_size)
                self.geo_markers2.setData(x=self.geo_x_filtered + 0.5, y=self.geo_y_filtered + 0.5, \
                    size=geo_size)


        ### Draw catalog stars on the image using the current platepar ###
        ######################################################################################################

        # Get positions of catalog stars on the image
        self.catalog_x, self.catalog_y, catalog_mag = getCatalogStarsImagePositions(self.catalog_stars, \
                                                                                    ff_jd, self.platepar)

        cat_stars_xy = np.c_[self.catalog_x, self.catalog_y, catalog_mag]

        ### Take only those stars inside the FOV  and iamge ###

        # Get indices of stars inside the fov
        filtered_indices, _ = self.filterCatalogStarsInsideFOV(self.catalog_stars)

        # Create a mask to filter out all stars outside the image and the FOV
        filter_indices_mask = np.zeros(len(cat_stars_xy), dtype=bool)
        filter_indices_mask[filtered_indices] = True
        filtered_indices_all = filter_indices_mask & (cat_stars_xy[:, 0] > 0) \
                                                & (cat_stars_xy[:, 0] < self.platepar.X_res) \
                                                & (cat_stars_xy[:, 1] > 0) \
                                                & (cat_stars_xy[:, 1] < self.platepar.Y_res)


        # Filter out catalog image stars
        cat_stars_xy_unmasked = cat_stars_xy[filtered_indices_all]

        # Create a filtered catalog
        self.catalog_stars_filtered_unmasked = self.catalog_stars[filtered_indices_all]

        if self.camera_mask is None:
            cat_stars_xy, self.catalog_stars_filtered = [], []
            for star_xy, star_radec in zip(cat_stars_xy_unmasked, self.catalog_stars_filtered_unmasked):
                    cat_stars_xy.append(star_xy)
                    self.catalog_stars_filtered.append(star_radec)

        else:

            cat_stars_xy, self.catalog_stars_filtered = [], []
            for star_xy, star_radec in zip(cat_stars_xy_unmasked, self.catalog_stars_filtered_unmasked):
                if self.camera_mask.img[int(star_xy[1]),int(star_xy[0])] != 0:
                    cat_stars_xy.append(star_xy)
                    self.catalog_stars_filtered.append(star_radec)

        # Convert to an array in any case
        cat_stars_xy = np.array(cat_stars_xy)

        # Create a list of filtered catalog image coordinates
        self.catalog_x_filtered, self.catalog_y_filtered, catalog_mag_filtered = cat_stars_xy.T

        # Show stars on the image
        if self.catalog_stars_visible:

            # Only show if there are any stars to show
            if len(catalog_mag_filtered):

                cat_mag_faintest = np.max(catalog_mag_filtered)

                # Plot catalog stars
                size = ((4.0 + (cat_mag_faintest - catalog_mag_filtered))/2.0)**(2*2.512*0.5)

                self.cat_star_markers.setData(x=self.catalog_x_filtered + 0.5, \
                    y=self.catalog_y_filtered + 0.5, size=size)
                self.cat_star_markers2.setData(x=self.catalog_x_filtered + 0.5, \
                    y=self.catalog_y_filtered + 0.5, size=size)
            else:
                print('No catalog stars visible!')


    def updatePairedStars(self):
        """ Draws the stars that were picked for calibration as well as draw the residuals and star magnitude.
        """
        if len(self.paired_stars) > 0:
            self.sel_cat_star_markers.setData(pos=self.paired_stars.imageCoords(draw=True))
            self.sel_cat_star_markers2.setData(pos=self.paired_stars.imageCoords(draw=True))

        else:
            self.sel_cat_star_markers.setData(pos=[])
            self.sel_cat_star_markers2.setData(pos=[])

        self.centroid_star_markers.setData(pos=[])
        self.centroid_star_markers2.setData(pos=[])

        # Draw photometry
        if len(self.paired_stars) >= 2:
            self.photometry()

        self.tab.param_manager.updatePairedStars(min_fit_stars=self.getMinFitStars())


    def updateCalstars(self):
        """ Draw extracted stars on the current image. """

        # Handle using FR files
        ff_name_c = convertFRNameToFF(self.img_handle.name())

        # Check if the given FF files is in the calstars list
        if ff_name_c in self.calstars:

            # Get the stars detected on this FF file
            star_data = np.array(self.calstars[ff_name_c])

            # Get star coordinates
            y = star_data[:, 0]
            x = star_data[:, 1]

            self.calstar_markers.setData(x=x + 0.5, y=y + 0.5)
            self.calstar_markers2.setData(x=x + 0.5, y=y + 0.5)

        else:

            self.calstar_markers.setData(pos=[])
            self.calstar_markers2.setData(pos=[])


    def updatePicks(self):
        """ Draw pick markers for manualreduction """

        pick_color = pg.mkPen((255, 0, 0)) # red
        gap_color = pg.mkPen((255, 215, 0)) # gold

        current = []
        current_pen = pick_color

        data1 = []
        data2 = []

        # Sort picks by frame
        sorted_picks = collections.OrderedDict(sorted(self.pick_list.items(), key=lambda t: t[0]))

        # Get the color for every picks to draw
        for frame, pick in sorted_picks.items():
            if pick['x_centroid'] is not None:

                # Get the color of the current pick
                if self.img.getFrame() == frame:
                    current = [(pick['x_centroid'] + 0.5, pick['y_centroid'] + 0.5)]

                    # Position picks
                    if pick['mode'] == 1:
                        current_pen = pick_color

                    # Gap picks
                    else:
                        current_pen = gap_color

                # Get colors for other picks
                elif pick['mode'] == 1:
                    data1.append([pick['x_centroid'] + 0.5, pick['y_centroid'] + 0.5])

                elif pick['mode'] == 0:
                    data2.append([pick['x_centroid'] + 0.5, pick['y_centroid'] + 0.5])


        ### Add markers to the screen ###
        self.pick_marker.clear()

        # Add the current frame pick
        self.pick_marker.addPoints(pos=current, size=30, pen=current_pen)

        # Plot pick colors
        self.pick_marker.addPoints(pos=data1, size=10, pen=pick_color)

        # Plot gap colors
        self.pick_marker.addPoints(pos=data2, size=10, pen=gap_color)


        # Draw zoom window picks
        self.pick_marker2.clear()
        self.pick_marker2.addPoints(pos=current, size=30, pen=current_pen)
        self.pick_marker2.addPoints(pos=data1, size=10, pen=pick_color)
        self.pick_marker2.addPoints(pos=data2, size=10, pen=gap_color)


    def updateFitResiduals(self):
        """ Draw fit residual lines. """

        if self.residuals is not None:

            x1 = []
            y1 = []

            x2 = []
            y2 = []

            # Plot the residuals (enlarge 100x)
            res_scale = 100
            for entry in self.residuals:
                img_x, img_y, angle, distance, angular_distance = entry


                ### Limit the distance to the edge of the image ###
                # All angles are reference to a line pointing right, angles increase clockwise

                # Residual angle
                ang_test = angle%(2*np.pi)

                # Compute the angles of every corner relative to the point
                ul_ang = np.arctan2(                  0 - img_y,                   0 - img_x)%(2*np.pi)
                ur_ang = np.arctan2(                  0 - img_y, self.platepar.X_res - img_x)%(2*np.pi)
                ll_ang = np.arctan2(self.platepar.Y_res - img_y,                   0 - img_x)%(2*np.pi)
                lr_ang = np.arctan2(self.platepar.Y_res - img_y, self.platepar.X_res - img_x)%(2*np.pi)


                # Locate the point in the correct quadrant and compute the distance to the edge of the image
                dist_side = distance
                if   (ang_test > ul_ang) and (ang_test < ur_ang):
                    # Upper side
                    # Compute the distance to the side of the image
                    dist_side = abs(img_y/np.cos(ang_test - 3/2*np.pi))

                elif (ang_test > ur_ang) or (ang_test < lr_ang):
                    # Right side
                    dist_side = abs((self.platepar.X_res - img_x)/np.cos(ang_test))

                elif (ang_test > lr_ang) and (ang_test < ll_ang):
                    # Bottom side
                    dist_side = abs((self.platepar.Y_res - img_y)/np.cos(ang_test - np.pi/2))

                else:
                    # Left side
                    dist_side = abs(img_x/np.cos(ang_test - np.pi))


                # Limit the distance for plotting to the side of the image
                distance_plot = min([res_scale*distance, dist_side])

                ### ###

                # Calculate coordinates of the end of the residual line
                res_x = img_x + np.cos(angle)*distance_plot
                res_y = img_y + np.sin(angle)*distance_plot

                # Save image residuals
                x1.extend([img_x, res_x])
                y1.extend([img_y, res_y])

                # Convert the angular distance from degrees to equivalent image pixels
                ang_dist_img = angular_distance*self.platepar.F_scale
                ang_dist_img_plot = min([res_scale*ang_dist_img, dist_side])
                res_x = img_x + np.cos(angle)*ang_dist_img_plot
                res_y = img_y + np.sin(angle)*ang_dist_img_plot

                # Save sky residuals
                x2.extend([img_x, res_x])
                y2.extend([img_y, res_y])

            self.residual_lines_img.setData(x=np.array(x1) + 0.5, y=np.array(y1) + 0.5)
            self.residual_lines_astro.setData(x=np.array(x2) + 0.5, y=np.array(y2) + 0.5)
        else:
            self.residual_lines_img.clear()
            self.residual_lines_astro.clear()


    def updateDistortion(self):
        """ Draw distortion guides. """

        # Only draw the distortion if we have a platepar
        if self.platepar:

            # Sample points on every image axis (start/end 5% from image corners)
            x_samples = 30
            y_samples = int(x_samples*(self.platepar.Y_res/self.platepar.X_res))
            corner_frac = 0.05
            x_samples = np.linspace(corner_frac*self.platepar.X_res, (1 - corner_frac)*self.platepar.X_res,
                                    x_samples)
            y_samples = np.linspace(corner_frac*self.platepar.Y_res, (1 - corner_frac)*self.platepar.Y_res,
                                    y_samples)

            # Create a platepar with no distortion
            platepar_nodist = copy.deepcopy(self.platepar)
            platepar_nodist.resetDistortionParameters(preserve_centre=True)

            # Make X, Y pairs
            xx, yy = np.meshgrid(x_samples, y_samples)
            x_arr, y_arr = np.stack([np.ravel(xx), np.ravel(yy)], axis=-1).T

            # Compute RA/Dec using the normal platepar for all pairs
            level_data = np.ones_like(x_arr)
            time_data = [self.img_handle.currentTime()]*len(x_arr)
            _, ra_data, dec_data, _ = xyToRaDecPP(time_data, x_arr, y_arr, level_data, self.platepar, 
                                                  precompute_pointing_corr=True)

            # Compute X, Y back without the distortion
            jd = date2JD(*self.img_handle.currentTime())
            x_nodist, y_nodist = raDecToXYPP(ra_data, dec_data, jd, platepar_nodist)

            x = [None]*2*len(x_arr)
            x[::2] = x_arr
            x[1::2] = x_nodist

            y = [None]*2*len(y_arr)
            y[::2] = y_arr
            y[1::2] = y_nodist

            self.distortion_lines.setData(x=np.array(x) + 0.5, y=np.array(y) + 0.5)


    def photometry(self, show_plot=False):
        """
        Perform the photometry on selected stars. Updates residual text above and below picked stars

        Arguments:
            show_plot: if true, will show a plot of the photometry

        """

        ### Make a photometry plot

        # Extract star intensities and star magnitudes
        star_coords = []
        radius_list = []
        px_intens_list = []
        catalog_ra = []
        catalog_dec = []
        catalog_mags = []
        elevation_list = []

        for paired_star in self.paired_stars.allCoords():

            img_star, catalog_star = paired_star

            star_x, star_y, px_intens = img_star
            star_ra, star_dec, star_mag = catalog_star

            # Skip intensities which were not properly calculated
            lsp = np.log10(px_intens)
            if np.isnan(lsp) or np.isinf(lsp):
                continue

            star_coords.append([star_x, star_y])
            radius_list.append(np.hypot(star_x - self.platepar.X_res/2, star_y - self.platepar.Y_res/2))
            px_intens_list.append(px_intens)
            catalog_ra.append(star_ra)
            catalog_dec.append(star_dec)
            catalog_mags.append(star_mag)

            # Compute the azimuth and elevation of the star
            _, alt = trueRaDec2ApparentAltAz(star_ra, star_dec, date2JD(*self.img_handle.currentTime()),
                                                self.platepar.lat, self.platepar.lon, 
                                                self.platepar.refraction)
            
            elevation_list.append(alt)


        # Make sure there are at least 2 stars picked
        self.residual_text.clear()
        if len(px_intens_list) >= 2:

            # Compute apparent magnitude corrected for extinction
            catalog_mags = extinctionCorrectionTrueToApparent(catalog_mags, catalog_ra, catalog_dec,
                                                              date2JD(*self.img_handle.currentTime()),
                                                              self.platepar)


            # Determine if the vignetting should be kept fixed. Only if:
            # a) Explicitly kept fixed
            # b) The flat is used, then the vignetting coeff is zero
            fixed_vignetting = None
            if self.flat_struct is not None:
                fixed_vignetting = 0.0

            elif self.platepar.vignetting_fixed:
                fixed_vignetting = self.platepar.vignetting_coeff

            
            # Fit the photometric offset (disable vignetting fit if a flat is used)
            photom_params, fit_stddev, fit_resids = photometryFit(px_intens_list, radius_list, catalog_mags, \
                fixed_vignetting=fixed_vignetting)

            photom_offset, vignetting_coeff = photom_params

            # Set photometry parameters
            self.platepar.mag_0 = -2.5
            self.platepar.mag_lev = photom_offset
            self.platepar.mag_lev_stddev = fit_stddev
            self.platepar.vignetting_coeff = vignetting_coeff

            # Update the values in the platepar tab in the GUI
            self.tab.param_manager.updatePlatepar()

            if self.selected_stars_visible:

                # Plot photometry deviations on the main plot as colour coded rings
                star_coords = np.array(star_coords)
                star_coords_x, star_coords_y = star_coords.T

                std = np.std(fit_resids)
                for star_x, star_y, fit_diff, star_mag in zip(star_coords_x, star_coords_y, fit_resids,
                                                              catalog_mags):
                    photom_resid_txt = "{:.2f}".format(fit_diff)

                    # Determine the size of the residual text, larger the residual, larger the text
                    photom_resid_size = int(8 + np.abs(fit_diff)/(np.max(np.abs(fit_resids))/5.0))

                    if self.stdev_text_filter*std <= abs(fit_diff):
                        text1 = TextItem(photom_resid_txt, anchor=(0.5, -0.5))
                        text1.setPos(star_x, star_y)
                        text1.setFont(QtGui.QFont('times', photom_resid_size))
                        text1.setColor(QtGui.QColor(255, 255, 255))
                        text1.setAlign(QtCore.Qt.AlignCenter)
                        self.residual_text.addTextItem(text1)

                        text2 = TextItem("{:+6.2f}".format(star_mag), anchor=(0.5, 1.5))
                        text2.setPos(star_x, star_y)
                        text2.setFont(QtGui.QFont('times', 10))
                        text2.setColor(QtGui.QColor(0, 255, 0))
                        text2.setAlign(QtCore.Qt.AlignCenter)
                        self.residual_text.addTextItem(text2)
                self.residual_text.update()

            # Show the photometry fit plot
            if show_plot:

                ### PLOT PHOTOMETRY FIT ###
                # Note: An almost identical code exists in Utils.CalibrationReport

                # # Init plot for photometry
                # fig_p, (ax_p, ax_r, ax_e) = plt.subplots(nrows=3, facecolor=None, figsize=(6.4, 8),
                #                                    gridspec_kw={'height_ratios': [3, 1, 1]})

                # Init plot for photometry
                fig_p = plt.figure(figsize=(12, 6))  # Adjust the figure size as needed

                # Create a grid with 2 columns and 2 rows
                gs = gridspec.GridSpec(2, 2, width_ratios=[1, 1], height_ratios=[1, 1])

                # Large plot on the left
                ax_p = fig_p.add_subplot(gs[:, 0])

                # Two smaller plots on the right, one on top of the other
                ax_r = fig_p.add_subplot(gs[0, 1])
                ax_e = fig_p.add_subplot(gs[1, 1])

                # Set photometry window title
                try:
                    fig_p.canvas.set_window_title('Photometry')

                except AttributeError:
                    fig_p.canvas.manager.window.setWindowTitle('Photometry')
                
                except:
                    print("Warning: Could not set window title for photometry plot.")

                # Plot catalog magnitude vs. raw logsum of pixel intensities
                lsp_arr = np.log10(np.array(px_intens_list))
                ax_p.scatter(-2.5*lsp_arr, catalog_mags, s=5, c='r', zorder=3, alpha=0.5,
                             label="Raw (extinction corrected)")

                # Plot catalog magnitude vs. raw logsum of pixel intensities (only when no flat is used)
                if self.flat_struct is None:
                    lsp_corr_arr = np.log10(correctVignetting(np.array(px_intens_list),
                                                              np.array(radius_list),
                                                              self.platepar.vignetting_coeff))

                    ax_p.scatter(-2.5*lsp_corr_arr, catalog_mags, s=5, c='b', zorder=3, alpha=0.5,
                                 label="Corrected for vignetting")

                x_min, x_max = ax_p.get_xlim()
                y_min, y_max = ax_p.get_ylim()

                x_min_w = x_min - 3
                x_max_w = x_max + 3
                y_min_w = y_min - 3
                y_max_w = y_max + 3

                # Plot fit info
                fit_info = "{:+.1f}*LSP + {:.2f} +/- {:.2f} ".format(self.platepar.mag_0,
                                                                          self.platepar.mag_lev, fit_stddev) \
                           + "\nVignetting coeff = {:.5f} rad/px".format(self.platepar.vignetting_coeff) \
                           + "\nGamma = {:.2f}".format(self.platepar.gamma)

                print()
                print('Photometric fit:')
                print(fit_info)
                print()

                # Plot the line fit
                logsum_arr = np.linspace(x_min_w, x_max_w, 10)
                ax_p.plot(logsum_arr, photomLine((10**(logsum_arr/(-2.5)), np.zeros_like(logsum_arr)),
                                                 photom_offset, self.platepar.vignetting_coeff), label=fit_info,
                          linestyle='--', color='k', alpha=0.5, zorder=3)

                ax_p.legend()

                ax_p.set_ylabel("Catalog magnitude ({:s})".format(self.mag_band_string))
                ax_p.set_xlabel("Uncalibrated magnitude")

                # Set wider axis limits
                ax_p.set_xlim(x_min_w, x_max_w)
                ax_p.set_ylim(y_min_w, y_max_w)

                ax_p.invert_yaxis()
                ax_p.invert_xaxis()

                # Force equal aspect ratio
                ax_p.set_aspect('equal', adjustable='box')

                ax_p.grid()

                ###

                ### PLOT MAG DIFFERENCE BY RADIUS

                img_diagonal = np.hypot(self.platepar.X_res/2, self.platepar.Y_res/2)

                # Plot radius from centre vs. fit residual (including vignetting)
                ax_r.scatter(radius_list, fit_resids, s=8, c='b', alpha=0.5, zorder=3)

                # Plot a zero line
                ax_r.plot(np.linspace(0, img_diagonal, 10), np.zeros(10), linestyle='dashed', alpha=0.5,
                          color='k')

                # Plot the vignetting curve (only when no flat is used)
                if self.flat_struct is None:

                    # Plot radius from centre vs. fit residual (excluding vignetting
                    fit_resids_novignetting = catalog_mags - photomLine((np.array(px_intens_list), \
                                                                         np.array(radius_list)), \
                                                                         photom_offset, 0.0)
                    ax_r.scatter(radius_list, fit_resids_novignetting, s=5, c='r', alpha=0.5, zorder=3)

                    px_sum_tmp = 1000
                    radius_arr_tmp = np.linspace(0, img_diagonal, 50)

                    # Plot the vignetting curve
                    vignetting_loss = 2.5*np.log10(px_sum_tmp) \
                                      - 2.5*np.log10(correctVignetting(px_sum_tmp, radius_arr_tmp,
                                                                       self.platepar.vignetting_coeff))

                    ax_r.plot(radius_arr_tmp, vignetting_loss, linestyle='dotted', alpha=0.5, color='k',
                              label='Vignetting model')
                    
                    ax_r.legend()

                ax_r.grid()

                ax_r.set_ylabel("Fit res. (mag)")
                ax_r.set_xlabel("Radius from centre (px)")

                ax_r.set_xlim(0, img_diagonal)

                ### PLOT MAG DIFFERENCE BY ELEVATION

                # Plot elevation vs. fit residual
                ax_e.scatter(elevation_list, fit_resids, s=8, c='b', alpha=0.5, zorder=3)

                # Compute the fit residuals without extinction
                fit_resids_noext = \
                    fit_resids + self.platepar.extinction_scale*atmosphericExtinctionCorrection(
                        np.array(elevation_list), self.platepar.elev)
                
                # Plot elevation vs. fit residual (excluding extinction)
                ax_e.scatter(elevation_list, fit_resids_noext, s=5, c='k', alpha=0.5, zorder=3,
                             label="No extinction, vig. included")


                # Compute the extinction model
                elev_arr = np.linspace(np.min(elevation_list), np.max(elevation_list), 100)
                extinction_model = self.platepar.extinction_scale*atmosphericExtinctionCorrection(
                    elev_arr, self.platepar.elev)
                
                # Plot the extinction model
                ax_e.plot(elev_arr, extinction_model, linestyle='dotted', alpha=0.5, color='k', 
                          label='Extinction model')
                

                # Plot a zero line
                ax_e.plot(elev_arr, np.zeros_like(elev_arr), linestyle='dashed', alpha=0.5, color='k')
                
                
                ax_e.grid()
                ax_e.legend()

                ax_e.set_ylabel("Fit res. (mag)")
                ax_e.set_xlabel("Elevation (deg)")

                ###

                fig_p.tight_layout()
                fig_p.show()


    def changeDistortionType(self):
        """ Change the distortion type. """

        dist_type = self.platepar.distortion_type_list[self.dist_type_index]
        self.platepar.setDistortionType(dist_type)
        self.updateDistortion()

        # Indicate that the platepar has been reset
        self.first_platepar_fit = True

        print("Distortion model changed to: {:s}".format(dist_type))


    def resetDistortion(self):
        """ Reset distortion parameters to default values. """

        self.platepar.resetDistortionParameters()
        self.onFitParametersChanged()
        self.updateFitResiduals()
        self.tab.param_manager.updatePlatepar()

        self.first_platepar_fit = True



    def nextImg(self, n=1):
        """
        Increments the image index by value n. n=1 will go to next image and n=-1
        will go to the previous. In manualreduction, nextImg will not change chunks
        but will change frames, and n can be any integer and the frame will increment
        by that much.

        Arguments:
            n [int]: The number of images to go forward or backward

        """
        
        if self.mode == 'skyfit':

            # Don't allow image change while in star picking mode
            if self.star_pick_mode:
                qmessagebox(title='Star picking mode', \
                            message='You cannot cycle through images while in star picking mode!',
                            message_type="warning")

                return None

            # don't change images if there's no image to change to
            if (self.img.img_handle.input_type == 'dfn') and (self.img.img_handle.total_images == 1):
                return None

            if n > 0:
                for _ in range(n):
                    self.img.nextChunk()

            elif n < 0:
                for _ in range(abs(n)):
                    self.img.prevChunk()

            self.img_zoom.loadImage(self.mode, self.img_type_flag)
            self.img.loadImage(self.mode, self.img_type_flag)

            # remove markers
            self.calstar_markers.setData(pos=[])
            self.calstar_markers2.setData(pos=[])
            self.cat_star_markers.setData(pos=[])
            self.cat_star_markers2.setData(pos=[])
            self.pick_marker.setData(pos=[])

            # Reset paired stars
            self.pick_list = {}
            self.paired_stars = PairedStars()
            self.residuals = None
            self.drawPhotometryColoring()

            self.updateStars()

        # Manual reduction mode
        else:


            # For DFN or single images, only allow changing frames to +1 from the highest, and -1 from the 
            #   lowest frame number
            if (self.img.img_handle.input_type == 'dfn') or \
                ((self.img.img_handle.input_type == 'images') and self.img.img_handle.single_image_mode):

                change_allowed = True

                # If the pick list is empty, don't allow changing the frame
                if not len(self.pick_list):
                    change_allowed = False

                else:

                    # Get a range of frames
                    max_frame = max(self.pick_list.keys())
                    min_frame = min(self.pick_list.keys())
                    next_frame = self.img.getFrame() + n

                    # Only allow changing frames to adjecent ones to the max/min
                    if (next_frame < (min_frame - 1)) or (next_frame > (max_frame + 1)):
                        change_allowed = False


                if not change_allowed:

                    qmessagebox(title='Frame counter error',
                                message="The frame number on DFN images cannot be advanced if a pick was not made!",
                                message_type="info")

                    return None


            self.computeIntensitySum()

                
            # Change shown frame either by one or more
            if n == 1:
                self.img.nextFrame()
            else:
                self.img.setFrame(self.img.getFrame() + n)

            self.img_zoom.loadImage(self.mode, self.img_type_flag)
            self.img.loadImage(self.mode, self.img_type_flag)

            self.updatePicks()
            self.updateStars(only_update_catalog=True)
            self.drawPhotometryColoring()
            self.showFRBox()



        self.updateLeftLabels()


    def showFRBox(self):
        """ On manual reduction, call this and a red rectangle will be drawn around the FR cutout """

        if self.img.img_handle.name().startswith('FR'):

            fr = self.img_handle.loadChunk()

            # Show the red box around the FR cutout if the current frame is within the frame range of the
            #   current line in the FR file
            if fr.t[self.img_handle.current_line][0] <= self.img.getFrame() \
                <= fr.t[self.img_handle.current_line][-1]:

                fr_no = self.img.getFrame() - fr.t[self.img_handle.current_line][0]
                
                x = int(fr.xc[self.img_handle.current_line][fr_no] - \
                        fr.size[self.img_handle.current_line][fr_no]/2)

                y = int(fr.yc[self.img_handle.current_line][fr_no] - \
                        fr.size[self.img_handle.current_line][fr_no]/2)

                h = fr.size[self.img_handle.current_line][fr_no]

                self.fr_box.setRect(x, y, h, h)
                self.fr_box.show()

            else:
                self.fr_box.hide()


    def saveState(self):
        """
        Saves the state of the object to a file so that when loading, it will appear the same as before.

        Can be loaded by calling:
        python -m RMS.Astrometry.SkyFit2 PATH/skyFit2_latest.state --config .
        """

        # This is pretty thrown together. It's to get around an error where pyqt widgets can't be saved to a
        # pickle. If there's a better way to do this, go ahead.

        # Currently, any important variables should be initialized in the constructor (and cannot be classes
        # that inherit). Anything that can be generated for that information should be done in setupUI.

        to_remove = []

        dic = copy.copy(self.__dict__)
        # print('input path', dic['input_path'])
        for k, v in dic.items():

            if (v.__class__.__bases__[0] is not object) and (not isinstance(v, bool)) and \
                (not isinstance(v, float)):

                # Remove class that inherits from something
                to_remove.append(k)
                print(k,v)

        for remove in to_remove:
            del dic[remove]

        # if os.path.isdir(self.input_path):
        #     real_input_path = os.path.join(self.input_path, img_name)
        #     dic['input_path'] = real_input_path

        # Save the FF file name if the input type is FF
        if self.img_handle.input_type == 'ff':
            dic['ff_file'] = self.img_handle.name()
            
        savePickle(dic, self.dir_path, 'skyFitMR_latest.state')
        print("Saved state to file")


    def findLoadState(self):
        """ Opens file dialog to find .state file to load then calls loadState """

        file_ = QtWidgets.QFileDialog.getOpenFileName(self, "Load .state file", self.dir_path,
                                                      "State file (*.state);;All files (*)")[0]

        if file_:
            self.loadState(os.path.dirname(file_), os.path.basename(file_))


    def loadState(self, dir_path, state_name, beginning_time=None, camera_mask=None):
        """ Loads state with path to file dir_path and file name state_name. Works mid-program and at the start of
        the program (if done properly).

        Loaded state will not be identical to the previous, since saveState doesn't save all information.
        Variables initialized the constructor will be loaded (including self.platepar, self.pick_list and 
        others).

        Arguments:
            dir_path: [str] Path to directory (ex. C:/path).
            state_name: [str] File name (ex. file.state).

        Keyword arguments:
            beginning_time: [datetime] Datetime of the video beginning. Optional, only can be given for
                video input formats.

        """

        variables = loadPickle(dir_path, state_name)
        for k, v in variables.items():
            setattr(self, k, v)

        # Updating old state files with new platepar variables
        if self.platepar is not None:
            if not hasattr(self.platepar, "equal_aspect"):
                self.platepar.equal_aspect = True

            if not hasattr(self.platepar, "force_distortion_centre"):
                self.platepar.force_distortion_centre = False

            if not hasattr(self.platepar, "asymmetry_corr"):
                self.platepar.asymmetry_corr = False

            if not hasattr(self.platepar, "extinction_scale"):
                self.platepar.extinction_scale = 1.0

            if not hasattr(self.platepar, "vignetting_fixed"):
                self.platepar.vignetting_fixed = False

            if not hasattr(self.autopan_mode, "autopan_mode"):
                self.autopan_mode = False

            if not hasattr(self.platepar, "measurement_apparent_to_true_refraction"):
                self.platepar.measurement_apparent_to_true_refraction = False


            # Update platepar distortion indices
            self.platepar.setDistortionType(self.platepar.distortion_type, reset_params=False)
            self.dist_type_index = self.platepar.distortion_type_list.index(self.platepar.distortion_type)

            # Update the array length if an old platepar version was loaded which was shorter
            self.platepar.padDictParams()



        # Update the platepar path
        if hasattr(self, "platepar_file"):
            if self.platepar_file is not None:

                # Extract the platepar name
                platepar_dir, platepar_name = os.path.split(self.platepar_file)

                # If the platepar dir is the same as the old dir path, replace it with the new dir path
                if os.path.realpath(self.dir_path) == os.path.realpath(platepar_dir):

                    # Update the path to the platepar
                    self.platepar_file = os.path.join(dir_path, platepar_name)


        # Set the dir path in case it changed
        self.dir_path = dir_path

        # Update the RMS root directory
        self.config.rms_root_dir = os.path.abspath(os.path.join(os.path.dirname(RMS.__file__), os.pardir))


        # Update img_handle parameters
        if hasattr(self, "img_handle"):

            # Update the dir path
            self.img_handle.dir_path = dir_path

            # If the input type is FF and the path to the actual FF file got saved, update it
            if self.img_handle.input_type == 'ff':
                if "ff_file" in variables:
                    
                    # If the file is available in the input path, update the FF file path
                    ff_file = variables["ff_file"]

                    if os.path.isfile(os.path.join(dir_path, ff_file)):
                        self.img_handle.setCurrentFF(ff_file)

            # Make sure an option is not missing
            if self.img_handle.input_type == 'images':
                if not hasattr(self.img_handle, "fripon_mode"):
                    self.img_handle.fripon_mode = False
                    self.img_handle.fripon_header = None

            # Make sure an option is not missing
            if self.img_handle.input_type == 'images':
                if not hasattr(self.img_handle, "cabernet_status"):
                    self.img_handle.cabernet_status = False

            # Make sure an option is not missing from the UWO png mode
            if self.img_handle.input_type == 'images':
                if self.img_handle.uwo_png_mode:

                    if not hasattr(self.img_handle, "uwo_magick_type"):

                        # Disable uwo mode just to read the first frame without issues
                        self.img_handle.uwo_png_mode = False
                        
                        # Load the first image
                        img = self.img_handle.loadFrame(fr_no=0)

                        # Re-enable uwo mode
                        self.img_handle.uwo_png_mode = True

                        # Get the magick type
                        self.img_handle.uwo_magick_type = self.img_handle.getUWOMagickType(img)


        # Update possibly missing input_path variable
        if not hasattr(self, "input_path"):
            self.input_path = dir_path

        # Update the input path if it exists
        else:
            if self.input_path:

                # Normalize separator so it's system indepentent
                self.input_path = self.input_path.replace('\\', os.sep).replace('/', os.sep)

                # Check if the last part of the input path is a file or a directory (check for the dot)
                tmp_name = os.path.basename(self.input_path)
                if "." in tmp_name:
                    self.input_path = os.path.join(dir_path, tmp_name)
                else:
                    self.input_path = dir_path

                print(self.input_path)


        # Update the possibly missing params
        if not hasattr(self, "fit_only_pointing"):
            self.fit_only_pointing = False

        # Update the possibly missing params
        if not hasattr(self, "fixed_scale"):
            self.fixed_scale = False

        # Update the possibly missing params
        if not hasattr(self, "station_moved_auto_refit"):
            self.station_moved_auto_refit = False

        # Update the possibly missing params
        if not hasattr(self, "geo_points_obj"):
            self.geo_points_obj = None


        # Update the possibly missing begin time
        if not hasattr(self, "beginning_time"):
            self.beginning_time = beginning_time

<<<<<<< HEAD
        # Add the mask
        if not hasattr(self, "camera_mask"):
            self.camera_mask = camera_mask

=======
        # If the previous beginning time is None and the new one is not, update the beginning time
        if (self.beginning_time is None) and (beginning_time is not None):
            self.beginning_time = beginning_time
>>>>>>> c3f6e32b

        if not hasattr(self, "pick_list"):
            self.pick_list = {}

        # Update possibly missing flag for measuring ground points
        if not hasattr(self, "meas_ground_points"):
            self.meas_ground_points = False


        # Update possibly missing flag for measuring ground points
        if not hasattr(self, "single_click_photometry"):
            self.single_click_photometry = False

        # Update possibly missing flag for not subtracting the background
        if not hasattr(self, "no_background_subtraction"):
            self.no_background_subtraction = False

        # Update the possibly missing flag for flipping the image upside down
        if not hasattr(self, "flipud"):
            self.flipud = False

        # If the paired stars are a list (old version), reset it to a new version where it's an object
        if isinstance(self.paired_stars, list):

            paired_stars_new = PairedStars()

            for entry in self.paired_stars:
                
                img_coords, sky_coords = entry
                x, y, intens_acc = img_coords
                sky_obj = CatalogStar(*sky_coords)

                paired_stars_new.addPair(x, y, intens_acc, sky_obj)

            self.paired_stars = paired_stars_new



        if self.platepar is not None:

            # Compute if the measurement should be post-corrected for refraction, because it was not
            #   taken into account during the astrometry calibration procedure
            self.updateMeasurementRefractionCorrection()


        # If setupUI hasn't already been called, call it
        if not hasattr(self, 'central'):

            self.setupUI(loaded_file=True)

        else:
            
            # Get and set the new img_handle
            self.detectInputType(load=True)  
            self.img.changeHandle(self.img_handle)
            self.img_zoom.changeHandle(self.img_handle)

            self.tab.hist.setLevels(0, 2**(8*self.img.data.itemsize) - 1)
            self.img_frame.autoRange(padding=0)

            self.updateCalstars()
            self.updateStars()
            self.updateDistortion()
            self.updateFitResiduals()

            self.tab.param_manager.updatePlatepar()
            self.tab.debruijn.updateTable()
            self.changeMode(self.mode)

            self.updateLeftLabels()


        # Update the FPS if forced
        if hasattr(self, 'fps'):
            self.setFPS()


    def onMouseReleased(self, event):
        self.clicked = 0


    def onMouseMoved(self, event):

        pos = event

        if self.img_frame.sceneBoundingRect().contains(pos):
            
            self.img_frame.setFocus()
            mp = self.img_frame.mapSceneToView(pos)

            self.cursor.setCenter(mp)
            self.cursor2.setCenter(mp)
            self.mouse_x, self.mouse_y = mp.x(), mp.y()

            self.zoom()

            # Move zoom window to correct location
            range_ = self.img_frame.getState()['viewRange'][0]
            if mp.x() > (range_[1] - range_[0])/2 + range_[0]:
                self.v_zoom_left = True
                if self.show_key_help != 2:
                    self.v_zoom.move(QtCore.QPoint(int(self.label1.boundingRect().width()), 0))
                else:
                    self.v_zoom.move(QtCore.QPoint(0, 0))
            else:
                self.v_zoom_left = False
                self.v_zoom.move(QtCore.QPoint(int(self.img_frame.size().width() - self.show_zoom_window_size), 0))

            self.updateBottomLabel()

            if self.clicked and self.cursor.mode == 2:
                self.changePhotometry(self.img.getFrame(), self.photometryColoring(),
                                      add_photometry=self.clicked == 1)
                self.drawPhotometryColoring()

        # self.printFrameRate()


    def findClickedStarOrGeoPoint(self, x, y):
        """ Find the coordinate of the star or geo point closest to the clicked point.  """

        # Select the closest catalog star to the centroid as the first guess
        self.closest_type, closest_indx = self.findClosestCatalogStarIndex(x, y)

        if self.closest_type == 'catalog':

            # Fetch the coordinates of the catalog star
            self.closest_cat_star_indx = closest_indx
            x_data = [self.catalog_x_filtered[self.closest_cat_star_indx]]
            y_data = [self.catalog_y_filtered[self.closest_cat_star_indx]]

        else:

            # Find the index among all geo points visible in the FOV of the one closest to the clicked 
            #   position
            self.closest_geo_point_indx = closest_indx

            # Fetch the coordinates of the geo point
            x_data = [self.geo_x[self.closest_geo_point_indx]]
            y_data = [self.geo_y[self.closest_geo_point_indx]]

        return x_data, y_data


    def onMousePressed(self, event):

        if event.button() == QtCore.Qt.LeftButton:
            self.clicked = 1
        elif event.button() == QtCore.Qt.MiddleButton:
            self.clicked = 2
        elif event.button() == QtCore.Qt.RightButton:
            self.clicked = 3

        modifiers = QtWidgets.QApplication.keyboardModifiers()
        
        if self.star_pick_mode:  # redundant

            # Add star pair in SkyFit
            if self.mode == 'skyfit':

                # Add star
                if event.button() == QtCore.Qt.LeftButton:

                    if self.cursor.mode == 0:

                        # If CTRL is pressed, place the pick manually - NOTE: the intensity might be off then!!!
                        if modifiers & QtCore.Qt.ControlModifier:
                            self.x_centroid = self.mouse_x - 0.5
                            self.y_centroid = self.mouse_y - 0.5

                            # Compute the star intensity
                            _, _, self.star_intensity = self.centroid(prev_x_cent=self.x_centroid,
                                                                      prev_y_cent=self.y_centroid)
                        else:

                            # Check if a star centroid is available from CALSTARS, and use it first becuase
                            #   the PSF fit should result in a better centroid estimate

                            # Check if the closest CALSTARS star is within the radius

                            calstars_centroid = False
                            if self.img_handle is not None:

                                # Handle using FR files too
                                ff_name_c = convertFRNameToFF(self.img_handle.name())

                                if ff_name_c in self.calstars:

                                    # Get the stars detected on this FF file
                                    star_data = np.array(self.calstars[ff_name_c])

                                    if len(star_data):

                                        # Get star coordinates
                                        stars_x = star_data[:, 1]
                                        stars_y = star_data[:, 0]

                                        # Compute the distance from the mouse press
                                        mouse_x = self.mouse_x - 0.5
                                        mouse_y = self.mouse_y - 0.5
                                        dist_arr = np.hypot(stars_x - mouse_x, stars_y - mouse_y)

                                        # Find the closest distance
                                        closest_dist_indx = np.argmin(dist_arr)

                                        # If the CALSTARS entry is within the aperture radius, take that star
                                        if dist_arr[closest_dist_indx] <= self.star_aperature_radius:

                                            self.x_centroid = stars_x[closest_dist_indx]
                                            self.y_centroid = stars_y[closest_dist_indx]

                                            # Compute the star intensity
                                            _, _, self.star_intensity = self.centroid(\
                                                prev_x_cent=self.x_centroid, prev_y_cent=self.y_centroid)

                                            calstars_centroid = True


                            # If a CALSTARS star was not found, run a normal centroid
                            if not calstars_centroid:

                                # Perform centroiding with 2 iterations
                                x_cent_tmp, y_cent_tmp, _ = self.centroid()

                                # Check that the centroiding was successful
                                if x_cent_tmp is not None:

                                    # Centroid the star around the pressed coordinates
                                    self.x_centroid, self.y_centroid, self.star_intensity = self.centroid(
                                        prev_x_cent=x_cent_tmp,
                                        prev_y_cent=y_cent_tmp)

                                else:
                                    return None

                        # Add the centroid to the plot
                        self.centroid_star_markers.addPoints(x=[self.x_centroid + 0.5], \
                            y=[self.y_centroid + 0.5])
                        self.centroid_star_markers2.addPoints(x=[self.x_centroid + 0.5], \
                            y=[self.y_centroid + 0.5])


                        # Find coordiantes of the star or geo points closest to the clicked point
                        x_data, y_data = self.findClickedStarOrGeoPoint(self.x_centroid, self.y_centroid)


                        # Add a star marker to the main and zoom windows
                        self.sel_cat_star_markers.addPoints(x=np.array(x_data) + 0.5, \
                            y=np.array(y_data) + 0.5)
                        self.sel_cat_star_markers2.addPoints(x=np.array(x_data) + 0.5, \
                            y=np.array(y_data) + 0.5)

                        # Switch to the mode where the catalog star is selected
                        self.cursor.setMode(1)


                    elif self.cursor.mode == 1:

                        # REMOVE marker for previously selected
                        self.sel_cat_star_markers.setData(pos=self.paired_stars.imageCoords(draw=True))
                        self.sel_cat_star_markers2.setData(pos=self.paired_stars.imageCoords(draw=True))


                        # Find coordiantes of the star or geo points closest to the clicked point
                        x_data, y_data = self.findClickedStarOrGeoPoint(self.mouse_x, self.mouse_y)

                        # Add the new point
                        self.sel_cat_star_markers.addPoints(x=np.array(x_data) + 0.5, \
                            y=np.array(y_data) + 0.5)
                        self.sel_cat_star_markers2.addPoints(x=np.array(x_data) + 0.5, \
                            y=np.array(y_data) + 0.5)


                # Remove star pair on right click
                elif event.button() == QtCore.Qt.RightButton:
                    if self.cursor.mode == 0:

                        # Remove the closest picked star from the list
                        self.paired_stars.removeClosestPair(self.mouse_x, self.mouse_y)

                        self.updatePairedStars()
                        self.updateFitResiduals()
                        self.photometry()

            # Add centroid in manual reduction
            else:
                if event.button() == QtCore.Qt.LeftButton:

                    if self.cursor.mode == 0:
                        mode = 1

                        if modifiers & QtCore.Qt.ControlModifier or \
                                ((modifiers & QtCore.Qt.AltModifier or QtCore.Qt.Key_0 in self.keys_pressed) and
                                 self.img.img_handle.input_type == 'dfn'):
                            self.x_centroid, self.y_centroid = self.mouse_x - 0.5, self.mouse_y - 0.5
                        else:
                            self.x_centroid, self.y_centroid, _ = self.centroid()

                        if (modifiers & QtCore.Qt.AltModifier or QtCore.Qt.Key_0 in self.keys_pressed) and \
                                self.img.img_handle.input_type == 'dfn':
                            mode = 0

                        self.addCentroid(self.img.getFrame(), self.x_centroid, self.y_centroid, mode=mode)

                        self.updatePicks()

                        # Add photometry coloring if single-click photometry is turned on
                        if self.single_click_photometry:
                            
                            self.changePhotometry(self.img.getFrame(), self.photometryColoring(),
                                              add_photometry=True)
                            self.drawPhotometryColoring()


                    elif self.cursor.mode == 2:
                        self.changePhotometry(self.img.getFrame(), self.photometryColoring(),
                                              add_photometry=True)
                        self.drawPhotometryColoring()

                elif event.button() == QtCore.Qt.RightButton:
                    if self.cursor.mode == 0:
                        self.removeCentroid(self.img.getFrame())
                        self.updatePicks()
                    elif self.cursor.mode == 2:
                        self.changePhotometry(self.img.getFrame(), self.photometryColoring(),
                                              add_photometry=False)
                        self.drawPhotometryColoring()

    def keyPressEvent(self, event):

        # Read modifiers (e.g. CTRL, SHIFT)
        modifiers = QtWidgets.QApplication.keyboardModifiers()
        qmodifiers = QtWidgets.QApplication.queryKeyboardModifiers()

        self.keys_pressed.append(event.key())

        # Toggle auto levels
        if event.key() == QtCore.Qt.Key_A and (modifiers == QtCore.Qt.ControlModifier):

            self.tab.hist.toggleAutoLevels()
            # This updates image automatically

        # Load the dark
        elif event.key() == QtCore.Qt.Key_D and (modifiers == QtCore.Qt.ControlModifier):
            
            _, self.dark = self.loadDark()

            # Set focus back on the SkyFit window
            self.activateWindow()

            # Apply the dark to the flat
            if self.flat_struct is not None:
                self.flat_struct.applyDark(self.dark)

            self.img.dark = self.dark
            self.img_zoom.flat_struct = self.flat_struct
            self.img.flat_struct = self.flat_struct
            self.img_zoom.reloadImage()
            self.img.reloadImage()

        # Load the flat
        elif event.key() == QtCore.Qt.Key_F and (modifiers == QtCore.Qt.ControlModifier):
            
            _, self.flat_struct = self.loadFlat()

            # Set focus back on the SkyFit window
            self.activateWindow()

            # self.img.dark = self.dark
            self.img_zoom.flat_struct = self.flat_struct
            self.img.flat_struct = self.flat_struct
            self.img_zoom.reloadImage()
            self.img.reloadImage()

        # Toggle the star picking mode
        elif event.key() == QtCore.Qt.Key_R and (modifiers == QtCore.Qt.ControlModifier):

            self.star_pick_mode = not self.star_pick_mode

            if self.star_pick_mode:
                #self.img_frame.setMouseEnabled(False, False)
                self.cursor.show()
                self.cursor2.show()

                self.star_pick_info.show()

            else:
                self.img_frame.setMouseEnabled(True, True)
                self.cursor2.hide()
                self.cursor.hide()

                self.star_pick_info.hide()


        # Toggle grid
        elif (event.key() == QtCore.Qt.Key_G) and (modifiers == QtCore.Qt.ControlModifier):
            self.grid_visible = (self.grid_visible + 1)%3
            self.onGridChanged()
            self.tab.settings.updateShowGrid()


        # Previous image/frame
        elif event.key() == QtCore.Qt.Key_Left:

            n = -1

            # Skip 10 images back if CTRL is pressed
            if modifiers == QtCore.Qt.ControlModifier:
                n = -10

            self.nextImg(n=n)


        # Next image/frame
        elif event.key() == QtCore.Qt.Key_Right:

            n = 1

            # Skip 10 images forward if CTRL is pressed
            if modifiers == QtCore.Qt.ControlModifier:
                n = 10

            self.nextImg(n=n)


        # Switch between maxpixel and avepixel
        elif event.key() == QtCore.Qt.Key_M:
            self.toggleImageType()
            self.tab.settings.updateMaxAvePixel()


        # Change catalog limiting magnitude
        elif event.key() == QtCore.Qt.Key_R:
            self.cat_lim_mag += 0.1
            self.catalog_stars = self.loadCatalogStars(self.cat_lim_mag)

            self.updateLeftLabels()
            self.updateStars()
            self.tab.settings.updateLimMag()

        elif event.key() == QtCore.Qt.Key_F:
            self.cat_lim_mag -= 0.1
            self.catalog_stars = self.loadCatalogStars(self.cat_lim_mag)

            self.updateLeftLabels()
            self.updateStars()
            self.tab.settings.updateLimMag()


        # Increase image gamma
        elif event.key() == QtCore.Qt.Key_U and not modifiers == QtCore.Qt.ControlModifier:

            # Increase image gamma by a factor of 1.1x
            self.img.updateGamma(1/0.9)
            if self.img_zoom:
                self.img_zoom.updateGamma(1/0.9)
            self.updateLeftLabels()
            self.tab.settings.updateImageGamma()

        elif event.key() == QtCore.Qt.Key_J and not modifiers == QtCore.Qt.ControlModifier:

            # Decrease image gamma by a factor of 0.9x
            self.img.updateGamma(0.9)
            if self.img_zoom:
                self.img_zoom.updateGamma(0.9)

            self.updateLeftLabels()
            self.tab.settings.updateImageGamma()

        # Toggle refraction
        elif event.key() == QtCore.Qt.Key_T:
            if self.platepar is not None:
                self.platepar.refraction = not self.platepar.refraction

                self.onRefractionChanged()
                self.tab.param_manager.updatePlatepar()

        # Toggle showing the catalog stars
        elif event.key() == QtCore.Qt.Key_H:
            self.toggleShowCatStars()
            self.tab.settings.updateShowCatStars()

        # Toggle inverting colors
        elif (event.key() == QtCore.Qt.Key_I) and not (modifiers == QtCore.Qt.ControlModifier):
            self.toggleInvertColours()
            self.tab.settings.updateInvertColours()


        # Handle keys in the SkyFit mode
        elif self.mode == 'skyfit':

            # Change distortion type to poly3+radial
            if (event.key() == QtCore.Qt.Key_1) and (modifiers == QtCore.Qt.ControlModifier):

                self.dist_type_index = 0
                self.changeDistortionType()
                self.tab.param_manager.updatePlatepar()
                self.updateLeftLabels()
                self.updateDistortion()
                self.updateStars()

            # Change distortion type to poly3+radial3
            if (event.key() == QtCore.Qt.Key_2) and (modifiers == QtCore.Qt.ControlModifier):

                self.dist_type_index = 1
                self.changeDistortionType()
                self.tab.param_manager.updatePlatepar()
                self.updateLeftLabels()
                self.updateDistortion()
                self.updateStars()

            # Change distortion type to poly3+radial5
            if (event.key() == QtCore.Qt.Key_3) and (modifiers == QtCore.Qt.ControlModifier):

                self.dist_type_index = 2
                self.changeDistortionType()
                self.tab.param_manager.updatePlatepar()
                self.updateLeftLabels()
                self.updateDistortion()
                self.updateStars()

            # Change distortion type to radial3
            elif (event.key() == QtCore.Qt.Key_4) and (modifiers == QtCore.Qt.ControlModifier):

                self.dist_type_index = 3
                self.changeDistortionType()
                self.tab.param_manager.updatePlatepar()
                self.updateLeftLabels()
                self.updateDistortion()
                self.updateStars()

            # Change distortion type to radial5
            elif (event.key() == QtCore.Qt.Key_5) and (modifiers == QtCore.Qt.ControlModifier):

                self.dist_type_index = 4
                self.changeDistortionType()
                self.tab.param_manager.updatePlatepar()
                self.updateLeftLabels()
                self.updateDistortion()
                self.updateStars()

            # Change distortion type to radial7
            elif (event.key() == QtCore.Qt.Key_6) and (modifiers == QtCore.Qt.ControlModifier):

                self.dist_type_index = 5
                self.changeDistortionType()
                self.tab.param_manager.updatePlatepar()
                self.updateLeftLabels()
                self.updateDistortion()
                self.updateStars()

            # Change distortion type to radial9
            elif (event.key() == QtCore.Qt.Key_7) and (modifiers == QtCore.Qt.ControlModifier):

                self.dist_type_index = 6
                self.changeDistortionType()
                self.tab.param_manager.updatePlatepar()
                self.updateLeftLabels()
                self.updateDistortion()
                self.updateStars()

            # Make new platepar
            elif (event.key() == QtCore.Qt.Key_N) and (modifiers == QtCore.Qt.ControlModifier):
                self.makeNewPlatepar()

            # Show distortion
            elif (event.key() == QtCore.Qt.Key_I) and (modifiers == QtCore.Qt.ControlModifier):
                self.toggleDistortion()
                self.tab.settings.updateShowDistortion()


            # Do a fit on the selected stars while in the star picking mode
            elif (event.key() == QtCore.Qt.Key_Z) and ((modifiers == QtCore.Qt.ControlModifier) \
                or (modifiers == (QtCore.Qt.ControlModifier | QtCore.Qt.ShiftModifier))):

                # If shift was pressed, reset distortion parameters to zero
                if modifiers == (QtCore.Qt.ControlModifier | QtCore.Qt.ShiftModifier):
                    print("Resetting the distortion coeffs and refitting...")
                    self.platepar.resetDistortionParameters()
                    self.first_platepar_fit = True

                # If the first platepar is being made, do the fit twice
                if self.first_platepar_fit:
                    self.fitPickedStars()
                    self.fitPickedStars()

                else:
                    # Otherwise, only fit the once
                    self.fitPickedStars()

                print('Plate fitted!')

            # Increase reference azimuth
            elif event.key() == QtCore.Qt.Key_A:
                self.platepar.az_centre += self.key_increment
                
                self.checkParamRange()
                self.platepar.updateRefRADec(preserve_rotation=True)
                self.checkParamRange()

                self.tab.param_manager.updatePlatepar()
                self.updateLeftLabels()
                self.updateStars()

            # Decrease reference azimuth
            elif event.key() == QtCore.Qt.Key_D:
                self.platepar.az_centre -= self.key_increment

                self.checkParamRange()
                self.platepar.updateRefRADec(preserve_rotation=True)
                self.checkParamRange()

                self.tab.param_manager.updatePlatepar()
                self.updateLeftLabels()
                self.updateStars()

            # Increase reference altitude
            elif event.key() == QtCore.Qt.Key_W:
                self.platepar.alt_centre -= self.key_increment

                self.checkParamRange()
                self.platepar.updateRefRADec(preserve_rotation=True)
                self.checkParamRange()

                self.tab.param_manager.updatePlatepar()
                self.updateLeftLabels()
                self.updateStars()

            # Decrease reference altitude
            elif event.key() == QtCore.Qt.Key_S:
                self.platepar.alt_centre += self.key_increment

                self.checkParamRange()
                self.platepar.updateRefRADec(preserve_rotation=True)
                self.checkParamRange()

                self.tab.param_manager.updatePlatepar()
                self.updateLeftLabels()
                self.updateStars()

            # Pan to unmatched star most distant from all other matched stars

            elif event.key() == QtCore.Qt.Key_U and modifiers == QtCore.Qt.ControlModifier:

                new_x, new_y = self.furthestStar()
                new_x, new_y = int(new_x), int(new_y)
                self.img_frame.setRange(xRange=(new_x+15, new_x-15), yRange=(new_y+15, new_y-15))
                self.checkParamRange()
                self.platepar.updateRefRADec(preserve_rotation=True)
                self.checkParamRange()
                self.tab.param_manager.updatePlatepar()
                self.updateLeftLabels()
                self.updateStars()

            elif event.key() == QtCore.Qt.Key_O and modifiers == QtCore.Qt.ControlModifier:

                self.toggleAutoPan()
                self.tab.settings.updateAutoPan()




            # Move rotation parameter
            elif event.key() == QtCore.Qt.Key_Q:
                self.platepar.pos_angle_ref -= self.key_increment
                self.platepar.rotation_from_horiz = rotationWrtHorizon(self.platepar)

                self.updateLeftLabels()
                self.updateStars()
                self.tab.param_manager.updatePlatepar()

            elif event.key() == QtCore.Qt.Key_E:
                self.platepar.pos_angle_ref += self.key_increment
                self.platepar.rotation_from_horiz = rotationWrtHorizon(self.platepar)

                self.updateLeftLabels()
                self.updateStars()
                self.tab.param_manager.updatePlatepar()


            # Change image scale
            elif event.key() == QtCore.Qt.Key_Up:
                self.platepar.F_scale *= 1.0 + self.key_increment/100.0

                self.updateLeftLabels()
                self.updateStars()
                self.tab.param_manager.updatePlatepar()

            elif event.key() == QtCore.Qt.Key_Down:
                self.platepar.F_scale *= 1.0 - self.key_increment/100.0

                self.updateLeftLabels()
                self.updateStars()
                self.tab.param_manager.updatePlatepar()


            elif event.key() == QtCore.Qt.Key_1:

                # Increment X offset
                self.platepar.x_poly_rev[0] += 0.5
                self.platepar.x_poly_fwd[0] += 0.5

                self.tab.param_manager.updatePlatepar()
                if self.tab.param_manager.fit_parameters.currentIndex() != 2:
                    self.tab.param_manager.fit_parameters.setCurrentIndex(0)
                self.updateStars()
                self.updateDistortion()

            elif event.key() == QtCore.Qt.Key_2:

                # Decrement X offset
                self.platepar.x_poly_rev[0] -= 0.5
                self.platepar.x_poly_fwd[0] -= 0.5

                self.tab.param_manager.updatePlatepar()
                if self.tab.param_manager.fit_parameters.currentIndex() != 2:
                    self.tab.param_manager.fit_parameters.setCurrentIndex(0)
                self.updateStars()
                self.updateDistortion()

            elif event.key() == QtCore.Qt.Key_3:

                # Increment Y offset
                self.platepar.y_poly_rev[0] += 0.5
                self.platepar.y_poly_fwd[0] += 0.5

                self.tab.param_manager.updatePlatepar()
                if self.tab.param_manager.fit_parameters.currentIndex() != 3:
                    self.tab.param_manager.fit_parameters.setCurrentIndex(1)
                self.updateStars()
                self.updateDistortion()

            elif event.key() == QtCore.Qt.Key_4:

                # Decrement Y offset
                self.platepar.y_poly_rev[0] -= 0.5
                self.platepar.y_poly_fwd[0] -= 0.5

                self.tab.param_manager.updatePlatepar()
                if self.tab.param_manager.fit_parameters.currentIndex() != 3:
                    self.tab.param_manager.fit_parameters.setCurrentIndex(1)
                self.updateStars()
                self.updateDistortion()

            elif event.key() == QtCore.Qt.Key_5:

                # Decrement X 1st order distortion
                self.platepar.x_poly_rev[1] -= 0.01
                self.platepar.x_poly_fwd[1] -= 0.01

                self.tab.param_manager.updatePlatepar()
                if self.tab.param_manager.fit_parameters.currentIndex() != 2:
                    self.tab.param_manager.fit_parameters.setCurrentIndex(0)
                self.updateStars()
                self.updateDistortion()

            elif event.key() == QtCore.Qt.Key_6:

                # Increment X 1st order distortion
                self.platepar.x_poly_rev[1] += 0.01
                self.platepar.x_poly_fwd[1] += 0.01

                self.tab.param_manager.updatePlatepar()
                if self.tab.param_manager.fit_parameters.currentIndex() != 2:
                    self.tab.param_manager.fit_parameters.setCurrentIndex(0)
                self.updateStars()
                self.updateDistortion()

            elif event.key() == QtCore.Qt.Key_7:

                # Decrement Y 1st order distortion
                self.platepar.y_poly_rev[2] -= 0.01
                self.platepar.y_poly_fwd[2] -= 0.01

                self.tab.param_manager.updatePlatepar()
                if self.tab.param_manager.fit_parameters.currentIndex() != 3:
                    self.tab.param_manager.fit_parameters.setCurrentIndex(1)
                self.updateStars()
                self.updateDistortion()

            elif event.key() == QtCore.Qt.Key_8:

                # Increment Y 1st order distortion
                self.platepar.y_poly_rev[2] += 0.01
                self.platepar.y_poly_fwd[2] += 0.01

                self.tab.param_manager.updatePlatepar()
                if self.tab.param_manager.fit_parameters.currentIndex() != 3:
                    self.tab.param_manager.fit_parameters.setCurrentIndex(1)
                self.updateStars()
                self.updateDistortion()


            # Change extintion scale
            elif event.key() == QtCore.Qt.Key_9:
                
                self.platepar.extinction_scale += 0.1

                self.tab.param_manager.updatePlatepar()
                self.onExtinctionChanged()

            elif event.key() == QtCore.Qt.Key_0:

                self.platepar.extinction_scale -= 0.1

                if self.platepar.extinction_scale < 0:
                    self.platepar.extinction_scale = 0.0

                self.tab.param_manager.updatePlatepar()
                self.onExtinctionChanged()


            # Key increment
            elif event.key() == QtCore.Qt.Key_Plus:

                if self.key_increment <= 0.091:
                    self.key_increment += 0.01
                elif self.key_increment <= 0.91:
                    self.key_increment += 0.1
                else:
                    self.key_increment += 1.0

                # Don't allow the increment to be larger than 20
                if self.key_increment > 20:
                    self.key_increment = 20

                self.updateLeftLabels()

            elif event.key() == QtCore.Qt.Key_Minus:

                if self.key_increment <= 0.11:
                    self.key_increment -= 0.01
                elif self.key_increment <= 1.11:
                    self.key_increment -= 0.1
                else:
                    self.key_increment -= 1.0

                # Don't allow the increment to be smaller than 0
                if self.key_increment <= 0:
                    self.key_increment = 0.01

                self.updateLeftLabels()


            # Enter FOV centre
            elif event.key() == QtCore.Qt.Key_V:

                # Load the new FOV centre
                data = self.getFOVcentre()

                if data is not None:

                    (
                        self.platepar.RA_d, 
                        self.platepar.dec_d, 
                        self.platepar.rotation_from_horiz, 
                        self.lenses
                    ) = data

                    # Compute reference Alt/Az to apparent coordinates, epoch of date
                    self.platepar.az_centre, self.platepar.alt_centre = trueRaDec2ApparentAltAz( \
                        self.platepar.RA_d, self.platepar.dec_d, self.platepar.JD, \
                        self.platepar.lat, self.platepar.lon, self.platepar.refraction)

                    # Compute the position angle
                    self.platepar.pos_angle_ref = rotationWrtHorizonToPosAngle(self.platepar, \
                        self.platepar.rotation_from_horiz)

                    # Check that the calibration parameters are within the nominal range
                    self.checkParamRange()

                    self.tab.param_manager.updatePlatepar()
                    self.updateLeftLabels()
                    self.updateStars()

            

            # Force distortion centre to image centre
            elif event.key() == QtCore.Qt.Key_B:
                if self.platepar is not None:
                    self.platepar.force_distortion_centre = not self.platepar.force_distortion_centre

                    self.tab.param_manager.updatePlatepar()
                    self.updateLeftLabels()
                    self.updateStars()
                    self.updateDistortion()
                    self.tab.param_manager.onIndexChanged()


            # Toggle equal aspect ratio for radial distortions
            elif event.key() == QtCore.Qt.Key_G:

                if self.platepar is not None:

                    self.platepar.equal_aspect = not self.platepar.equal_aspect
                    self.platepar.resetDistortionParameters()

                    self.tab.param_manager.updatePlatepar()
                    self.updateLeftLabels()
                    self.updateStars()
                    self.updateDistortion()
                    self.tab.param_manager.onIndexChanged()


            # Toggle asymmetry correction for radial distortions
            elif event.key() == QtCore.Qt.Key_Y:

                if self.platepar is not None:

                    self.platepar.asymmetry_corr = not self.platepar.asymmetry_corr
                    self.platepar.resetDistortionParameters()

                    self.tab.param_manager.updatePlatepar()
                    self.updateLeftLabels()
                    self.updateStars()
                    self.updateDistortion()
                    self.tab.param_manager.onIndexChanged()


            # Get initial parameters from astrometry.net
            elif (event.key() == QtCore.Qt.Key_X) and ((modifiers == QtCore.Qt.ControlModifier) \
                or (modifiers == (QtCore.Qt.ControlModifier | QtCore.Qt.ShiftModifier))):

                print("Solving with astrometry.net")

                upload_image = True

                # If shift was pressed, only upload the detected stars
                if modifiers == (QtCore.Qt.ControlModifier | QtCore.Qt.ShiftModifier):
                    upload_image = False

                # Estimate initial parameters using astrometry.net
                self.getInitialParamsAstrometryNet(upload_image=upload_image)

                self.updateDistortion()
                self.updateLeftLabels()
                self.updateStars()
                self.tab.param_manager.updatePlatepar()


            # Toggle showing detected stars
            elif event.key() == QtCore.Qt.Key_C:
                self.toggleShowCalStars()
                self.tab.settings.updateShowCalStars()
                # updates image automatically


            # Save the point to the fit list by pressing Enter or Space
            elif (event.key() == QtCore.Qt.Key_Return) or (event.key() == QtCore.Qt.Key_Enter) \
                or (event.key() == QtCore.Qt.Key_Space):
                
                if self.star_pick_mode:
                    
                    # If the catalog star or geo points has been selected, save the pair to the list
                    if self.cursor.mode == 1:

                        
                        # Star catalog points
                        if self.closest_type == 'catalog':
                            selected_coords = self.catalog_stars_filtered[self.closest_cat_star_indx]
                            self.closest_cat_star_indx = None

                            # Init a catalog star pair object
                            pair_obj = CatalogStar(*selected_coords)

                        # Geo coordinates of the selected points
                        else:
                            selected_coords = self.geo_points[self.closest_geo_point_indx]

                            # Set a fixed value for star intensity
                            self.star_intensity = 10.0

                            # Init a geo point pair object
                            pair_obj = GeoPoint(self.geo_points_obj, self.closest_geo_point_indx)

                            self.closest_geo_point_indx = None


                        # Add the image/catalog pair to the list
                        self.paired_stars.addPair(self.x_centroid, self.y_centroid, self.star_intensity, \
                            pair_obj)

                        # Switch back to centroiding mode
                        self.cursor.setMode(0)
                        self.updatePairedStars()

                        if self.autopan_mode:
                            new_x, new_y = self.furthestStar()
                            new_x, new_y = int(new_x), int(new_y)
                            self.img_frame.setRange(xRange=(new_x + 15, new_x - 15), yRange=(new_y + 15, new_y - 15))
                            self.checkParamRange()
                            self.platepar.updateRefRADec(preserve_rotation=True)
                            self.checkParamRange()
                            self.tab.param_manager.updatePlatepar()
                            self.updateLeftLabels()
                            self.updateStars()




            elif event.key() == QtCore.Qt.Key_Escape:
                if self.star_pick_mode:
                    
                    # If the ESC is pressed when the star has been centroided, reset the centroid
                    self.resetStarPick()
                    self.updatePairedStars()

            # Show the photometry plot
            elif event.key() == QtCore.Qt.Key_P and not modifiers == QtCore.Qt.ControlModifier:
                self.photometry(show_plot=True)

            # Show astrometry residuals plot
            elif event.key() == QtCore.Qt.Key_L:
                if self.star_pick_mode:
                    self.showAstrometryFitPlots()


        # Handle key presses in the manual reduction mode
        elif self.mode == 'manualreduction':

            # Set photometry mode
            if (qmodifiers & QtCore.Qt.ShiftModifier):
                self.cursor.setMode(2)

            if event.key() == QtCore.Qt.Key_P:
                self.showLightcurve()

            elif event.key() == QtCore.Qt.Key_D or event.key() == QtCore.Qt.Key_Space:
                self.nextImg(n=1)

            elif event.key() == QtCore.Qt.Key_A:
                self.nextImg(n=-1)

            elif event.key() == QtCore.Qt.Key_Up:
                self.nextImg(n=25)

            elif event.key() == QtCore.Qt.Key_Down:
                self.nextImg(n=-25)

            elif event.key() == QtCore.Qt.Key_Comma:
                if hasattr(self.img.img_handle, 'current_line'):
                    print('Current line: {}'.format(self.img.img_handle.current_line))
                    self.img.prevLine()

            elif event.key() == QtCore.Qt.Key_Period:
                if hasattr(self.img.img_handle, 'current_line'):
                    print('Current line: {}'.format(self.img.img_handle.current_line))
                    self.img.nextLine()

    def keyReleaseEvent(self, event):
        
        try:
            self.keys_pressed.remove(event.key())
        except ValueError:
            pass  # this will happen for key presses that are not passed to keypressevent (taken by menu hotkey)
        
        modifiers = QtWidgets.QApplication.keyboardModifiers()
        qmodifiers = QtWidgets.QApplication.queryKeyboardModifiers()

        if self.mode == 'skyfit':
            pass
        else:
            if qmodifiers != QtCore.Qt.ShiftModifier:
                self.cursor.setMode(0)


    def wheelEvent(self, event, axis=None):
        """ Change star selector aperature on scroll. """
        
        # Read the wheel direction
        try:
            delta = event.delta()
        except AttributeError:
            delta = event.angleDelta().y()   

        modifier = QtWidgets.QApplication.keyboardModifiers()

        # Handle scroll events
        if self.img_frame.sceneBoundingRect().contains(event.pos()):

            # If control is pressed in star picking mode, change the size of the aperture
            if (modifier & QtCore.Qt.ControlModifier) and self.star_pick_mode:

                # Increase aperture size
                if delta < 0:
                    self.scrolls_back = 0
                    self.star_aperature_radius += 0.5
                    self.cursor.setRadius(self.star_aperature_radius)
                    self.cursor2.setRadius(self.star_aperature_radius)

                # Decrease aperture size
                elif delta > 0 and self.star_aperature_radius > 1:
                    self.scrolls_back = 0
                    self.star_aperature_radius -= 0.5
                    self.cursor.setRadius(self.star_aperature_radius)
                    self.cursor2.setRadius(self.star_aperature_radius)

            else:

                # Unzoom the image
                if delta < 0:

                    # Track number of scroll backs in the star picking mode so it resets the image after
                    #   multiple zoomouts
                    if self.star_pick_mode:
                        self.scrolls_back += 1
                    else:
                        self.scrolls_back = 0

                    # Reset the zoom if scrolled back multiple times
                    if self.scrolls_back > 1:
                        self.img_frame.autoRange(padding=0)

                    else:
                        self.img_frame.wheelEventModified(event, axis)

                # Zoom in the image
                elif delta > 0:
                    self.scrolls_back = 0
                    self.img_frame.wheelEventModified(event, axis)



    def checkParamRange(self):
        """ Checks that the astrometry parameters are within the allowed range. """

        # Right ascension should be within 0-360
        self.platepar.RA_d = (self.platepar.RA_d + 360)%360

        # Keep the declination in the allowed range
        if self.platepar.dec_d >= 90:
            self.platepar.dec_d = 89.999

        if self.platepar.dec_d <= -90:
            self.platepar.dec_d = -89.999


        # Right ascension should be within 0-360
        self.platepar.az_centre = (self.platepar.az_centre + 360)%360

        # Keep the declination in the allowed range
        if self.platepar.alt_centre >= 90:
            self.platepar.alt_centre = 89.999

        if self.platepar.alt_centre <= -90:
            self.platepar.alt_centre = -89.999


    def resetStarPick(self):
        """ Call when finished starpicking """
        if self.cursor.mode:
            self.x_centroid = None
            self.y_centroid = None
            self.star_intensity = None
            self.cursor.setMode(0)
            self.updatePairedStars()

    def toggleZoomWindow(self):
        """ Toggle whether to show the zoom window """
        self.show_zoom_window = not self.show_zoom_window
        if self.show_zoom_window:
            self.v_zoom.show()
        else:
            self.v_zoom.hide()

    def toggleInfo(self):
        """ Toggle left label info """

        self.show_key_help += 1

        if self.show_key_help >= 3:
            self.show_key_help = 0

        if self.show_key_help == 0:
            self.label1.show()
            self.label2.hide()
            self.label_f1.show()

        elif self.show_key_help == 1:
            self.label1.show()
            self.label2.show()
            self.label_f1.hide()

        else:
            self.label1.hide()
            self.label2.hide()
            self.label_f1.show()

        if self.v_zoom_left:
            if self.show_key_help != 2:
                self.v_zoom.move(QtCore.QPoint(int(self.label1.boundingRect().width()), 0))
            else:
                self.v_zoom.move(QtCore.QPoint(0, 0))

        if (self.show_key_help == 1) and self.star_pick_mode:
            self.star_pick_info.show()
        else:
            self.star_pick_info.hide()


    def toggleImageType(self):
        """ Toggle between the maxpixel and avepixel. """
        if self.img.img_handle.input_type == 'dfn':
            return

        if self.img_type_flag == 'maxpixel':
            self.img_type_flag = 'avepixel'
        else:
            self.img_type_flag = 'maxpixel'

        self.img_zoom.loadImage(self.mode, self.img_type_flag)
        self.img.loadImage(self.mode, self.img_type_flag)

        self.img.setLevels(self.tab.hist.getLevels())
        self.img_zoom.setLevels(self.tab.hist.getLevels())
        self.updateLeftLabels()

    def toggleShowCatStars(self):
        """ Toggle between showing catalog stars and not """
        self.catalog_stars_visible = not self.catalog_stars_visible
        if self.catalog_stars_visible:
            self.cat_star_markers.show()
            self.cat_star_markers2.show()
            self.geo_markers.show()
            self.geo_markers.show()
        else:
            self.cat_star_markers.hide()
            self.cat_star_markers2.hide()
            self.geo_markers.hide()
            self.geo_markers.hide()

    def toggleShowSelectedStars(self):
        """ Toggle whether to show the selected stars """
        self.selected_stars_visible = not self.selected_stars_visible
        if self.selected_stars_visible:
            self.sel_cat_star_markers.show()
            self.sel_cat_star_markers2.show()
            self.residual_lines_astro.show()
            self.residual_lines_img.show()
        else:
            self.sel_cat_star_markers.hide()
            self.sel_cat_star_markers2.hide()
            self.residual_lines_astro.hide()
            self.residual_lines_img.hide()

        self.photometry()

    def toggleShowCalStars(self):
        """ Toggle whether to show the calstars (green circles) """
        self.draw_calstars = not self.draw_calstars
        if self.draw_calstars:
            self.calstar_markers.show()
            self.calstar_markers2.show()
        else:
            self.calstar_markers.hide()
            self.calstar_markers2.hide()

    def toggleShowPicks(self):
        """ Toggle whether to show the picks for manualreduction """

        if self.pick_marker.isVisible():
            self.pick_marker.hide()
            self.pick_marker2.hide()
        else:
            self.pick_marker.show()
            self.pick_marker2.show()

    def toggleShowGreatCircle(self):
        """ Toggle the visibility of the great circle line. """
        
        if self.great_circle_line.isVisible():
            self.great_circle_line.hide()
        else:
            self.great_circle_line.show()


    def toggleShowRegion(self):
        """ Togle whether to show the photometry region for manualreduction """
        if self.region.isVisible():
            self.region.hide()
        else:
            self.region.show()

    def toggleDistortion(self):
        """ Toggle whether to show the distortion lines"""
        self.draw_distortion = not self.draw_distortion

        if self.draw_distortion:
            self.distortion_lines.show()
            self.updateDistortion()
        else:
            self.distortion_lines.hide()


    def toggleMeasGroundPoints(self):
        """ Toggle measuring points on the ground, vs on the sky. """
        self.meas_ground_points = not self.meas_ground_points

        self.updateMeasurementRefractionCorrection()


    def toggleInvertColours(self):
        self.img.invert()
        self.img_zoom.invert()

    def toggleAutoPan(self):

        self.img.autopan()
        self.autopan_mode = not self.autopan_mode


    def toggleSingleClickPhotometry(self):
        self.single_click_photometry = not self.single_click_photometry


    def updateMeasurementRefractionCorrection(self):

        # If the refraction is disabled and the groud points are not measured, then correct the measured
        #   points on the sky for refraction (as it is not taken into account)
        # WARNING: This should not be used if the distortion model itself compensates for the refraction 
        #   (e.g. the polynomial model)
        self.platepar.measurement_apparent_to_true_refraction = (not self.platepar.refraction) \
            and (not self.meas_ground_points)


    def computeCentreRADec(self):
        """ Compute RA and Dec of the FOV centre in degrees. """

        # The the time of the image
        img_time = self.img_handle.currentTime()

        # Convert the FOV centre to RA/Dec
        _, ra_centre, dec_centre, _ = xyToRaDecPP([img_time], [self.platepar.X_res/2],
                                                  [self.platepar.Y_res/2], [1], self.platepar,
                                                  extinction_correction=False)

        ra_centre = ra_centre[0]
        dec_centre = dec_centre[0]

        return ra_centre, dec_centre

    def filterCatalogStarsInsideFOV(self, catalog_stars, remove_under_horizon=True, sort_declination=False):
        """ Take only catalogs stars which are inside the FOV.

        Arguments:
            catalog_stars: [ndarray] 2D array where entries are (ra, dec, mag). Note that the array needs
            to be sorted by descending declination!

        Keyword arguments:
            remove_under_horizon: [bool] Remove stars below the horizon (-5 deg below).
            sort_declination: [bool] Sort the stars by descending declination. Only needs to be done for geo
                points.
        """

        if sort_declination:
            
            # Sort by descending declination (needed for fast filtering)
            dec_sorted_ind = np.argsort(catalog_stars[:, 1])[::-1]
            catalog_stars = catalog_stars[dec_sorted_ind]


        # Get RA/Dec of the FOV centre
        ra_centre, dec_centre = self.computeCentreRADec()

        # Calculate the FOV radius in degrees
        fov_radius = getFOVSelectionRadius(self.platepar)

        # Compute the current Julian date
        jd = date2JD(*self.img_handle.currentTime())

        # Take only those stars which are inside the FOV
        filtered_indices, filtered_catalog_stars = subsetCatalog(catalog_stars, ra_centre, dec_centre, \
            jd, self.platepar.lat, self.platepar.lon, fov_radius, self.cat_lim_mag, \
            remove_under_horizon=remove_under_horizon)

        filtered_catalog_stars = np.array(filtered_catalog_stars)


        # Return original indexing if it was sorted by declination
        if sort_declination and len(filtered_indices):

            # Restore original indexing
            filtered_indices = dec_sorted_ind[filtered_indices]


        return filtered_indices, filtered_catalog_stars


    def getInitialParamsAstrometryNet(self, upload_image=True):
        """ Get the estimate of the initial astrometric parameters using astromety.net. """

        fail = False
        solution = None

        # Construct FOV width estimate
        fov_w_range = [0.5*self.config.fov_w, 2*self.config.fov_w]

        # Handle using FR files too
        ff_name_c = convertFRNameToFF(self.img_handle.name())

        # Find and load a mask file is there is one
        mask = getMaskFile(self.dir_path, self.config)

        # Check if the given FF files is in the calstars list
        if (ff_name_c in self.calstars) and (not upload_image):

            # Get the stars detected on this FF file
            star_data = np.array(self.calstars[ff_name_c])

            # Make sure that there are at least 10 stars
            if len(star_data) < 10:
                print('Less than 10 stars on the image!')
                fail = True

            else:

                # Get star coordinates
                y_data = star_data[:, 0]
                x_data = star_data[:, 1]

                # Get astrometry.net solution, pass the FOV width estimate
                solution = astrometryNetSolve(x_data=x_data, y_data=y_data, fov_w_range=fov_w_range, 
                                              mask=mask)

        else:
            fail = True

        # Try finding the soluting by uploading the whole image
        if fail or upload_image:

            print("Using the whole image in astrometry.net...")

            # If the image is 16bit or larger, rescale and convert it to 8 bit
            if self.img.data.itemsize*8 > 8:

                # Rescale the image to 8bit
                minv, maxv = self.tab.hist.getLevels()
                img_data = Image.adjustLevels(self.img.data, minv, self.img.gamma, maxv)
                img_data -= np.min(img_data)
                img_data = 255*(img_data/np.max(img_data))
                img_data = img_data.astype(np.uint8)

            else:
                img_data = self.img.data

            solution = astrometryNetSolve(img=img_data.T, fov_w_range=fov_w_range, mask=mask)

        if solution is None:
            qmessagebox(title='Astrometry.net error',
                        message='Astrometry.net failed to find a solution!',
                        message_type="error")

            return None

        # Extract the parameters
        ra, dec, rot_standard, scale, fov_w, fov_h, star_data = solution

        jd = date2JD(*self.img_handle.currentTime())

        # Compute reference azimuth and altitude
        azim, alt = trueRaDec2ApparentAltAz(ra, dec, jd, self.platepar.lat, self.platepar.lon)

        # Set parameters to platepar
        self.platepar.F_scale = scale
        self.platepar.pos_angle_ref = rotationWrtStandardToPosAngle(self.platepar, rot_standard)
        self.platepar.az_centre = azim
        self.platepar.alt_centre = alt

        self.platepar.updateRefRADec(skip_rot_update=True)


        # # Reset the distortion parameters
        # self.platepar.resetDistortionParameters()

        # Print estimated parameters
        print()
        print('Astrometry.net solution:')
        print('------------------------')
        # print(' RA    = {:.2f} deg'.format(ra))
        # print(' Dec   = {:.2f} deg'.format(dec))
        print(' RA    = {:.2f} deg'.format(self.platepar.RA_d))
        print(' Dec   = {:.2f} deg'.format(self.platepar.dec_d))
        print(' Azim  = {:.2f} deg'.format(self.platepar.az_centre))
        print(' Alt   = {:.2f} deg'.format(self.platepar.alt_centre))
        print(' Rot horiz   = {:.2f} deg'.format(self.platepar.rotation_from_horiz))
        print(' Rot eq      = {:.2f} deg'.format(rot_standard))
        print(' Pos angle   = {:.2f} deg'.format(self.platepar.pos_angle_ref))
        print(' Scale = {:.3f} arcmin/px'.format(60/self.platepar.F_scale))
        print(' FOV = {:.2f} x {:.2f} deg'.format(fov_w, fov_h))


        # If a list of detected stars is provided by the astrometry.net, use it to run FFT alignment
        if star_data is not None:

            print()
            print("Running FFT alignment...")

            # Construct an array with star coordinates (x, y per row)
            calstars_coords = np.array(star_data).T

            # Get the time of the image
            calstars_time = self.img_handle.currentTime()

            self.platepar = alignPlatepar(
                self.config, self.platepar, 
                calstars_time, calstars_coords, 
                scale_update=True, show_plot=False
                )
            
            self.platepar.updateRefRADec(skip_rot_update=True)
            
            print()
            print('FFT aligned:')
            print('------------------------')
            print(' RA    = {:.2f} deg'.format(self.platepar.RA_d))
            print(' Dec   = {:.2f} deg'.format(self.platepar.dec_d))
            print(' Azim  = {:.2f} deg'.format(self.platepar.az_centre))
            print(' Alt   = {:.2f} deg'.format(self.platepar.alt_centre))
            print(' Rot horiz   = {:.2f} deg'.format(self.platepar.rotation_from_horiz))
            print(' Pos angle   = {:.2f} deg'.format(self.platepar.pos_angle_ref))
            print(' Scale = {:.3f} arcmin/px'.format(60/self.platepar.F_scale))


    def getFOVcentre(self):
        """ Asks the user to input the centre of the FOV in altitude and azimuth. """

        # Get FOV centre
        d = QFOVinputDialog(self)
        d.loadLensTemplates(self.config, self.dir_path, self.config.width, self.config.height)
        if d.exec_():
             data = d.getInputs()
        else:
            return 0, 0, 0, "none"

        self.azim_centre, self.alt_centre, rot_horizontal, lenses_template_file = data

        # read platepar data from a reference file
        if lenses_template_file != "none":
            self.loadPlatepar(update=False, platepar_file=lenses_template_file)

        # Wrap azimuth to 0-360 range
        self.azim_centre %= 360

        # Limit the altitude to 89 deg
        if self.alt_centre >= 90:
            self.alt_centre = 89.0

        # Wrap the rotation in the 0-360 range
        rot_horizontal %= 360

        # Get the middle time of the first FF
        img_time = self.img_handle.currentTime()

        # Set the reference platepar time to the time of the FF
        self.platepar.JD = date2JD(*img_time)

        # Set the reference hour angle
        self.platepar.Ho = JD2HourAngle(self.platepar.JD)%360

        # Convert FOV centre to RA, Dec
        ra, dec = apparentAltAz2TrueRADec(self.azim_centre, self.alt_centre, date2JD(*img_time),
                                          self.platepar.lat, self.platepar.lon)

        return ra, dec, rot_horizontal, lenses_template_file


    def detectInputType(self,  beginning_time=None, use_fr_files=False, load=False):
        """
        Tries to find image files to load by looking at the self.dir_path folder. If the files
        in the folder must be loaded individually rather than a group, opens a file explorer
        for you to select one to load.

        Keyword arguments:
            beginning_time: [datetime] Datetime of the video beginning. Optional, only can be given for
                video input formats.
            use_fr_files: [bool] Include FR files together with FF files. False by default.
            load: [bool] If state was most recently loaded. Allows you to skip the file dialog if
                        you know which file is to opened.


        """

        img_handle = None

        # Load a state file
        if os.path.isfile(self.input_path):
            img_handle = detectInputTypeFile(self.input_path, self.config, beginning_time=beginning_time, 
                                             flipud=self.flipud)
        
        # Load given data from a folder
        elif os.path.isdir(self.input_path):

            # Detect input file type and load appropriate input plugin
            img_handle = detectInputTypeFolder(self.dir_path, self.config, beginning_time=beginning_time, \
                use_fr_files=self.use_fr_files, flipud=self.flipud)

            # If the data was not being able to load from the folder, choose a file to load
            if img_handle is None:
                self.input_path = QtWidgets.QFileDialog.getOpenFileName(self, "Select image/video file to open",
                    self.dir_path, "All readable files (*.fits *.bin *.mp4 *.avi *.mkv *.vid *.png *.jpg *.bmp *.nef *.tif);;" + \
                                   "All files (*);;" + \
                                   "FF and FR Files (*.fits;*.bin);;" + \
                                   "Video Files (*.mp4 *.avi *.mkv);;" + \
                                   "VID Files (*.vid);;" + \
                                   "FITS Files (*.fits);;" + \
                                   "BIN Files (*.bin);;" + \
                                   "Image Files (*.png *.jpg *.bmp *.nef *.tif)")[0]


        # If no previous ways of opening data was sucessful, open a file
        if img_handle is None:
            img_handle = detectInputTypeFile(self.input_path, self.config, beginning_time=beginning_time, 
                                             flipud=self.flipud)


        self.img_handle = img_handle


    def loadCalstars(self):
        """ Loads data from calstars file and updates self.calstars """

        # Find the CALSTARS file in the given folder
        calstars_file = None
        for cal_file in os.listdir(self.dir_path):
            if ('CALSTARS' in cal_file) and ('.txt' in cal_file):
                calstars_file = cal_file
                break

        if calstars_file is None:

            # Check if the calstars file is required
            if hasattr(self, 'img_handle') and self.img_handle.require_calstars:
                qmessagebox(title='CALSTARS error',
                            message='CALSTARS file could not be found in the given directory!',
                            message_type="info")

                self.calstars = {}

                return None


            # Try generating CALSTARS automatically
            else:

                print("The CALSTARS file is missing, trying to generate it automatically...")
                calstars_list = extractStarsAndSave(self.config, self.dir_path)


        else:

            # Load the calstars file
            calstars_list = CALSTARS.readCALSTARS(self.dir_path, calstars_file)

            print('CALSTARS file: ' + calstars_file + ' loaded!')


        # Convert the list to a dictionary
        self.calstars = {ff_file: star_data for ff_file, star_data in calstars_list}


    def reloadGeoPoints(self):
        """ Reload the file with geo points. """

        if self.geo_points_obj is not None:
            if os.path.isfile(self.geo_points_input):
                self.geo_points_obj = GeoPoints(self.geo_points_input)

                # Remove all geo points from the picked list
                self.paired_stars.removeGeoPoints()

                self.updateStars()


    def loadCatalogStars(self, lim_mag):
        """ Loads stars from the BSC star catalog.

        Arguments:
            lim_mag: [float] Limiting magnitude of catalog stars.

        """

        # If the star catalog path doesn't exist, use the catalog available in the repository
        if not os.path.isdir(self.config.star_catalog_path):
            self.config.star_catalog_path = os.path.join(self.config.rms_root_dir, 'Catalogs')
            print("Updated catalog path to: ", self.config.star_catalog_path)

        # Load catalog stars
        catalog_stars, self.mag_band_string, self.config.star_catalog_band_ratios = StarCatalog.readStarCatalog(
            self.config.star_catalog_path, self.config.star_catalog_file, lim_mag=lim_mag,
            mag_band_ratios=self.config.star_catalog_band_ratios)

        return catalog_stars


    def loadPlatepar(self, update=False, platepar_file = None):
        """
        Open a file dialog and ask user to open the platepar file, changing self.platepar and self.platepar_file

        Arguments:
            update: [bool] Whether to update the gui after loading new platepar (leave as False if gui objects
                            may not exist)
            platepar_file: [string] path to a platepar file to be loaded. If not specified a dialog box in GUI
                            will be opened so user can specify one

        """

        platepar = Platepar()

        if self.config.platepar_name in os.listdir(self.dir_path):
            initial_file = os.path.join(self.dir_path, self.config.platepar_name)
        else:
            initial_file = self.dir_path

        # Open the file dialog no 'platepar_file' parameter was specified
        if platepar_file == None:
            platepar_file = QtWidgets.QFileDialog.getOpenFileName(self, "Select the platepar file", 
                                                                  initial_file,
                                                                  "Platepar files (*.cal);;All files (*)")[0]

        if platepar_file == '':
            self.platepar = platepar
            self.makeNewPlatepar()
            self.platepar_file = os.path.join(self.dir_path, self.config.platepar_name)
            self.first_platepar_fit = True

        else:
            # Parse the platepar file
            try:
                self.platepar_fmt = platepar.read(platepar_file, use_flat=self.config.use_flat)

            except Exception as e:
                print('Loading platepar failed with error:' + repr(e))
                print(*traceback.format_exception(*sys.exc_info()))

                qmessagebox(title='Platepar file error',
                            message='The file you selected could not be loaded as a platepar file!',
                            message_type="error")

                self.loadPlatepar(update)
                return

            print('Platepar loaded:', platepar_file)
            print("FOV: {:.2f} x {:.2f} deg".format(*computeFOVSize(platepar)))

            # Set geo location and gamma from config, if they were updated

            # Update the location from the config file
            platepar.lat = self.config.latitude
            platepar.lon = self.config.longitude
            platepar.elev = self.config.elevation

            platepar.X_res = self.config.width
            platepar.Y_res = self.config.height

            # Set the camera gamma from the config file
            platepar.gamma = self.config.gamma

            # Set station ID
            platepar.station_code = self.config.stationID

            # Compute the rotation w.r.t. horizon
            platepar.rotation_from_horiz = rotationWrtHorizon(platepar)

            # Update reference alt/az
            platepar.updateRefAltAz()

            self.first_platepar_fit = False

            self.platepar_file, self.platepar = platepar_file, platepar


        if update:
            self.updateStars()
            self.tab.param_manager.updatePlatepar()
            self.updateLeftLabels()

    def savePlatepar(self):
        """  Save platepar to a file """
        # If the platepar is new, save it to the working directory
        if (not self.platepar_file) or (not os.path.isfile(self.platepar_file)):
            self.platepar_file = os.path.join(self.dir_path, self.config.platepar_name)

        # Save the platepar file
        self.platepar.write(self.platepar_file, fmt=self.platepar_fmt, fov=computeFOVSize(self.platepar))
        print('Platepar written to:', self.platepar_file)

    def saveDefaultPlatepar(self):
        platepar_default_path = os.path.join(self.config.config_file_path, self.config.platepar_name)

        # Save the platepar file
        self.platepar.write(platepar_default_path, fmt=self.platepar_fmt)
        print('Default platepar written to:', platepar_default_path)

    def saveCurrentFrame(self):
        """ Saves the current frame to disk. """

        # Generate a name for the FF file which will be written to FTPdetectinfo
        dir_path = self.img_handle.dir_path

        # If the FF file is loaded, just copy its name
        if self.img_handle.input_type == 'ff':
            ff_name_ftp = self.img_handle.current_ff_file

        else:

            # Construct a fake FF file name
            ff_name_ftp = "FF_{:s}_".format(self.station_name) \
                          + self.img_handle.beginning_datetime.strftime("%Y%m%d_%H%M%S_") \
                          + "{:03d}".format(int(round(self.img_handle.beginning_datetime.microsecond/1000))) \
                          + "_0000000.fits"

        # Remove the file extension of the image file
        ff_name_ftp = ff_name_ftp.replace('.bin', '').replace('.fits', '')

        # Construct the file name
        frame_file_name = ff_name_ftp + "_frame_{:03d}".format(self.img.getFrame()) + '.png'
        frame_file_path = os.path.join(dir_path, frame_file_name)

        # Save the frame to disk
        Image.saveImage(frame_file_path, self.img.getFrame())

        print('Frame {:.1f} saved to: {:s}'.format(self.img.getFrame(), frame_file_path))

    def makeNewPlatepar(self):
        """ Make a new platepar from the loaded one, but set the parameters from the config file. """

        # Update the location from the config file
        self.platepar.lat = self.config.latitude
        self.platepar.lon = self.config.longitude
        self.platepar.elev = self.config.elevation

        # Update image resolution from config
        self.platepar.X_res = self.config.width
        self.platepar.Y_res = self.config.height

        # Set the camera gamma from the config file
        self.platepar.gamma = self.config.gamma

        # Estimate the scale
        scale_x = self.config.fov_w/self.config.width
        scale_y = self.config.fov_h/self.config.height
        self.platepar.F_scale = 1.0/((scale_x + scale_y)/2)

        # Reset the distortion coeffs
        self.platepar.resetDistortionParameters()


        # Set station ID
        self.platepar.station_code = self.config.stationID

        # Get the FOV centre if the image handle is available so the time can be extracted
        if hasattr(self, 'img_handle'):

            # Get reference RA, Dec of the image centre
            (
                self.platepar.RA_d, 
                self.platepar.dec_d, 
                self.platepar.rotation_from_horiz, 
                self.lenses
            ) = self.getFOVcentre()

            # Recalculate reference alt/az
            self.platepar.az_centre, self.platepar.alt_centre = trueRaDec2ApparentAltAz(self.platepar.RA_d, \
                self.platepar.dec_d, self.platepar.JD, self.platepar.lat, self.platepar.lon)


        # Check that the calibration parameters are within the nominal range
        self.checkParamRange()

        # Compute the position angle
        self.platepar.pos_angle_ref = rotationWrtHorizonToPosAngle(self.platepar,
                                                                   self.platepar.rotation_from_horiz)

        self.platepar.auto_check_fit_refined = False
        self.platepar.auto_recalibrated = False

        # Indicate that this is the first fit of the platepar
        self.first_platepar_fit = True

        # Reset paired stars
        self.paired_stars = PairedStars()
        self.residuals = None

        # Indicate that a new platepar is being made
        self.new_platepar = True

        if hasattr(self, 'tab'):
            self.tab.param_manager.updatePlatepar()
            self.updateLeftLabels()
            self.updateStars()
            self.updateDistortion()


    def loadFlat(self):
        """ Open a file dialog and ask user to load a flat field. """

        # Check if flat exists in the folder, and set it as the defualt file name if it does
        if self.config.flat_file in os.listdir(self.dir_path):
            initial_file = os.path.join(self.dir_path, self.config.flat_file)
        else:
            initial_file = self.dir_path

        flat_file = QtWidgets.QFileDialog.getOpenFileName(self, "Select the flat field file", initial_file,
                                                      "Image files (*.png *.jpg *.bmp);;All files (*)")[0]

        if not flat_file:
            return False, None

        print(flat_file)

        try:
            # Load the flat, byteswap the flat if vid file is used or UWO png
            flat = Image.loadFlat(*os.path.split(flat_file), dtype=self.img.data.dtype,
                      byteswap=self.img_handle.byteswap)
            flat.flat_img = np.swapaxes(flat.flat_img, 0, 1)

            print("Flat loaded successfully!")
            
        except Exception as e:
            
            print("Loading the flat failed with error: " + repr(e))
            print()
            print(*traceback.format_exception(*sys.exc_info()))

            qmessagebox(title='Flat field file error',
                message='Flat could not be loaded!',
                message_type="error")

            return False, None

        # Check if the size of the file matches
        if self.img.data.shape != flat.flat_img.shape:
            qmessagebox(title='Flat field file error',
                        message='The size of the flat field does not match the size of the image!',
                        message_type="error")

            flat = None

        # Check if the flat field was successfuly loaded
        if flat is None:
            qmessagebox(title='Flat field file error',
                        message='The file you selected could not be loaded as a flat field!',
                        message_type="error")

        return flat_file, flat


    def loadDark(self):
        """ Open a file dialog and ask user to load a dark frame. """

        # Check if dark exists in the folder, and set it as the defualt file name if it does
        if self.config.dark_file in os.listdir(self.dir_path):
            initial_file = os.path.join(self.dir_path, self.config.dark_file)
        else:
            initial_file = self.dir_path

        dark_file = QtWidgets.QFileDialog.getOpenFileName(self, "Select the dark frame file", initial_file,
                                                      "Image files (*.png *.jpg *.bmp *.nef *.cr2);;All files (*)")[0]

        if not dark_file:
            return False, None

        print(dark_file)

        try:

            # Load the dark
            dark = Image.loadDark(*os.path.split(dark_file), dtype=self.img.data.dtype, \
                                  byteswap=self.img_handle.byteswap)
            
            print("Dark loaded successfully!")

        except Exception as e:

            print("Loading the dark failed with error: " + repr(e))
            print()
            print(*traceback.format_exception(*sys.exc_info()))

            qmessagebox(title='Dark frame error',
                        message='Dark frame could not be loaded!',
                        message_type="error")

            return False, None

        dark = dark.astype(self.img.data.dtype).T

        # Check if the size of the file matches
        if self.img.data.shape != dark.shape:
            print()
            print('Size of the dark frame:', dark.shape)
            print('Size of the image:', self.img.data.shape)
            qmessagebox(title='Dark field file error',
                        message='The size of the dark frame does not match the size of the image!',
                        message_type="error")

            dark = None

        # Check if the dark frame was successfuly loaded
        if dark is None:
            qmessagebox(title='Dark field file error',
                        message='The file you selected could not be loaded as a dark field!',
                        message_type="error")

        return dark_file, dark


    def addCentroid(self, frame, x_centroid, y_centroid, mode=1):
        """
        Adds or modifies a pick marker at given frame to self.pick_list with given information

        Arguments:
            frame: [int] Frame to add/modify pick to
            x_centroid: [float] x coordinate of pick
            y_centroid: [float] y coordinate of pick
            mode: [0 or 1] The mode of the pick, 0 is yellow, 1 is red

        """
        print('Added centroid at ({:.2f}, {:.2f}) on frame {:d}'.format(x_centroid, y_centroid, frame))

        pick = self.getCurrentPick()
        if pick:
            pick['x_centroid'] = x_centroid
            pick['y_centroid'] = y_centroid
            pick['mode'] = mode

        else:
            pick = {'x_centroid': x_centroid,
                    'y_centroid': y_centroid,
                    'mode': mode,
                    'intensity_sum': 1,
                    'photometry_pixels': None}
            self.pick_list[frame] = pick

        self.tab.debruijn.modifyRow(frame, mode)

        self.updateGreatCircle()

    def removeCentroid(self, frame):
        """
        Removes the pick from given frame if it is there

        Arguments:
            frame: [int] frame to remove pick from

        """
        pick = self.getCurrentPick()
        if pick and pick['x_centroid']:
            print('Removed centroid at ({:.2f}, {:.2f}) on frame {:d}'.format(pick['x_centroid'],
                                                                              pick['y_centroid'],
                                                                              self.img.getFrame()))

            self.pick_list[self.img.getFrame()]['x_centroid'] = None
            self.pick_list[self.img.getFrame()]['y_centroid'] = None
            self.pick_list[self.img.getFrame()]['mode'] = None
            self.tab.debruijn.removeRow(frame)

    def centroid(self, prev_x_cent=None, prev_y_cent=None):
        """ Find the centroid of the star clicked on the image. """

        # If the centroid from the previous iteration is given, use that as the centre
        if (prev_x_cent is not None) and (prev_y_cent is not None):
            mouse_x = prev_x_cent
            mouse_y = prev_y_cent

        else:
            mouse_x = self.mouse_x - 0.5
            mouse_y = self.mouse_y - 0.5

        # Check if the mouse was pressed outside the FOV
        if mouse_x is None:
            return None, None, None

        ### Extract part of image around the mouse cursor ###
        ######################################################################################################

        # Outer circle radius
        outer_radius = self.star_aperature_radius*2

        x_min = int(round(mouse_x - outer_radius))
        if x_min < 0: x_min = 0

        x_max = int(round(mouse_x + outer_radius))
        if x_max > self.platepar.X_res - 1:
            x_max = self.platepar.X_res - 1

        y_min = int(round(mouse_y - outer_radius))
        if y_min < 0: y_min = 0

        y_max = int(round(mouse_y + outer_radius))
        if y_max > self.platepar.Y_res - 1:
            y_max = self.platepar.Y_res - 1

        # Crop the image
        img_crop = self.img.data[x_min:x_max, y_min:y_max]

        # Perform gamma correction
        img_crop = Image.gammaCorrectionImage(img_crop, self.config.gamma)

        ######################################################################################################

        ### Estimate the background ###
        ######################################################################################################
        bg_acc = 0
        bg_counter = 0
        for i in range(img_crop.shape[0]):
            for j in range(img_crop.shape[1]):

                # Calculate distance of pixel from centre of the cropped image
                i_rel = i - img_crop.shape[0]/2
                j_rel = j - img_crop.shape[1]/2
                pix_dist = math.sqrt(i_rel**2 + j_rel**2)

                # Take only those pixels between the inner and the outer circle
                if (pix_dist <= outer_radius) and (pix_dist > self.star_aperature_radius):
                    bg_acc += img_crop[i, j]
                    bg_counter += 1

        # Calculate mean background intensity
        if bg_counter == 0:
            print('Zero division error')
            raise NotImplementedError
        bg_intensity = bg_acc/bg_counter

        ######################################################################################################

        ### Calculate the centroid ###
        ######################################################################################################
        x_acc = 0
        y_acc = 0
        intens_acc = 0

        for i in range(img_crop.shape[0]):
            for j in range(img_crop.shape[1]):

                # Calculate distance of pixel from centre of the cropped image
                i_rel = i - img_crop.shape[0]/2
                j_rel = j - img_crop.shape[1]/2
                pix_dist = math.sqrt(i_rel**2 + j_rel**2)

                # Take only those pixels between the inner and the outer circle
                if pix_dist <= self.star_aperature_radius:
                    x_acc += i*(img_crop[i, j] - bg_intensity)
                    y_acc += j*(img_crop[i, j] - bg_intensity)
                    intens_acc += img_crop[i, j] - bg_intensity

        x_centroid = x_acc/intens_acc + x_min
        y_centroid = y_acc/intens_acc + y_min

        ######################################################################################################

        return x_centroid, y_centroid, intens_acc


    def updateGreatCircle(self):
        """ Fits great circle to observations. """

        # Extract picked points
        good_picks = collections.OrderedDict((frame, pick) for frame, pick in self.pick_list.items() 
                                             if (pick['mode'] == 1) and (pick['x_centroid'] is not None))

        # Remove the old great circle
        self.great_circle_line.clear()

        # If there are more than 2 picks, fit a great circle to the picks
        # If ground points are measured, don't fit the great circle
        if (len(good_picks) > 1) and (not self.meas_ground_points):

            # Sort picks by frame
            good_picks = collections.OrderedDict(sorted(good_picks.items(), key=lambda t: t[0]))

            # Extract X, Y data
            frames = np.array(list(good_picks.keys()))
            x_data = [pick['x_centroid'] for frame, pick in good_picks.items()]
            y_data = [pick['y_centroid'] for frame, pick in good_picks.items()]


            # Compute RA/Dec of the pick if the platepar is available
            if self.platepar is not None:

                # Compute time data
                time_data = [jd2Date(datetime2JD(self.img_handle.beginning_datetime \
                    + datetime.timedelta(seconds=frame/self.img_handle.fps))) for frame in frames]

                # Compute measured RA/Dec from image coordinates
                _, ra_data, dec_data, _ = xyToRaDecPP(time_data, x_data, \
                    y_data, np.ones_like(x_data), self.platepar, measurement=True, \
                    extinction_correction=False, precompute_pointing_corr=True)

                cartesian_points = []

                # Convert equatorial coordinates to a unit direction vector in the ECI frame
                for ra, dec in zip(ra_data, dec_data):

                    vect = vectNorm(raDec2Vector(ra, dec))

                    if np.any(np.isnan(vect)):
                        continue

                    cartesian_points.append(vect)

                cartesian_points = np.array(cartesian_points)

                # Fit a great circle through observations
                x_arr, y_arr, z_arr = cartesian_points.T
                coeffs, theta0, phi0 = fitGreatCircle(x_arr, y_arr, z_arr)

                # # Find the great circle phase angle at the middle of the observation
                # ra_mid = np.mean(ra_data)
                # dec_mid = np.mean(dec_data)
                # ra_list_temp = [ra_data[0], ra_mid, ra_data[-1]]
                # dec_list_temp = [dec_data[0], dec_mid, dec_data[-1]]
                # gc_phases = []

                # for ra, dec in zip(ra_list_temp, dec_list_temp):
                #     x, y, z = raDec2Vector(ra, dec)
                #     theta, phi = cartesianToPolar(x, y, z)
                #     gc_phase = (greatCirclePhase(theta, phi, theta0, phi0)[0])%(2*np.pi)

                #     gc_phases.append(gc_phase)

                # gc_phase_first, gc_phase_mid, gc_phase_last = gc_phases

                # # Get the correct angle order (in the clockwise order: first, mid, last)
                # if isAngleBetween(gc_phase_first, gc_phase_last, gc_phase_mid):
                #     gc_phase_first, gc_phase_last = gc_phase_last, gc_phase_first

                # # Generate a list of phase angles which are +/- 45 degrees from the middle phase and at least
                # # 15 deg from the start and end phases
                # gc_phase_min = gc_phase_mid - np.radians(45)
                # gc_phase_max = gc_phase_mid + np.radians(45)
                # if isAngleBetween(gc_phase_first, gc_phase_min, gc_phase_mid):
                #     gc_phase_min = gc_phase_first - np.radians(15)
                # if isAngleBetween(gc_phase_mid, gc_phase_max, gc_phase_last):
                #     gc_phase_max = gc_phase_last + np.radians(15)

                # # Generate a list of phase angles
                # phase_angles = np.linspace(gc_phase_min, gc_phase_max, 1000)

                # Generate a list of phase angles (full circle)
                phase_angles = np.linspace(0, 2*np.pi, 1000)

                
                # Sample the great circle
                x_array, y_array, z_array = greatCircle(phase_angles, theta0, phi0)

                if isinstance(x_array, float):
                    x_array = [x_array]
                    y_array = [y_array]
                    z_array = [z_array]

                # Compute RA/Dec of every points
                ra_array = []
                dec_array = []
                for x, y, z in zip(x_array, y_array, z_array):
                    ra, dec = vector2RaDec(np.array([x, y, z]))

                    ra_array.append(ra)
                    dec_array.append(dec)


                ra_array, dec_array = np.array(ra_array), np.array(dec_array)

                # Compute image coordinates
                x_array, y_array = raDecToXYPP(ra_array, dec_array, \
                    datetime2JD(self.img_handle.currentFrameTime(dt_obj=True)), self.platepar)

                # Remove points outside the image
                filter_arr = (x_array >= 0) & (x_array <= self.platepar.X_res) & (y_array >= 0) \
                    & (y_array <= self.platepar.Y_res)
                x_array = x_array[filter_arr]
                y_array = y_array[filter_arr]

                connect = np.ones_like(x_array)
                if np.any(~filter_arr):

                    # Find the break in pixel coordinates and create breaks there
                    x_diff = np.abs(np.diff(x_array))
                    y_diff = np.abs(np.diff(y_array))
                    if np.max(x_diff) > np.max(y_diff):
                        break_indx = np.argmax(x_diff)
                    else:
                        break_indx = np.argmax(y_diff)

                    # Find the index where the array breaks
                    connect[break_indx] = 0
                    connect[break_indx-1] = 0

                
                self.great_circle_line.setData(x=x_array + 0.5, y=y_array + 0.5, connect=connect)


                ### ###



        return None



    def findClosestCatalogStarIndex(self, pos_x, pos_y):
        """ Finds the index of the closest catalog star on the image to the given image position. """

        min_index = 0
        min_dist = np.inf
        min_type = 'catalog'

        # Find the index of the closest catalog star to the given image coordinates
        for i, (x, y) in enumerate(zip(self.catalog_x_filtered, self.catalog_y_filtered)):

            dist = (pos_x - x)**2 + (pos_y - y)**2

            if dist < min_dist:
                min_dist = dist
                min_index = i


        # If geo points are given, choose from them
        if self.geo_points_obj is not None:
            for i, (x, y) in enumerate(zip(self.geo_x, self.geo_y)):

                # Only take the star if it's visible in the FOV
                if not self.geo_filtered_indices[i]:
                    continue

                dist = (pos_x - x)**2 + (pos_y - y)**2

                if dist < min_dist:
                    min_dist = dist
                    min_index = i
                    min_type = 'geo'


        return min_type, min_index

    def getMinFitStars(self):
        """ Returns the minimum number of stars needed for the fit. """

        #   - if fitting only the pointing and no scale and no distortion, then require 2 stars
        #   - if the scale is also to be fitted but no distortion, then require 3 stars
        #   - if the distortion is also to be fitted, then require 5 stars
        if self.fit_only_pointing and self.fixed_scale:
            min_stars = 2
        elif self.fit_only_pointing and not self.fixed_scale:
            min_stars = 3
        else:
            min_stars = 5

        return min_stars


    def fitPickedStars(self):
        """ Fit stars that are manually picked. The function first only estimates the astrometry parameters
            without the distortion, then just the distortion parameters, then all together.

        """

        # Check if there are enough stars for the fit
        min_stars = self.getMinFitStars()
        if len(self.paired_stars) < min_stars:

            qmessagebox(title='Number of stars', 
                        message="At least {:d} paired stars are needed to do the fit!".format(min_stars), 
                        message_type="warning")

            return self.platepar

        print()
        print("----------------------------------------")
        print("Fitting platepar...")

        # Extract paired catalog stars and image coordinates separately
        img_stars = np.array(self.paired_stars.imageCoords())
        catalog_stars = np.array(self.paired_stars.skyCoords())

        # Get the Julian date of the image that's being fit
        jd = date2JD(*self.img_handle.currentTime())

        # Fit the platepar to paired stars
        self.platepar.fitAstrometry(jd, img_stars, catalog_stars, first_platepar_fit=self.first_platepar_fit,\
            fit_only_pointing=self.fit_only_pointing, fixed_scale=self.fixed_scale)
        self.first_platepar_fit = False

        # Show platepar parameters
        print()
        print(self.platepar)

        ### Calculate the fit residuals for every fitted star ###

        # Get image coordinates of catalog stars
        catalog_x, catalog_y, catalog_mag = getCatalogStarsImagePositions(catalog_stars, jd, self.platepar)

        # ## Compute standard coordinates ##

        # # Platepar with no distortion
        # pp_nodist = copy.deepcopy(self.platepar)
        # pp_nodist.x_poly_rev *= 0
        # pp_nodist.y_poly_rev *= 0

        # standard_x, standard_y, _ = getCatalogStarsImagePositions(catalog_stars, jd, pp_nodist)

        # ## ##



        # ### TEST ###

        # print("time:", self.img_handle.currentTime())
        # print("jd:", jd)
        # print("LST:", JD2LST(jd, self.platepar.lon)[0])
        # print()

        # print("RA_J2000, Dec_J2000, RA_date, Dec_date, RA_ref, Dec_ref, Azim_ref, Elev_ref")
        # for cat_coords in catalog_stars:
        #     ra, dec, _ = cat_coords

        #     # Precess to epoch of date
        #     ra_date, dec_date = equatorialCoordPrecession(2451545.0, jd, np.radians(ra), np.radians(dec))
        #     ra_date, dec_date = np.degrees(ra_date), np.degrees(dec_date)

        #     # Compute apparent RA/Dec with the applied refraction
        #     azim, elev = cyTrueRaDec2ApparentAltAz(np.radians(ra), np.radians(dec), jd, np.radians(self.platepar.lat), np.radians(self.platepar.lon), refraction=True)
        #     ra_ref, dec_ref = cyaltAz2RADec(azim, elev, jd, np.radians(self.platepar.lat), np.radians(self.platepar.lon))
        #     azim, elev = np.degrees(azim), np.degrees(elev)
        #     ra_ref, dec_ref = np.degrees(ra_ref), np.degrees(dec_ref)


        #     print("{:>12.6f}, {:>+13.6f}, {:>12.6f}, {:>+13.6f}, {:>12.6f}, {:>+13.6f}, {:>12.6f}, {:>+13.6f}".format(ra, dec, ra_date, dec_date, ra_ref, dec_ref, azim, elev))

        # ### ###



        print()
        print("Image time =", self.img_handle.currentTime(dt_obj=True), "UTC")
        print("Image JD = {:.8f}".format(jd))
        print("Image LST = {:.8f}".format(JD2LST(jd, self.platepar.lon)[0]))

        residuals = []

        print()
        print('Residuals')
        print('----------')
        print(
            ' No,       Img X,       Img Y, RA cat (deg), Dec cat (deg),    Mag, -2.5*LSP,    Cat X,   Cat Y, RA img (deg), Dec img (deg), Err amin,  Err px, Direction')

        # Calculate the distance and the angle between each pair of image positions and catalog predictions
        for star_no, (cat_x, cat_y, cat_coords, img_c) in enumerate(zip(catalog_x, catalog_y, catalog_stars, \
                                                                        img_stars)):

            img_x, img_y, sum_intens = img_c
            ra, dec, mag = cat_coords

            delta_x = cat_x - img_x
            delta_y = cat_y - img_y

            # Compute image residual and angle of the error
            angle = np.arctan2(delta_y, delta_x)
            distance = np.sqrt(delta_x**2 + delta_y**2)

            # Compute the residuals in ra/dec in angular coordinates
            img_time = self.img_handle.currentTime()
            _, ra_img, dec_img, _ = xyToRaDecPP([img_time], [img_x], [img_y], [1], self.platepar, \
                                                extinction_correction=False)

            ra_img = ra_img[0]
            dec_img = dec_img[0]

            # Compute the angular distance in degrees
            angular_distance = np.degrees(angularSeparation(np.radians(ra), np.radians(dec), \
                np.radians(ra_img), np.radians(dec_img)))

            residuals.append([img_x, img_y, angle, distance, angular_distance])

            # Print out the residuals
            print(
                '{:3d}, {:11.6f}, {:11.6f}, {:>12.6f}, {:>+13.6f}, {:+6.2f},  {:7.2f}, {:8.2f}, {:7.2f}, {:>12.6f}, {:>+13.6f}, {:8.2f}, {:7.2f}, {:+9.1f}'.format(
                    star_no + 1, img_x, img_y, ra, dec, mag, -2.5*np.log10(sum_intens), cat_x, cat_y, \
                    ra_img, dec_img, 60*angular_distance, distance, np.degrees(angle)))


        # Compute RMSD errors
        rmsd_angular = 60*RMSD([entry[4] for entry in residuals])
        rmsd_img = RMSD([entry[3] for entry in residuals])

        # If the average angular error is larger than 60 arc minutes, report it in degrees
        if rmsd_angular > 60:
            rmsd_angular /= 60
            angular_error_label = 'deg'

        else:
            angular_error_label = 'arcmin'

        print('RMSD: {:.2f} px, {:.2f} {:s}'.format(rmsd_img, rmsd_angular, angular_error_label))

        # Update fit residuals in the station tab when geopoints are used
        if self.geo_points_obj is not None:
            self.tab.geolocation.residuals_label.setText("Residuals:\n{:.2f} px, {:.2f} {:s}".format(rmsd_img,\
                rmsd_angular, angular_error_label))

        # Print the field of view size
        #print("FOV: {:.2f} x {:.2f} deg".format(*computeFOVSize(self.platepar))) 

        ####################

        # Save the residuals
        self.residuals = residuals

        self.updateDistortion()
        self.updateLeftLabels()
        self.updateStars()
        self.updateFitResiduals()
        self.tab.param_manager.updatePlatepar()


    def jumpNextStar(self):


        new_x, new_y = self.furthestStar()
        new_x, new_y = int(new_x), int(new_y)
        self.img_frame.setRange(xRange=(new_x + 15, new_x - 15), yRange=(new_y + 15, new_y - 15))
        self.checkParamRange()
        self.platepar.updateRefRADec(preserve_rotation=True)
        self.checkParamRange()
        self.tab.param_manager.updatePlatepar()
        self.updateLeftLabels()
        self.updateStars()

    def showAstrometryFitPlots(self):
        """ Show window with astrometry fit details. """

        # Extract paired catalog stars and image coordinates separately
        img_stars = np.array(self.paired_stars.imageCoords())
        catalog_stars = np.array(self.paired_stars.skyCoords())

        # Get the Julian date of the image that's being fit
        jd = date2JD(*self.img_handle.currentTime())

        ### Calculate the fit residuals for every fitted star ###

        # Get image coordinates of catalog stars
        catalog_x, catalog_y, catalog_mag = getCatalogStarsImagePositions(catalog_stars, jd, self.platepar)

        # Azimuth and elevation residuals
        x_list = []
        y_list = []
        radius_list = []
        skyradius_list = []
        azim_list = []
        elev_list = []
        azim_residuals = []
        elev_residuals = []
        x_residuals = []
        y_residuals = []
        radius_residuals = []
        skyradius_residuals = []

        # Get image time and Julian date
        img_time = self.img_handle.currentTime()
        jd = date2JD(*img_time)

        # Get RA/Dec of the FOV centre
        ra_centre, dec_centre = self.computeCentreRADec()

        # Calculate the distance and the angle between each pair of image positions and catalog predictions
        for star_no, (cat_x, cat_y, cat_coords, img_c) in enumerate(zip(catalog_x, catalog_y, catalog_stars, \
                                                                        img_stars)):
            # Compute image coordinates
            img_x, img_y, _ = img_c
            img_radius = np.hypot(img_x - self.platepar.X_res/2, img_y - self.platepar.Y_res/2)

            # Compute sky coordinates
            cat_ra, cat_dec, _ = cat_coords
            cat_ang_separation = np.degrees(angularSeparation(np.radians(cat_ra), np.radians(cat_dec), \
                np.radians(ra_centre), np.radians(dec_centre)))

            # Compute RA/Dec from image
            _, img_ra, img_dec, _ = xyToRaDecPP([img_time], [img_x], [img_y], [1], self.platepar,
                                                extinction_correction=False)
            img_ra = img_ra[0]
            img_dec = img_dec[0]

            x_list.append(img_x)
            y_list.append(img_y)
            radius_list.append(img_radius)
            skyradius_list.append(cat_ang_separation)

            # Compute image residuals
            x_residuals.append(cat_x - img_x)
            y_residuals.append(cat_y - img_y)
            radius_residuals.append(np.hypot(cat_x - self.platepar.X_res/2, cat_y - self.platepar.Y_res/2) \
                                    - img_radius)

            # Compute sky residuals
            img_ang_separation = np.degrees(angularSeparation(np.radians(img_ra), np.radians(img_dec), \
                np.radians(ra_centre), np.radians(dec_centre)))
            skyradius_residuals.append(cat_ang_separation - img_ang_separation)

            # Compute azim/elev from the catalog
            azim_cat, elev_cat = trueRaDec2ApparentAltAz(cat_ra, cat_dec, jd, self.platepar.lat, \
                self.platepar.lon)

            azim_list.append(azim_cat)
            elev_list.append(elev_cat)

            # Compute azim/elev from image coordinates
            azim_img, elev_img = trueRaDec2ApparentAltAz(img_ra, img_dec, jd, self.platepar.lat, \
                self.platepar.lon)

            # Compute azim/elev residuals
            azim_residuals.append(((azim_cat - azim_img + 180)%360 - 180)*np.cos(np.radians(elev_cat)))
            elev_residuals.append(elev_cat - elev_img)

        # Init astrometry fit window
        fig_a, (
            (ax_azim, ax_elev, ax_skyradius),
            (ax_x, ax_y, ax_radius)
        ) = plt.subplots(ncols=3, nrows=2, facecolor=None, figsize=(12, 6))

        # Set figure title
        try:
            fig_a.canvas.set_window_title("Astrometry fit")

        except AttributeError:

            fig_a.canvas.manager.window.setWindowTitle("Astrometry fit")

        except:

            # Handle FigureCanvasQTAgg error on some versions of Qt
            print("Failed to set the window title!")

        # Plot azimuth vs azimuth error
        ax_azim.scatter(azim_list, 60*np.array(azim_residuals), s=2, c='k', zorder=3)

        ax_azim.grid()
        ax_azim.set_xlabel("Azimuth (deg, +E of due N)")
        ax_azim.set_ylabel("Azimuth error (arcmin)")

        # Plot elevation vs elevation error
        ax_elev.scatter(elev_list, 60*np.array(elev_residuals), s=2, c='k', zorder=3)

        ax_elev.grid()
        ax_elev.set_xlabel("Elevation (deg)")
        ax_elev.set_ylabel("Elevation error (arcmin)")

        # If the FOV is larger than 45 deg, set maximum limits on azimuth and elevation
        if np.hypot(*computeFOVSize(self.platepar)) > 45:
            ax_azim.set_xlim([0, 360])
            ax_elev.set_xlim([0, 90])

        # Plot sky radius vs radius error
        ax_skyradius.scatter(skyradius_list, 60*np.array(skyradius_residuals), s=2, c='k', zorder=3)

        ax_skyradius.grid()
        ax_skyradius.set_xlabel("Radius from centre (deg)")
        ax_skyradius.set_ylabel("Radius error (arcmin)")
        ax_skyradius.set_xlim([0, np.hypot(*computeFOVSize(self.platepar))/2])

        # Equalize Y limits, make them multiples of 5 arcmin, and set a minimum range of 5, 2, or 1 arcmin
        azim_max_ylim = np.max(np.abs(ax_azim.get_ylim()))
        elev_max_ylim = np.max(np.abs(ax_elev.get_ylim()))
        skyradius_max_ylim = np.max(np.abs(ax_skyradius.get_ylim()))
        max_ylim = np.max([azim_max_ylim, elev_max_ylim, skyradius_max_ylim])
        if max_ylim < 2.0:
            max_ylim = 2.0
        elif max_ylim < 5.0:
            max_ylim = 5.0
        else:
            # Make it a multiple of 5 arcmin if errors are large
            max_ylim = np.ceil(max_ylim/5)*5

        
        ax_azim.set_ylim([-max_ylim, max_ylim])
        ax_elev.set_ylim([-max_ylim, max_ylim])
        ax_skyradius.set_ylim([-max_ylim, max_ylim])

        # Plot X vs X error
        ax_x.scatter(x_list, x_residuals, s=2, c='k', zorder=3)

        ax_x.grid()
        ax_x.set_xlabel("X (px)")
        ax_x.set_ylabel("X error (px)")
        ax_x.set_xlim([0, self.platepar.X_res])

        # Plot Y vs Y error
        ax_y.scatter(y_list, y_residuals, s=2, c='k', zorder=3)

        ax_y.grid()
        ax_y.set_xlabel("Y (px)")
        ax_y.set_ylabel("Y error (px)")
        ax_y.set_xlim([0, self.platepar.Y_res])

        # Plot radius vs radius error
        ax_radius.scatter(radius_list, radius_residuals, s=2, c='k', zorder=3)

        ax_radius.grid()
        ax_radius.set_xlabel("Radius (px)")
        ax_radius.set_ylabel("Radius error (px)")
        ax_radius.set_xlim([0, np.hypot(self.platepar.X_res/2, self.platepar.Y_res/2)])

        # Equalize Y limits, make them integers, and set a minimum range of 1 px
        x_max_ylim = np.max(np.abs(ax_x.get_ylim()))
        y_max_ylim = np.max(np.abs(ax_y.get_ylim()))
        radius_max_ylim = np.max(np.abs(ax_radius.get_ylim()))
        max_ylim = np.ceil(np.max([x_max_ylim, y_max_ylim, radius_max_ylim]))
        if max_ylim < 1:
            max_ylim = 1.0
        ax_x.set_ylim([-max_ylim, max_ylim])
        ax_y.set_ylim([-max_ylim, max_ylim])
        ax_radius.set_ylim([-max_ylim, max_ylim])

        fig_a.tight_layout()
        fig_a.show()


    def computeIntensitySum(self):
        """ Compute the background subtracted sum of intensity of colored pixels. The background is estimated
            as the median of near pixels that are not colored.
        """

        # Find the pick done on the current frame
        pick = self.getCurrentPick()

        if pick:
            # If there are no photometry pixels, set the intensity to 0
            if not pick['photometry_pixels']:
                pick['intensity_sum'] = 1
                return None

            x_arr, y_arr = np.array(pick['photometry_pixels']).T

            # Compute the centre of the colored pixels
            x_centre = np.mean(x_arr)
            y_centre = np.mean(y_arr)

            # Take a window twice the size of the colored pixels
            x_color_size = np.max(x_arr) - np.min(x_arr)
            y_color_size = np.max(y_arr) - np.min(y_arr)

            x_min = int(x_centre - x_color_size)
            x_max = int(x_centre + x_color_size)
            y_min = int(y_centre - y_color_size)
            y_max = int(y_centre + y_color_size)

            # Limit the size to be within the bounds
            if x_min < 0: x_min = 0
            if x_max > self.img.data.shape[0]: x_max = self.img.data.shape[0]
            if y_min < 0: y_min = 0
            if y_max > self.img.data.shape[1]: y_max = self.img.data.shape[1]

            # Take only the colored part
            mask_img = np.ones_like(self.img.data)
            mask_img[x_arr, y_arr] = 0
            masked_img = np.ma.masked_array(self.img.data, mask_img)
            crop_img = masked_img[x_min:x_max, y_min:y_max]

            # Perform gamma correction on the colored part
            # crop_img = Image.gammaCorrection(crop_img, self.config.gamma)

            # Mask out the colored in pixels
            mask_img_bg = np.zeros_like(self.img.data)
            mask_img_bg[x_arr, y_arr] = 1

            # Take the image where the colored part is masked out and crop the surroundings
            masked_img_bg = np.ma.masked_array(self.img.data, mask_img_bg)
            crop_bg = masked_img_bg[x_min:x_max, y_min:y_max]

            # Perform gamma correction on the background
            # crop_bg = Image.gammaCorrection(crop_bg, self.config.gamma)

            # Compute the median background
            background_lvl = np.ma.median(crop_bg)


            # If the DFN image is used and a dark has been applied (i.e. the previous image is subtracted),
            #   assume that the background is zero
            if (self.img_handle.input_type == "dfn") and (self.dark is not None):
                background_lvl = 0

            # If the nobg flag is set, assume that the background is zero.
            # This is useful when the background is already subtracted or saturated objects are being
            #  measured
            if self.no_background_subtraction:
                background_lvl = 0

            # Compute the background subtracted intensity sum (do as a float to avoid artificially pumping
            #   up the magnitude)
            pick['intensity_sum'] = np.ma.sum(crop_img.astype(float) - background_lvl).astype(int)


            # If the DFN image is used, correct intensity sum for exposure difference
            # Of the total 27 second, the stars are exposed 4.31 seconds, and every fireball dot is exposed
            #    a total of 0.01 seconds. Thus the correction factor is 431
            if (self.img_handle.input_type == "dfn"):
                pick['intensity_sum'] *= 431


            # Make sure the intensity sum is never 0
            if pick['intensity_sum'] <= 0:
                pick['intensity_sum'] = 1


    def showLightcurve(self):
        """ Show the meteor lightcurve. """

        # The DFN light curve can only be computed if the background image is subtracted
        if (self.img_handle.input_type == "dfn") and (self.dark is None):
            
            qmessagebox(title='DFN light curve',
                        message='The DFN light curve can only be computed if the background is subtracted! Load the previous or next image as a dark.',
                        message_type="info")

            return None

        # Compute the intensity sum done on the previous frame
        self.computeIntensitySum()

        # Create the list of picks for saving
        centroids = []
        for frame, pick in self.pick_list.items():

            # Skip None entries
            if (pick['x_centroid'] is None) or (pick['y_centroid'] is None):
                continue

            # Only show real picks, and not gaps
            if pick['mode'] == 0:
                continue

            centroids.append([frame, pick['x_centroid'], pick['y_centroid'], pick['intensity_sum']])

        # If there are less than 3 points, don't show the lightcurve
        if len(centroids) < 3:
            
            qmessagebox(title='Lightcurve info',
                        message='Less than 3 centroids!',
                        message_type="info")

            return 1

        # Sort by frame number
        centroids = sorted(centroids, key=lambda x: x[0])

        # Extract frames and intensities
        fr_intens = [line for line in centroids if line[3] > 0]

        # If there are less than 3 points, don't show the lightcurve
        if len(fr_intens) < 3:

            qmessagebox(title='Lightcurve info',
                        message='Less than 3 points have intensities!',
                        message_type="info")

            return 1

        # Extract frames and intensities
        frames, x_centroids, y_centroids, intensities = np.array(fr_intens).T

        # Init plot
        fig_p = plt.figure(facecolor=None)
        ax_p = fig_p.add_subplot(1, 1, 1)

        # If the platepar is available, compute the magnitudes, otherwise show the instrumental magnitude
        if self.platepar is not None:

            time_data = [self.img.img_handle.currentFrameTime(fr) for fr in frames]

            # Compute the magntiudes
            _, _, _, mag_data = xyToRaDecPP(time_data, x_centroids, y_centroids, intensities, self.platepar)

            # Plot the magnitudes
            ax_p.errorbar(frames, mag_data, yerr=self.platepar.mag_lev_stddev, capsize=5, color='k')

            if 'BSC' in self.config.star_catalog_file:
                mag_str = "V"

            elif 'gaia' in self.config.star_catalog_file.lower():
                mag_str = 'GAIA G band'

            else:
                mag_str = "{:.2f}B + {:.2f}V + {:.2f}R + {:.2f}I".format(*self.config.star_catalog_band_ratios)

            ax_p.set_ylabel("Apparent magnitude ({:s})".format(mag_str))

        else:

            # Compute the instrumental magnitude
            inst_mag = -2.5*np.log10(intensities)

            # Plot the magnitudes
            ax_p.plot(frames, inst_mag)

            ax_p.set_ylabel("Instrumental magnitude")

        ax_p.set_xlabel("Frame")

        ax_p.invert_yaxis()
        # ax_p.invert_xaxis()

        ax_p.grid()

        fig_p.show()


    def changePhotometry(self, frame, photometry_pixels, add_photometry):
        """ Add/remove photometry pixels of the pick. """
        pick = self.getCurrentPick()

        if pick:
            if pick['photometry_pixels'] is None:
                pick['photometry_pixels'] = []

            if add_photometry:
                # Add the photometry pixels to the pick
                pick['photometry_pixels'] = list(set(pick['photometry_pixels'] + photometry_pixels))

            else:
                # Remove the photometry pixels to the pick
                pick['photometry_pixels'] = [px for px in pick['photometry_pixels'] if px not in photometry_pixels]

        # Add a new pick
        elif add_photometry:
            pick = {'x_centroid': None,
                    'y_centroid': None,
                    'mode': None,
                    'intensity_sum': None,
                    'photometry_pixels': photometry_pixels}

            self.pick_list[frame] = pick


    def getCurrentPick(self):
        try:
            return self.pick_list[self.img.getFrame()]
        except KeyError:
            return None


    def resetPickFrames(self, new_initial_frame, reverse=False):
        """
        Updates self.pick_list so that the frames so that the first frame is new_initial_frame
        and all other frames are mapped accordingly.

        Used to map all guessed frame values to where they should be on the de bruijn sequence.
        The order may need to be reversed if the pattern was found on the reversed sequence.

        Arguments:
            new_initial_frame: [int] New frame to map the frame to
            reverse: [bool] Whether the order of the frames needs to be reversed

        Returns:
            The function used to map the frames to the current

        """
        first_frame = 1024
        for frame, pick in self.pick_list.items():
            if frame < first_frame and pick['x_centroid'] is not None:
                first_frame = frame
        temp = {}

        if reverse is False:
            f = lambda frame: frame - first_frame + new_initial_frame
        else:
            f = lambda frame: 2**(9 + 1) - (frame - first_frame + new_initial_frame)

        for frame, pick in self.pick_list.items():
            temp[f(frame)] = self.pick_list[frame]

        self.pick_list = temp
        self.updatePicks()

        return f

    def photometryColoring(self):
        """
        Color pixels for photometry.

        Returns: [list of tuples with 2 elements] List of the x and y coordinates of all
                    pixels to be coloured
        """

        pixel_list = []

        mouse_x = int(self.mouse_x)
        mouse_y = int(self.mouse_y)

        ### Add all pixels within the aperture to the list for photometry ###

        x_list = range(mouse_x - int(self.star_aperature_radius), mouse_x \
                       + int(self.star_aperature_radius) + 1)
        y_list = range(mouse_y - int(self.star_aperature_radius), mouse_y \
                       + int(self.star_aperature_radius) + 1)

        for x in x_list:
            for y in y_list:

                # Skip pixels ourside the image
                if (x < 0) or (x >= self.img.data.shape[0]) or (y < 0) or (y >= self.img.data.shape[1]):
                    continue

                # Check if the given pixels are within the aperture radius
                if ((x - mouse_x)**2 + (y - mouse_y)**2) <= self.star_aperature_radius**2:
                    pixel_list.append((x, y))

        ##########
        return pixel_list

    def drawPhotometryColoring(self):
        """ Updates image to have the colouring in the current frame """
        pick = self.getCurrentPick()

        if pick and pick['photometry_pixels']:
            # Create a coloring mask
            x_mask, y_mask = np.array(pick['photometry_pixels']).T

            mask_img = np.zeros(self.img.data.shape)
            mask_img[x_mask, y_mask] = 255

            self.region.setImage(mask_img)
        else:
            self.region.setImage(np.array([[0]]))


    def saveFTPdetectinfo(self):
        """ Saves the picks to a FTPdetectinfo file in the same folder where the first given file is. """

        # Compute the intensity sum done on the previous frame
        self.computeIntensitySum()

        # Generate a name for the FF file which will be written to FTPdetectinfo
        dir_path = self.img_handle.dir_path

        # If the FF file is loaded, just copy its name
        if self.img_handle.input_type == 'ff':
            ff_name_ftp = self.img_handle.current_ff_file

        else:
            # Construct a fake FF file name
            ff_name_ftp = constructFFName(self.platepar.station_code, 
                                          self.img_handle.beginning_datetime)

        print(self.img_handle.beginning_datetime.strftime("%Y%m%d_%H%M%S_"))

        # Create the list of picks for saving
        centroids = []
        for frame, pick in sorted(self.pick_list.items(), key=lambda x: x[0]):

            # Make sure to centroid is picked and is not just the photometry
            if pick['x_centroid'] is None:
                continue

            # Only store real picks, and not gaps
            if pick['mode'] == 0:
                continue

            # Normalize the frame number to the actual time
            frame_dt = self.img_handle.currentFrameTime(frame_no=frame, dt_obj=True)
            frame_no = (frame_dt - self.img_handle.beginning_datetime).total_seconds()*self.img_handle.fps


            # Get the rolling shutter corrected (or not, depending on the config) frame number
            if self.config.deinterlace_order == -1:
                frame_no = self.getRollingShutterCorrectedFrameNo(frame_no, pick)

            # If the global shutter is used, the frame number can only be an integer
            if self.config.deinterlace_order == -2:
                frame_no = round(frame_no, 0)
            
            centroids.append([frame_no, pick['x_centroid'], pick['y_centroid'], pick['intensity_sum']])

        # If there are no centroids, don't save anything
        if len(centroids) == 0:
            
            qmessagebox(title='FTPdetectinfo saving error',
                        message='No centroids to save!',
                        message_type="info")

            return 1

        # Sort by frame number
        centroids = sorted(centroids, key=lambda x: x[0])

        # Construct the meteor
        meteor_list = [[ff_name_ftp, 1, 0, 0, centroids]]

        # Remove the file extension of the image file
        ff_name_ftp = ff_name_ftp.replace('.bin', '').replace('.fits', '')

        # Create a name for the FTPdetectinfo
        ftpdetectinfo_name = "FTPdetectinfo_" + "_".join(ff_name_ftp.split('_')[1:]) + '_manual.txt'

        # Read the station code for the file name
        station_id = ff_name_ftp.split('_')[1]

        # Write the FTPdetect info
        writeFTPdetectinfo(meteor_list, dir_path, ftpdetectinfo_name, '', station_id, self.img_handle.fps)

        print('FTPdetecinfo written to:', os.path.join(dir_path, ftpdetectinfo_name))

        # If the platepar is given, apply it to the reductions
        if self.platepar is not None:

            # Use a modified platepar if ground points are being picked
            pp_tmp = copy.deepcopy(self.platepar)
            if self.meas_ground_points:
                pp_tmp.switchToGroundPicks()

            applyAstrometryFTPdetectinfo(self.dir_path, ftpdetectinfo_name, '', \
                                         UT_corr=pp_tmp.UT_corr, platepar=pp_tmp)

            print('Platepar applied to manual picks!')



    def saveECSV(self):
        """ Save the picks into the GDEF ECSV standard. """


        isodate_format_file = "%Y-%m-%dT%H_%M_%S"
        isodate_format_entry = "%Y-%m-%dT%H:%M:%S.%f"

        # Reference time
        dt_ref = self.img_handle.beginning_datetime

        # ESCV files name
        ecsv_file_name = dt_ref.strftime(isodate_format_file) + '_RMS_' + self.config.stationID + ".ecsv"


        # Compute alt/az pointing
        azim, elev = trueRaDec2ApparentAltAz(self.platepar.RA_d, self.platepar.dec_d, self.platepar.JD, \
            self.platepar.lat, self.platepar.lon, refraction=False)

        # Compute FOV size
        fov_horiz, fov_vert = computeFOVSize(self.platepar)

        if self.img_handle.input_type == 'ff':
            ff_name = self.img_handle.current_ff_file
        else:
            ff_name = "FF_{:s}_".format(self.platepar.station_code) \
                          + self.img_handle.beginning_datetime.strftime("%Y%m%d_%H%M%S_") \
                          + "{:03d}".format(int(self.img_handle.beginning_datetime.microsecond//1000)) \
                          + "_0000000.fits"

        # Get the number of stars in the list
        if self.platepar.star_list is not None:
            n_stars = len(self.platepar.star_list)
        else:
            n_stars = 0

        # Write the meta header
        meta_dict = {
            'obs_latitude': self.platepar.lat,                        # Decimal signed latitude (-90 S to +90 N)
            'obs_longitude': self.platepar.lon,                       # Decimal signed longitude (-180 W to +180 E)
            'obs_elevation': self.platepar.elev,                      # Altitude in metres above MSL. Note not WGS84
            'origin': 'SkyFit2',                                      # The software which produced the data file
            'camera_id': self.config.stationID,                       # The code name of the camera, likely to be network-specific
            'cx' : self.platepar.X_res,                               # Horizontal camera resolution in pixels
            'cy' : self.platepar.Y_res,                               # Vertical camera resolution in pixels
            'photometric_band' : self.mag_band_string,                # The photometric band of the star catalogue
            'image_file' : ff_name,                                   # The name of the original image or video
            'isodate_start_obs': str(dt_ref.strftime(isodate_format_entry)), # The date and time of the start of the video or exposure
            'astrometry_number_stars' : n_stars,                      # The number of stars identified and used in the astrometric calibration
            'mag_label': 'mag',                                       # The label of the Magnitude column in the Point Observation data
            'no_frags': 1,                                            # The number of meteoroid fragments described in this data
            'obs_az': azim,                                           # The azimuth of the centre of the field of view in decimal degrees. North = 0, increasing to the East
            'obs_ev': elev,                                           # The elevation of the centre of the field of view in decimal degrees. Horizon =0, Zenith = 90
            'obs_rot': rotationWrtHorizon(self.platepar),             # Rotation of the field of view from horizontal, decimal degrees. Clockwise is positive
            'fov_horiz': fov_horiz,                                   # Horizontal extent of the field of view, decimal degrees
            'fov_vert': fov_vert,                                     # Vertical extent of the field of view, decimal degrees
           }


        # Write the header
        out_str = """# %ECSV 0.9
# ---
# datatype:
# - {name: datetime, datatype: string}
# - {name: ra, unit: deg, datatype: float64}
# - {name: dec, unit: deg, datatype: float64}
# - {name: azimuth, datatype: float64}
# - {name: altitude, datatype: float64}
# - {name: mag_data, datatype: float64}
# - {name: x_image, unit: pix, datatype: float64}
# - {name: y_image, unit: pix, datatype: float64}
# delimiter: ','
# meta: !!omap
"""
        # Add the meta information
        for key in meta_dict:

            value = meta_dict[key]

            if isinstance(value, str):
                value_str = "'{:s}'".format(value)
            else:
                value_str = str(value)

            out_str += "# - {" + "{:s}: {:s}".format(key, value_str) + "}\n"


        out_str += "# schema: astropy-2.0\n"
        out_str += "datetime,ra,dec,azimuth,altitude,x_image,y_image,integrated_pixel_value,mag_data\n"

        # Add the data (sort by frame)
        for frame, pick in sorted(self.pick_list.items(), key=lambda x: x[0]):

            # Make sure to centroid is picked and is not just the photometry
            if pick['x_centroid'] is None:
                continue

            # Only store real picks, and not gaps
            if pick['mode'] == 0:
                continue

            # Use a modified platepar if ground points are being picked
            pp_tmp = copy.deepcopy(self.platepar)
            if self.meas_ground_points:
                pp_tmp.switchToGroundPicks()

            time_data = [self.img_handle.currentFrameTime(frame_no=frame)]

            # Compute measured RA/Dec from image coordinates
            jd_data, ra_data, dec_data, mag_data = xyToRaDecPP(time_data, [pick['x_centroid']],
                [pick['y_centroid']], [pick['intensity_sum']], pp_tmp, measurement=True)

            jd = jd_data[0]
            ra = ra_data[0]
            dec = dec_data[0]
            mag = mag_data[0]

            # Compute alt/az (topocentric, i.e. without refraction)
            azim, alt = trueRaDec2ApparentAltAz(ra, dec, jd, pp_tmp.lat, pp_tmp.lon, refraction=False)

            # Normalize the frame number to the actual time
            frame_dt = self.img_handle.currentFrameTime(frame_no=frame, dt_obj=True)
            frame_no = (frame_dt - dt_ref).total_seconds()*self.img_handle.fps

            # Get the rolling shutter corrected (or not, depending on the config) frame number
            if self.config.deinterlace_order == -1:
                frame_no = self.getRollingShutterCorrectedFrameNo(frame_no, pick)

            # If the global shutter is used, the frame number can only be an integer
            if self.config.deinterlace_order == -2:
                frame_no = round(frame_no, 0)

            # Compute the time relative to the reference JD
            t_rel = frame_no/self.img_handle.fps

            # Determine whether to save the raw times that came with in the data
            save_raw_times = False
            if (self.img_handle.input_type == "vid") or (self.img_handle.input_type == "dfn"):
                save_raw_times = True

            if self.img_handle.input_type == "images":
                if self.img_handle.fripon_mode or self.img_handle.uwo_png_mode:
                    save_raw_times = True

            # For UWO .vid files DFN data, don't normalize the time to the FPS, as the time is GPS-synced
            if save_raw_times:
                frame_time = frame_dt
            
            else:
                
                # Compute the datetime of the point
                frame_time = dt_ref + datetime.timedelta(seconds=t_rel)

            # Add an entry to the ECSV file
            entry = [frame_time.strftime(isodate_format_entry), "{:10.6f}".format(ra), \
                "{:+10.6f}".format(dec), "{:10.6f}".format(azim), "{:+10.6f}".format(alt), \
                "{:9.3f}".format(pick['x_centroid']), "{:9.3f}".format(pick['y_centroid']), 
                "{:10d}".format(int(pick['intensity_sum'])), "{:+7.2f}".format(mag)]

            out_str += ",".join(entry) + "\n"



        ecsv_file_path = os.path.join(self.dir_path, ecsv_file_name)

        # Write file to disk
        with open(ecsv_file_path, 'w') as f:
            f.write(out_str)


        print("ESCV file saved to:", ecsv_file_path)




    def getRollingShutterCorrectedFrameNo(self, frame, pick):
        """ Given a pick object, return rolling shutter corrected (or not, depending on the config) frame
            number.
        """

        # Correct the rolling shutter effect
        if self.config.deinterlace_order == -1:

            # Get image height
            if self.img_handle is None:
                img_h = self.config.height

            else:
                img_h = self.img.data.shape[1]

            # Compute the corrected frame time
            frame_no = RollingShutterCorrection.correctRollingShutterTemporal(frame, pick['y_centroid'], img_h)

        # If global shutter, do no correction
        else:
            frame_no = frame

        return frame_no

    def printFrameRate(self):
        try:
            print('FPS: {}'.format(np.average(self.frames)))
            self.frames[self.i] = 1/(time.time() - self.time)
            self.i = (self.i + 1)%self.n
        except ZeroDivisionError:
            pass
        self.time = time.time()


    def furthestStar(self, minimum_separation = 0.12):

        """

        Args:
            minimum_separation: minimum separation to avoid double stars default is 0.12 degrees
            separation of Alpha_1 and Alpha_2 Cap as a reference

        Returns: (x,y) integers of the image location of the furthest star
        away from all other matched stars

        """

        #intialise

        next_index, max_dist, min_matched_radius = 0,0, np.inf
        if self.max_radius_between_matched_stars < 360:
            matched_radius = self.max_radius_between_matched_stars
        else:
            matched_radius = np.inf
        image_ra = [star[0] for star in self.catalog_stars_filtered]
        image_dec = [star[1] for star in self.catalog_stars_filtered]

        # get all the matched stars in sky coordinates
        matched_sky_coords = self.paired_stars.skyCoords()
        ra_list, dec_list = [],[]
        for coords in matched_sky_coords:
            ra_list.append(coords[0])
            dec_list.append(coords[1])

        # convert to image coordinates, with the current platepar
        matched_coords_x, matched_coords_y = raDecToXYPP(np.array(ra_list), np.array(dec_list),
                                                         datetime2JD(self.img_handle.currentFrameTime(dt_obj=True)),
                                                         self.platepar)

        # Make into a list of integers of x and a list of integers of y
        matched_im_x_list, matched_im_y_list = [],[]

        # Iterate to discover the star which is the furthest away from all already matched stars
        for im_coord_x, im_coord_y in zip(matched_coords_x, matched_coords_y):
            matched_im_x_list.append(im_coord_x)
            matched_im_y_list.append(im_coord_y)

        # Find the unmatched star which is furthest away from all the already matched stars
        for this_star_index, (x, y) in enumerate(zip(image_ra, image_dec)):

            # Initialise avoidance of stars which are too close together for reliable picking
            min_ang_sep_deg = np.inf
            this_star_ra, this_star_dec = np.radians(x), np.radians(y)

            for double_check_index, (double_ra, double_dec) in enumerate(zip(image_ra, image_dec)):

                    # Exclude self
                    if this_star_index == double_check_index:
                        continue

                    double_check_ra, double_check_dec = np.radians(double_ra),np.radians(double_dec)
                    ang_sep_deg = np.degrees(angularSeparation(this_star_ra, this_star_dec, double_check_ra, double_check_dec))

                    # Record the lowest angular separation
                    if ang_sep_deg < min_ang_sep_deg:
                        min_ang_sep_deg = ang_sep_deg

            if min_ang_sep_deg < minimum_separation:
                #skip this star as a candidate to pan to
                continue


            # Find the distance in image coordinates to closest matched star to this star
            min_matched_distance = np.inf

            # convert all the skycoordinates to image coordinates, with the current platepar
            im_x, im_y = raDecToXYPP(np.array([x]), np.array([y]), datetime2JD(self.img_handle.currentFrameTime(dt_obj=True)),
                                                             self.platepar)

            # exclude stars within 10 pixels of image edge
            if im_x < 10 or im_y < 10 or self.platepar.X_res - im_x < 10 or self.platepar.Y_res - im_y < 10:
                continue


            # iterate to find the closest matched star to this star - we are looking to exclude stars in this loop
            for match_index, (matched_x, matched_y) in enumerate(zip(matched_im_x_list, matched_im_y_list)):
                # ignore our self
                if match_index == this_star_index:
                    continue
                #OK to use vector difference because these are cartesian image coordinates
                matched_distance = (matched_x - im_x[0]) ** 2 + (matched_y - im_y[0]) ** 2
                # if this is the smallest matched distance, but not the same star
                if matched_distance < min_matched_distance:
                    min_matched_distance = matched_distance
                    _, ra_matched, dec_matched, _ = xyToRaDecPP([self.img.img_handle.currentTime()],
                                                                [matched_x], [matched_y],
                                                                [1], self.platepar, extinction_correction=False)

                    if x != ra_matched and y != dec_matched:

                        min_matched_radius = np.degrees(angularSeparation(np.radians(x),np.radians(y),
                                                           np.radians(ra_matched),
                                                           np.radians(dec_matched)))[0]


            # if this star is further away from all stars checked so far, then it is the new furthest star
            if min_matched_distance > max_dist and im_x[0] not in matched_im_x_list and im_y[0] not in matched_im_y_list:
                    max_dist, next_index, matched_radius = min_matched_distance, this_star_index, min_matched_radius


        # convert the index to ra and dec
        next_ra = np.array(self.catalog_stars_filtered[next_index][0])
        next_dec = np.array(self.catalog_stars_filtered[next_index][1])

        # return as image coordinates
        next_x, next_y = raDecToXYPP(np.array([next_ra]), np.array([next_dec]), \
                    datetime2JD(self.img_handle.currentFrameTime(dt_obj=True)),
                    self.platepar)
        self.max_radius_between_matched_stars = matched_radius
        return int(next_x),int(next_y)

if __name__ == '__main__':
    ### COMMAND LINE ARGUMENTS

    # Init the command line arguments parser
    arg_parser = argparse.ArgumentParser(description="Tool for fitting astrometry plates and photometric calibration.")

    arg_parser.add_argument('input_path', metavar='INPUT_PATH', type=str,
                            help='Path to the folder with FF or image files, path to a video file, or to a state file.'
                                 ' If images or videos are given, their names must be in the format: YYYYMMDD_hhmmss.uuuuuu')

    arg_parser.add_argument('-c', '--config', nargs=1, metavar='CONFIG_PATH', type=str,
                            help="Path to a config file which will be used instead of the default one."
                                 " To load the .config file in the given data directory, write '.' (dot).")

    arg_parser.add_argument('-r', '--fr', action="store_true", \
        help="""Use FR files. """)

    arg_parser.add_argument('-t', '--timebeg', nargs=1, metavar='TIME', type=str,
                            help="The beginning time of the video file in the YYYYMMDD_hhmmss.uuuuuu format.")

    arg_parser.add_argument('-f', '--fps', metavar='FPS', type=float,
                            help="Frames per second when images are used. If not given, it will be read from the config file.")

    arg_parser.add_argument('-g', '--gamma', metavar='CAMERA_GAMMA', type=float,
                            help="Camera gamma value. Science grade cameras have 1.0, consumer grade cameras have 0.45. "
                                 "Adjusting this is essential for good photometry, and doing star photometry through SkyFit"
                                 " can reveal the real camera gamma.")

    arg_parser.add_argument('-p', '--geopoints', metavar='GEO_POINTS_PATH', type=str,
                            help="Path to a file with a list of geo coordinates which will be projected on "
                                 "the image as seen from the perspective of the observer.")
    
    arg_parser.add_argument('-n', '--nobg', action="store_true", \
                            help="Do not subtract the background when doing photometry. This is useful when"
                            "calibrating saturated objects, as the background can vary between images and the" 
                            "idea is that the initensity is used as a measure of the radius of the saturated "
                            "object.")
    
    arg_parser.add_argument('--flipud', action="store_true", \
                            help="Flip the image upside down. Only applied to images and videos.")


    arg_parser.add_argument('-m', '--mask', metavar='MASK_PATH', type=str,
                            help="Path to a mask file which will be applied to the star catalog")



    # Parse the command line arguments
    cml_args = arg_parser.parse_args()

    #########################


    # Parse the beginning time into a datetime object
    if cml_args.timebeg is not None:

        time_formats_to_try = ["%Y%m%d_%H%M%S.%f", "%Y%m%d_%H%M%S", "%Y%m%d-%H%M%S.%f", "%Y%m%d-%H%M%S"]

        beginning_time = None
        for time_format in time_formats_to_try:
            try:
                beginning_time = datetime.datetime.strptime(cml_args.timebeg[0], time_format)
                break
            except ValueError:
                pass

        if beginning_time is None:
            raise ValueError("The beginning time format is not recognized! Please use one of the following formats: "
                                + ", ".join(time_formats_to_try))

    else:
        beginning_time = None

    app = QtWidgets.QApplication(sys.argv)

    # If the state file was given, load the state
    if cml_args.input_path.endswith('.state'):

        dir_path, state_name = os.path.split(cml_args.input_path)
        config = cr.loadConfigFromDirectory(cml_args.config, cml_args.input_path)

        # Create plate_tool without calling its constructor then calling loadstate
        plate_tool = PlateTool.__new__(PlateTool)
        super(PlateTool, plate_tool).__init__()

        if cml_args.mask is not None:
            print("Given a path to a mask at {}".format(cml_args.mask))
            camera_mask = getMaskFile(os.path.expanduser(cml_args.mask), config)
        elif os.path.exists(os.path.join(config.rms_root_dir, config.mask_file)):
            print("No mask specified loading mask from {}".format(os.path.join(config.rms_root_dir, config.mask_file)))
            camera_mask = getMaskFile(config.rms_root_dir, config)
        elif os.path.exists("mask.bmp"):
            camera_mask = getMaskFile(".", config)
        elif True:
            camera_mask = None

        plate_tool.loadState(dir_path, state_name, beginning_time=beginning_time, camera_mask = camera_mask)

    else:

        # Extract the data directory path
        input_path = cml_args.input_path.replace('"', '')
        if os.path.isfile(input_path):
            dir_path = os.path.dirname(input_path)
        else:
            dir_path = input_path

        # Load the config file
        config = cr.loadConfigFromDirectory(cml_args.config, dir_path)


        if cml_args.mask is not None:
            print("Given a path to a mask at {}".format(cml_args.mask))
            camera_mask = getMaskFile(os.path.expanduser(cml_args.mask), config)
        elif os.path.exists(os.path.join(config.rms_root_dir, config.mask_file)):
            print("No mask specified loading mask from {}".format(os.path.join(config.rms_root_dir, config.mask_file)))
            camera_mask = getMaskFile(config.rms_root_dir, config)
        elif os.path.exists("mask.bmp"):
            camera_mask = getMaskFile(".", config)
        elif True:
            camera_mask = None

        # Init SkyFit
        plate_tool = PlateTool(input_path, config, beginning_time=beginning_time, fps=cml_args.fps, \
<<<<<<< HEAD
            gamma=cml_args.gamma, use_fr_files=cml_args.fr, geo_points_input=cml_args.geopoints, camera_mask = camera_mask)
=======
            gamma=cml_args.gamma, use_fr_files=cml_args.fr, geo_points_input=cml_args.geopoints, 
            nobg=cml_args.nobg, flipud=cml_args.flipud)
>>>>>>> c3f6e32b


    # Run the GUI app
    sys.exit(app.exec_())<|MERGE_RESOLUTION|>--- conflicted
+++ resolved
@@ -435,11 +435,7 @@
 
 class PlateTool(QtWidgets.QMainWindow):
     def __init__(self, input_path, config, beginning_time=None, fps=None, gamma=None, use_fr_files=False, \
-<<<<<<< HEAD
-        geo_points_input=None, startUI=True, camera_mask=None):
-=======
-        geo_points_input=None, startUI=True, nobg=False, flipud=False):
->>>>>>> c3f6e32b
+        geo_points_input=None, startUI=True, camera_mask=None, nobg=False, flipud=False):
         """ SkyFit interactive window.
 
         Arguments:
@@ -2588,16 +2584,16 @@
         if not hasattr(self, "beginning_time"):
             self.beginning_time = beginning_time
 
-<<<<<<< HEAD
+
         # Add the mask
         if not hasattr(self, "camera_mask"):
             self.camera_mask = camera_mask
 
-=======
+
         # If the previous beginning time is None and the new one is not, update the beginning time
         if (self.beginning_time is None) and (beginning_time is not None):
             self.beginning_time = beginning_time
->>>>>>> c3f6e32b
+
 
         if not hasattr(self, "pick_list"):
             self.pick_list = {}
@@ -6161,12 +6157,8 @@
 
         # Init SkyFit
         plate_tool = PlateTool(input_path, config, beginning_time=beginning_time, fps=cml_args.fps, \
-<<<<<<< HEAD
-            gamma=cml_args.gamma, use_fr_files=cml_args.fr, geo_points_input=cml_args.geopoints, camera_mask = camera_mask)
-=======
-            gamma=cml_args.gamma, use_fr_files=cml_args.fr, geo_points_input=cml_args.geopoints, 
+            gamma=cml_args.gamma, use_fr_files=cml_args.fr, geo_points_input=cml_args.geopoints, camera_mask = camera_mask
             nobg=cml_args.nobg, flipud=cml_args.flipud)
->>>>>>> c3f6e32b
 
 
     # Run the GUI app
