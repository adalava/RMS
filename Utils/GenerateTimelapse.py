--- conflicted
+++ resolved
@@ -105,11 +105,7 @@
         mp4_path = os.path.join(dir_path, os.path.basename(dir_path) + ".mp4")
         temp_img_path = os.path.basename(dir_tmp_path) + os.sep + "temp_%04d.jpg"
         com = "cd " + dir_path + ";" \
-<<<<<<< HEAD
-            + software_name + " -v quiet -r " + str(fps) + " -y -i " + temp_img_path \
-=======
             + software_name + " -v quiet -r "+ str(fps) +" -y -i " + temp_img_path \
->>>>>>> 9cd39806
             + " -vcodec libx264 -pix_fmt yuv420p -crf 25 -movflags faststart -g 15 -vf \"hqdn3d=4:3:6:4.5,lutyuv=y=gammaval(0.77)\" " \
             + mp4_path
 
@@ -165,10 +161,6 @@
     cml_args = arg_parser.parse_args()
 
     #########################
-<<<<<<< HEAD
-
-=======
->>>>>>> 9cd39806
     dir_path = os.path.normpath(cml_args.dir_path)
     if platform.system() == 'Linux':
         fps=30
@@ -176,10 +168,5 @@
         fps=10
     if cml_args.fps is not None:
         fps=cml_args.fps
-<<<<<<< HEAD
-
-    GenerateTimelapse(dir_path, cml_args.nodel)
-=======
     #print('fps is', fps)
-    generateTimelapse(dir_path, cml_args.nodel)
->>>>>>> 9cd39806
+    generateTimelapse(dir_path, cml_args.nodel)