--- conflicted
+++ resolved
@@ -913,11 +913,7 @@
     # Init the command line arguments parser
     arg_parser = argparse.ArgumentParser(description="Perform single-station established shower association on an FTPdetectinfo file.")
 
-<<<<<<< HEAD
-    arg_parser.add_argument('ftpdetectinfo_path', metavar='FTPDETECTINFO_PATH', type=str, \
-=======
     arg_parser.add_argument('ftpdetectinfo_path', metavar='FTPDETECTINFO_PATH', nargs='+', type=str, \
->>>>>>> 3ff10a4d
         help='Path to an FTPdetectinfo file or a directory with an FTPdetectinfo file.')
 
     arg_parser.add_argument('-c', '--config', nargs=1, metavar='CONFIG_PATH', type=str, \
@@ -945,14 +941,6 @@
     #ftpdetectinfo_path = findFTPdetectinfoFile(ftpdetectinfo_path)
     ftpdetectinfo_path = [ftpdetectinfo_path]
 
-<<<<<<< HEAD
-    # else:
-    
-    #     # Apply wildcards to input if more are given
-    ftpdetectinfo_path_list = []
-    for entry in ftpdetectinfo_path:
-        ftpdetectinfo_path_list += glob.glob(entry)
-=======
 
     # Find an FTPdetectinfo file if only a directory is given
     if len(ftpdetectinfo_path) == 1:
@@ -979,7 +967,6 @@
         ftpdetectinfo_path_list = []
         for entry in ftpdetectinfo_path:
             ftpdetectinfo_path_list += glob.glob(entry)
->>>>>>> 3ff10a4d
 
 
     # If there are no good files given, notify the user
@@ -1026,6 +1013,4 @@
             print(shower_name, count)
 
     else:
-        print("No meteors!")
-
-
+        print("No meteors!")