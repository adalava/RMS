--- conflicted
+++ resolved
@@ -106,8 +106,6 @@
 ; Flag file which indicates that the previously processed files are loaded during capture resume
 capture_resume_flag_file: .capture_resuming
 
-<<<<<<< HEAD
-=======
 ; Wait an additional time (in seconds) after the capture is supposed to start. Used for multi-camera systems
 ;   for a staggered capture start
 capture_wait_seconds: 0
@@ -123,7 +121,6 @@
 ;   the capture ends
 postprocess_delay: 0
 
->>>>>>> 37aa4739
 
 [Build]
 
