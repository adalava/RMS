gitpython>=2.1.8
# Use versions 2.4.0 due to compatibility issues with OpenSSL on Pi3/Jessie
paramiko==2.4.0; python_version=='2.7'
paramiko>=2.9.0; python_version>='3.6'
numpy>=1.13.3,<1.22.0 ; python_version=='2.7'
numpy>=1.21.0,<1.24.0 ; python_version>='3.6' and python_version<='3.9.2'
numpy>=1.26.0,<2.0.0 ; python_version>'3.9.2'
matplotlib>=2.1.1
pyephem>=3.7.6.0
cython>=0.27.3
scipy>=1.0.0
Pillow>=4.3.0
astropy>=2.0.3
imreg_dft @ git+https://github.com/matejak/imreg_dft@master#egg=imreg_dft>'2.0.0'
configparser==4.0.2
imageio==2.6.1
python-dvr>=0.0.1 ; python_version >='3.6'
pyqtgraph @ git+https://github.com/pyqtgraph/pyqtgraph@develop#egg=pyqtgraph ; python_version=='2.7'
pyqtgraph>=0.12,<0.13 ; python_version >='3.6'
pyyaml; python_version>='3.6'
tflite-runtime; python_version >= '3.6' and python_version < '3.12' and sys_platform != 'darwin'
<<<<<<< HEAD
tf-nightly; python_version >= '3.12' and sys_platform != 'darwin'
PyGObject; python_version >= '3.6'
astrometry; python_version >= "3.8" and sys_platform != 'win32'
astrometry==3.0.0; python_version >= "3.5" and python_version < "3.8" and sys_platform != 'win32'
pyclean>=2.7.6
opencv-python
=======
tensorflow; python_version >= '3.12' and platform_machine != "armv6l" and platform_machine != "armv7l" and platform_machine != "aarch64" and platform_machine != "arm64"
PyGObject; python_version >= '3.6'
astrometry; python_version >= "3.8" and sys_platform != 'win32'
astrometry==3.0.0; python_version >= "3.5" and python_version < "3.8" and sys_platform != 'win32'
pyclean>=2.7.6; python_version >= "3.5"
>>>>>>> 488501d0
<|MERGE_RESOLUTION|>--- conflicted
+++ resolved
@@ -19,17 +19,10 @@
 pyqtgraph>=0.12,<0.13 ; python_version >='3.6'
 pyyaml; python_version>='3.6'
 tflite-runtime; python_version >= '3.6' and python_version < '3.12' and sys_platform != 'darwin'
-<<<<<<< HEAD
 tf-nightly; python_version >= '3.12' and sys_platform != 'darwin'
-PyGObject; python_version >= '3.6'
-astrometry; python_version >= "3.8" and sys_platform != 'win32'
-astrometry==3.0.0; python_version >= "3.5" and python_version < "3.8" and sys_platform != 'win32'
-pyclean>=2.7.6
-opencv-python
-=======
 tensorflow; python_version >= '3.12' and platform_machine != "armv6l" and platform_machine != "armv7l" and platform_machine != "aarch64" and platform_machine != "arm64"
 PyGObject; python_version >= '3.6'
 astrometry; python_version >= "3.8" and sys_platform != 'win32'
 astrometry==3.0.0; python_version >= "3.5" and python_version < "3.8" and sys_platform != 'win32'
 pyclean>=2.7.6; python_version >= "3.5"
->>>>>>> 488501d0
+opencv-python